//
// Copyright (c) Microsoft. All rights reserved.
// Licensed under the MIT license. See LICENSE.md file in the project root for full license information.
//

#include "stdafx.h"
#if defined(_MSC_VER) || defined(_CODECVT_H)
#include <codecvt>
#else
#include <cstdlib>
#include <clocale>
#endif
#include "CNTKLibrary.h"
#include "Utils.h"
#include "Serialization.h"
#include <fcntl.h>
#include "PrimitiveFunction.h"
#include "RecurrentNodes.h"

using namespace std;
using namespace Microsoft::MSR::CNTK;

namespace CNTK
{
    template<typename T>
    T* CreateDataPtr(const T& value)
    {
        return new T(value);
    }

    template <>
    NDArrayView* CreateDataPtr<NDArrayView>(const NDArrayView& value)
    {
        // TODO: replace this copy with an alias to value.
        NDArrayView* viewPtr = new NDArrayView(value.GetDataType(), value.Shape(), DeviceDescriptor::CPUDevice());
        viewPtr->CopyFrom(value);
        return viewPtr;
    }

    template <typename T>
    void DictionaryValue::AllocateDataPtr(const T& value)
    {
        static_assert(is_same<T, NDShape>::value ||
                      is_same<T, Axis>::value ||
                      is_same<T, wstring>::value ||
                      is_same<T, vector<DictionaryValue>>::value ||
                      is_same<T, Dictionary>::value ||
                      is_same<T, NDArrayView>::value,
                      "AllocateDataPtr called with invalid type");
        m_data.m_ptr = CreateDataPtr<T>(value);
    }

    template <typename T>
    void DictionaryValue::FreePtrAsType()
    {
        T* typedPtr = reinterpret_cast<T*>(m_data.m_ptr);
        delete typedPtr;

        m_data.m_ptr = nullptr;
    }


    bool DictionaryValue::operator==(const DictionaryValue& other) const
    {
        if (this == &other)
        {
            return true;
        }

        if (m_valueType != other.m_valueType)
        {
            return false;
        }
        
        switch (m_valueType)
        {
        case DictionaryValue::Type::Bool:
            return (m_data.m_boolean == other.m_data.m_boolean);
        case DictionaryValue::Type::Int:
            return (m_data.m_int == other.m_data.m_int);
        case DictionaryValue::Type::SizeT:
            return (m_data.m_sizeT == other.m_data.m_sizeT);
        case DictionaryValue::Type::Float:
            return (m_data.m_float == other.m_data.m_float);
        case DictionaryValue::Type::Double:
            return (m_data.m_double == other.m_data.m_double);
        case DictionaryValue::Type::String:
        {
            wstring* strPtr1 = reinterpret_cast<wstring*>(m_data.m_ptr);
            wstring* strPtr2 = reinterpret_cast<wstring*>(other.m_data.m_ptr);
            return (*strPtr1 == *strPtr2);
        }
        case DictionaryValue::Type::NDShape:
        {
            NDShape* shapePtr1 = reinterpret_cast<NDShape*>(m_data.m_ptr);
            NDShape* shapePtr2 = reinterpret_cast<NDShape*>(other.m_data.m_ptr);
            return (*shapePtr1 == *shapePtr2);
        }
        case DictionaryValue::Type::Axis:
        {
            Axis* axisPtr1 = reinterpret_cast<Axis*>(m_data.m_ptr);
            Axis* axisPtr2 = reinterpret_cast<Axis*>(other.m_data.m_ptr);
            return (*axisPtr1 == *axisPtr2);
        }
        case DictionaryValue::Type::Vector:
        {   
            vector<DictionaryValue>* vectorPtr1 = reinterpret_cast<vector<DictionaryValue>*>(m_data.m_ptr);
            vector<DictionaryValue>* vectorPtr2 = reinterpret_cast<vector<DictionaryValue>*>(other.m_data.m_ptr);
            return (*vectorPtr1 == *vectorPtr2);
        }
        case DictionaryValue::Type::Dictionary:
        {
            Dictionary* dictPtr1 = reinterpret_cast<Dictionary*>(m_data.m_ptr);
            Dictionary* dictPtr2 = reinterpret_cast<Dictionary*>(other.m_data.m_ptr);
            return (*dictPtr1 == *dictPtr2);
        }
        case DictionaryValue::Type::NDArrayView:
        {
            NDArrayView* viewPtr1 = reinterpret_cast<NDArrayView*>(m_data.m_ptr);
            NDArrayView* viewPtr2 = reinterpret_cast<NDArrayView*>(other.m_data.m_ptr);

            return Internal::AreEqual(*viewPtr1, *viewPtr2);
        }
        default:
            NOT_IMPLEMENTED;
        }
    }
    
    bool DictionaryValue::operator!=(const DictionaryValue& other) const
    {
        return !(*this == other);    
    }

    


    Dictionary::Dictionary()
        : m_dictionaryData(new unordered_map <wstring, DictionaryValue>)
    {
    }

    Dictionary::~Dictionary()
    {
    }

    Dictionary::Dictionary(const Dictionary& other)
    {
        *this = other;
    }

    Dictionary& Dictionary::operator=(const Dictionary& other)
    {
        assert(this != &other);
        m_dictionaryData.reset(new unordered_map<wstring, DictionaryValue>(*(other.m_dictionaryData)));
        return *this;
    }

    Dictionary::Dictionary(Dictionary&& other)
        : m_dictionaryData(nullptr)
    {
        *this = move(other);
    }

    Dictionary& Dictionary::operator=(Dictionary&& other)
    {
        assert(this != &other);

        m_dictionaryData = other.m_dictionaryData;
        other.m_dictionaryData = nullptr;

        return *this;
    }

    DictionaryValue& Dictionary::operator[](const wchar_t* key)
    {
        return (*m_dictionaryData)[key];
    }

    const DictionaryValue& Dictionary::operator[](const wchar_t* key) const
    {
        return m_dictionaryData->at(key);
    }

    bool Dictionary::Contains(const wchar_t* key) const
    {
        return (m_dictionaryData->find(key) != m_dictionaryData->end());
    }

    void Dictionary::Add(const Dictionary& other)
    {
        for (auto& kv : *(other.m_dictionaryData))
        {
            if (Contains(kv.first))
                InvalidArgument("Dictionary::Add: This dictionary already contains an entry with key %S that is being attempted to add from the 'other' dictionary", kv.first.c_str());

            (*this)[kv.first] = kv.second;
        }
    }

    bool Dictionary::operator==(const Dictionary& other) const
    {
        if (this == &other)
        {
            return true;
        }

        if (m_dictionaryData->size() != other.m_dictionaryData->size())
        {
            return false;
        }
        
        for (const auto& kv : *m_dictionaryData)
        {
            auto result = other.m_dictionaryData->find(kv.first);
            if (result == other.m_dictionaryData->end() || kv.second != result->second)
            {
                return false;
            }
        }

        return true;
    }
    
    bool Dictionary::operator!=(const Dictionary& other) const
    {
        return !(*this == other);    
    }

    std::pair<std::wstring, std::wstring> UidAndNameFromCNTKInternalNodeName(const std::wstring& CNTKInternalNodeName, const PrimitiveOpType& opType)
    {
        std::wstring uid, name;
        std::tie(uid, name) = UidAndNameFromCNTKInternalNodeName(CNTKInternalNodeName);
        if (uid == L"")
        {
            name = CNTKInternalNodeName;
            uid = GenerateUid(opType);
        }

        return{ uid, name };
    }

    template <typename T>
    TrainingParameterSchedule<T>::TrainingParameterSchedule(T value, UnitType unit) 
        : m_schedule({ make_pair(0, value) }), m_unit(unit), m_epochSize(EntireSweep)
    {
    }

    template <typename T>
    TrainingParameterSchedule<T>::TrainingParameterSchedule(const vector<T>& schedule, UnitType unit, size_t epochSize) 
        : m_unit(unit), m_epochSize(epochSize)
    {
        std::vector<std::pair<size_t, T>> s(schedule.size());
        for (auto i = 0; i < schedule.size(); ++i)
        {
            s[i].first = 1;
            s[i].second = schedule[i];
        }
        ConstructSchedule(s);
    }

    template <typename T>
    TrainingParameterSchedule<T>::TrainingParameterSchedule(const vector<std::pair<size_t, T>>& schedule, UnitType unit, size_t epochSize)
        : m_unit(unit), m_epochSize(epochSize)
    {
        ConstructSchedule(schedule);
    }

    template <typename T>
    void TrainingParameterSchedule<T>::ConstructSchedule(const std::vector<std::pair<size_t, T>>& schedule)
    {
        if (m_epochSize == EntireSweep)
        {
            //Sweep based schedules are currently not functional (learners don't have sweep info).
            NOT_IMPLEMENTED;
        }

        const auto epochSize = (m_epochSize == EntireSweep) ? 1 : m_epochSize;

        if (schedule.size() == 0)
            RuntimeError("TrainingParameterSchedule::ConstructSchedule : schedule is empty.");

        size_t unitCount = 0;
        for (int i = 0; i < schedule.size(); ++i)
        {
            const auto& pair = schedule[i];
            // Unit count for all, but last element must be non-zero.
            if (i < (schedule.size() - 1) && pair.first == 0)
                RuntimeError("TrainingParameterSchedule::ConstructSchedule : unit count in the 'schedule' argument cannot be 0.");

            unitCount += (pair.first != 0) ? pair.first : 1;
            m_schedule[epochSize * unitCount] = pair.second;
        }
    }

    template <typename T>
    /*virtual*/ TrainingParameterSchedule<T>::~TrainingParameterSchedule()
    {
    }

    // Returns the element whose key is greater than the required unit count 
    // or the last element if no such key exists.
    template <typename T>
    /*virtual*/ const T& TrainingParameterSchedule<T>::operator[](size_t count) const
    {
        assert(m_schedule.size() > 0);
        auto it = m_schedule.upper_bound(count);
        if (it == m_schedule.end())
        {
            --it;
        }
        return it->second;
    }

    template <typename T>
    TrainingParameterSchedule<T>::TrainingParameterSchedule(const TrainingParameterSchedule<T>&) = default;

    // cannot be defaulted due to a bug in VS2013 (https://connect.microsoft.com/VisualStudio/feedback/details/1255564)
    template <typename T>
    TrainingParameterSchedule<T>::TrainingParameterSchedule(TrainingParameterSchedule<T>&& that)
        :m_schedule(move(that.m_schedule)), m_unit(that.m_unit), m_epochSize(that.m_epochSize)
    {
    }

    template <typename T>
    TrainingParameterSchedule<T>& TrainingParameterSchedule<T>::operator=(const TrainingParameterSchedule<T>&) = default;

    // cannot be defaulted due to a bug in VS2013 (https://connect.microsoft.com/VisualStudio/feedback/details/1255564)
    template <typename T>
    TrainingParameterSchedule<T>& TrainingParameterSchedule<T>::operator=(TrainingParameterSchedule<T>&& that)
    {
        m_schedule = move(that.m_schedule);
        m_epochSize = that.m_epochSize;
        m_unit = that.m_unit;
        return *this;
    }

    static const std::wstring s_trainingParameterScheduleTypeValue = L"TrainingParameterSchedule";

    template <typename T>
    /*virtual*/ Dictionary TrainingParameterSchedule<T>::Serialize() const
    {
        Dictionary schedule;
        for (const auto& it : m_schedule)
        {
            schedule[std::to_wstring(it.first)] = DictionaryValue(it.second);
        }
        Dictionary dict;
        dict[versionKey] = CurrentVersion();
        dict[typeKey] = s_trainingParameterScheduleTypeValue;
        dict[epochSizeKey] = m_epochSize;
        dict[unitKey] = static_cast<size_t>(m_unit);
        dict[scheduleKey] = schedule;
        return dict;
    }

     template <typename T>
    /*static*/ TrainingParameterSchedule<T>  TrainingParameterSchedule<T>::Deserialize(const Dictionary& dict)
    {
        static const vector<std::wstring> s_requiredDictionaryKeys = { typeKey, unitKey, epochSizeKey, scheduleKey };

        ValidateDictionary<TrainingParameterSchedule<T>>(dict, s_requiredDictionaryKeys, s_trainingParameterScheduleTypeValue, s_serializationVersion);

        return TrainingParameterSchedule<T>(dict);
    }

    template <typename T>
    TrainingParameterSchedule<T>::TrainingParameterSchedule(const Dictionary& dictionary)
    {
        m_unit = UnitType(dictionary[unitKey].Value<size_t>());
        m_epochSize = dictionary[epochSizeKey].Value<size_t>();
        Dictionary schedule = dictionary[scheduleKey].Value<Dictionary>();
        for (const auto& kv : schedule)
        {
            m_schedule[std::stoll(kv.first)] = kv.second.Value<T>();
        }
    }

    void MomentumAsTimeConstantSchedule::ConvertToPerSampleValues()
    {
        for (auto& it : m_schedule)
        {
            double momTC = it.second;
            double momPS = momTC == 0.0 ? 0 : exp(-1.0 / momTC);
            it.second = momPS;
        }
    }

    std::shared_ptr<std::fstream> GetFstream(const std::wstring& filePath, bool readOnly)
    {
        if (!readOnly)
        {
            msra::files::make_intermediate_dirs(filePath.c_str());
        }

        std::shared_ptr<std::fstream> stream;
        std::ios_base::openmode mode = std::ios_base::binary | (readOnly ? std::ios_base::in : std::ios_base::out);
#ifdef _MSC_VER
        stream = std::make_shared<std::fstream>(filePath, mode);
#else
        stream = std::make_shared<std::fstream>(wtocharpath(filePath.c_str()).c_str(), mode);
#endif
        stream->exceptions(std::ios_base::badbit);
        if (stream->fail())
        {
            RuntimeError("Cannot open file '%S' for %s.", filePath.c_str(), (readOnly ? "reading" : "writing"));
        }
        return stream;
    }

    int GetFileDescriptor(const std::wstring& filePath, bool readOnly)
    {
        if (!readOnly)
        {
            msra::files::make_intermediate_dirs(filePath.c_str());
        }

        auto mode = (readOnly ? O_RDONLY : ( O_CREAT | O_WRONLY));
        int fd;
#ifdef _MSC_VER
        mode = mode | O_BINARY;
        fd = _wopen(filePath.c_str(), mode, 0644);
#else
        fd = open(ToString(filePath).c_str(), mode, 0644);
#endif
        if (fd < 0)
        {
            RuntimeError("Cannot open file '%S' for %s.", filePath.c_str(), (readOnly ? "reading" : "writing"));
        }
        return fd;
    }


    std::string ToString(const std::wstring& wstring)
    {
#ifdef _MSC_VER
        std::wstring_convert<std::codecvt_utf8<wchar_t>, wchar_t> converter;
        return converter.to_bytes(wstring);
#else
        const auto length = wstring.length() * sizeof(std::wstring::value_type) + 1;
        char buf[length];
        const auto res = std::wcstombs(buf, wstring.c_str(), sizeof(buf));
        return (res >= 0) ? buf : "";
#endif
    }

    std::wstring ToWString(const std::string& string)
    {
#ifdef _MSC_VER
        std::wstring_convert<std::codecvt_utf8<wchar_t>, wchar_t> converter;
        return converter.from_bytes(string);
#else
        const auto length = string.length() + 1;
        wchar_t buf[length];
        const auto res = std::mbstowcs(buf, string.c_str(),  sizeof(buf));
        return (res >= 0) ? buf : L"";
#endif
    }

    std::pair<size_t, size_t> GetNumTimeStepsAndSequences(const NDShape& maskShape, size_t numDynamicAxes) 
    {
        size_t maxNumTimeSteps = 1;
        size_t numSequences = 1;
        if (maskShape.Rank() > 1)
        {
            // since only 2 axes are supported at the moment, sequence axis should be the first and batch axis -- the second.
            // sequence axis dimension determines the maximum number of time steps (= maximum sequence length),
            // batch axis dimension -- the number of sequences (= 'training units') in a batch.
            maxNumTimeSteps = maskShape[0];
            numSequences = maskShape[1];
        }
        else if (maskShape.Rank() > 0)
        {
            if (numDynamicAxes > 1)
            {
                maxNumTimeSteps = maskShape[0];
            }
            else
            {
                // there's only one axis (the default batch axis).
                numSequences = maskShape[0];
            }
        }

        return std::pair<size_t, size_t>(maxNumTimeSteps, numSequences);
    }

    template <typename ElementType>
    std::pair<std::shared_ptr<const Matrix<ElementType>>, MBLayoutPtr> Utils::GetCNTKImplMatrixAndMBLayoutFromValueObject(const Variable& var, const ValuePtr& value)
    {
        if (var.GetDataType() != value->GetDataType())
            LogicError("The Variable's DataType %s does not match the corresponding Value's DataType %s", DataTypeName(var.GetDataType()), DataTypeName(value->GetDataType()));

        if (AsDataType<ElementType>() != value->GetDataType())
            LogicError("The specified ElementType %s does not match the DataType %s", typeid(ElementType).name(), DataTypeName(value->GetDataType()));

        // TODO: Is supplying dense data for an Input variable tagged as sparse, a fatal error?
        if (IsSparseInput(var) && !value->IsSparse())
            InvalidArgument("Dense input data supplied for a sparse input Variable");

        if (IsSparseInput(var) && (value->GetStorageFormat() != StorageFormat::SparseCSC))
            InvalidArgument("Sparse Input data must be in SparseCSC format");

        auto varShape = var.Shape();
        auto valueShape = value->Shape();

        if (valueShape.Rank() < varShape.Rank())
            InvalidArgument("Value's rank should be >= the Variable's rank");

        auto numDynamicAxes = var.DynamicAxes().size();

        size_t maxAddionalValueAxes = std::max<size_t>(2, numDynamicAxes);
        // max(2, numDynamicAxes) is needed for some backcompat scenarios, where even when there are no sequence axes
        // the user can pass a value object with a dim of 1 for the sequence axis.
        // TODO: try and remove support for this in the future, change the condition below to
        // valueShape.Rank() - varShape.Rank() <=  var.DynamicAxes().size()
        if (valueShape.Rank() > (varShape.Rank() + maxAddionalValueAxes))
            InvalidArgument("Value rank should be larger than the Variable%S rank at most by number of dynamic axes", ParanthesizedName(var.Name()).c_str());

        if (valueShape.SubShape(0, varShape.Rank()) != varShape)
        {
            InvalidArgument("The %s dimensions of the Value shape %S do not match the shape of the variable %S that it corresponds to!",
                Internal::IsReversingTensorShapesInErrorMessagesEnabled() ? "trailing" : "leading",
                AsStringForErrorReporting(valueShape).c_str(),
                AsStringForErrorReporting(varShape).c_str());
        }

        if (numDynamicAxes == 0)
            return{ value->Data()->GetMatrix<ElementType>(), nullptr };

        if (numDynamicAxes > 2)
            LogicError("More than 2 dynamic axis for a variable is currently unsupported");

        auto mask = value->Mask();
        if ((mask != nullptr) && ((varShape.Rank() + mask->Shape().Rank()) != valueShape.Rank()))
            InvalidArgument("Invalid Value object; the sum of the rank of the mask and data does not equal the Variable's rank + number of dynamic axes");
<<<<<<< HEAD
        
        auto getNumTimeStepsAndSequencesFunc = [](const NDShape& maskShape, size_t numDynamicAxes) {
            size_t maxNumTimeSteps = 1;
            size_t numSequences = 1;
            if (maskShape.Rank() > 1)
            {
                // since only 2 axes are supported at the moment, sequence axis should be the first and batch axis -- the second.
                // sequence axis dimension determines the maximum number of time steps (= maximum sequence length),
                // batch axis dimension -- the number of sequences (= 'training units') in a batch.
                maxNumTimeSteps = maskShape[0];
                numSequences = maskShape[1];
            }
            else if (maskShape.Rank() > 0)
            {
                if (numDynamicAxes > 1)
                {
                    maxNumTimeSteps = maskShape[0];
                }
                else
                {
                    // there's only one axis (the default batch axis).
                    numSequences = maskShape[0];
                }
            }
=======
>>>>>>> c9b03e49


        size_t maxNumTimeSteps, numSequences;
        std::tie(maxNumTimeSteps, numSequences) = GetNumTimeStepsAndSequences(valueShape.SubShape(varShape.Rank()), numDynamicAxes);

        auto getSequenceStartsAndLengthsFunc = [](const NDMaskPtr& mask, std::vector<ptrdiff_t>& sequenceBeginIndices, std::vector<size_t>& sequenceLengths, size_t numDynamicAxes) {
            auto cpuMask = mask;
            if (mask->Device() != DeviceDescriptor::CPUDevice())
                cpuMask = mask->DeepClone(DeviceDescriptor::CPUDevice());

            const MaskKind* maskBuffer = cpuMask->DataBuffer();
            size_t maxNumTimeSteps, numSequences;
            std::tie(maxNumTimeSteps, numSequences) = GetNumTimeStepsAndSequences(mask->Shape(), numDynamicAxes);

            for (size_t i = 0; i < numSequences; ++i)
            {
                MaskKind firstMaskEntry = maskBuffer[i * maxNumTimeSteps];
                if (firstMaskEntry == MaskKind::SequenceBegin)
                    sequenceBeginIndices[i] = 0;
                else if (firstMaskEntry == MaskKind::Valid)
                    sequenceBeginIndices[i] = Microsoft::MSR::CNTK::SentinelValueIndicatingUnspecifedSequenceBeginIdx;
                else
                    LogicError("The first entry of a mask should be Valid or SequenceBegin");

                size_t currentSequenceLength = 1;
                bool currentSequenceEndAlreadyFound = false;
                for (size_t j = 1; j < maxNumTimeSteps; ++j)
                {
                    if (maskBuffer[(i * maxNumTimeSteps) + j] == MaskKind::Invalid)
                        currentSequenceEndAlreadyFound = true;
                    else
                    {
                        if (currentSequenceEndAlreadyFound)
                            InvalidArgument("Invalid Value object; only trailing steps of a sequence can be masked");

                        currentSequenceLength++;
                    }
                }

                sequenceLengths[i] = currentSequenceLength;
            }
        };

        if ((numSequences == 1) || (maxNumTimeSteps == 1))
        {
            // The data need not be shuffled
            std::shared_ptr<const Matrix<ElementType>> matrixData = value->Data()->GetMatrix<ElementType>(varShape.Rank());
            auto layout = std::make_shared<MBLayout>();
            if (!mask)
            {
                if (maxNumTimeSteps == 1)
                    layout->InitAsFrameMode(numSequences);
                else
                {
                    layout->Init(numSequences, maxNumTimeSteps);
                    layout->AddSequence(0, 0, 0, maxNumTimeSteps);
                }
            }
            else
            {
                layout->Init(numSequences, maxNumTimeSteps);

                std::vector<ptrdiff_t> sequenceBeginIndices(numSequences, 0);
                std::vector<size_t> sequenceLengths(numSequences, maxNumTimeSteps);
                getSequenceStartsAndLengthsFunc(mask, sequenceBeginIndices, sequenceLengths, numDynamicAxes);

                for (size_t i = 0; i < numSequences; ++i)
                    layout->AddSequence(i, i, sequenceBeginIndices[i], sequenceLengths[i]);
            }

            return{ matrixData, layout };
        }
        else
        {
            std::vector<ptrdiff_t> sequenceBeginIndices(numSequences, 0);
            std::vector<size_t> sequenceLengths(numSequences, maxNumTimeSteps);
            if (mask != nullptr)
                getSequenceStartsAndLengthsFunc(mask, sequenceBeginIndices, sequenceLengths, numDynamicAxes);

            bool hasTruncatedSequences = std::find_if(sequenceBeginIndices.begin(), sequenceBeginIndices.end(), [](const int& val) { return (val < 0); }) != sequenceBeginIndices.end();

            auto layout = std::make_shared<MBLayout>();
            std::vector<std::pair<size_t, size_t>> placement;
            if (!hasTruncatedSequences)
            {
                std::vector<MBLayout::SequenceInfo> sequences;
                for (size_t i = 0; i < numSequences; ++i)
                    sequences.push_back({ i, SIZE_MAX, sequenceBeginIndices[i], sequenceLengths[i] });

                std::vector<size_t> rowAllocations;
                layout->InitAsPackedSequences(sequences, placement, rowAllocations);
            }
            else
            {
                layout->Init(numSequences, maxNumTimeSteps);

                // We cannot pack as some of the sequences are truncated and thus all sequences have to be
                // kept in their original parallel streams
                placement.resize(numSequences);
                for (size_t i = 0; i < numSequences; ++i)
                {
                    layout->AddSequence(i, i, sequenceBeginIndices[i], sequenceLengths[i]);

                    // Add the gap if there is one
                    if (sequenceLengths[i] < maxNumTimeSteps)
                        layout->AddSequence(GAP_SEQUENCE_ID, i, sequenceLengths[i], maxNumTimeSteps);

                    placement[i] = std::make_pair(i, 0);
                }
            }

            if (maxNumTimeSteps != layout->GetNumTimeSteps())
                LogicError("The number of time steps in the packed MBLayout does not match the longest sequence's length in the Value object");

            if (numSequences != layout->GetNumSequences())
                LogicError("The number of sequences in the packed MBLayout does not match the sequence count in the Value object");

            // The data needs to be rearranged since CNTK requires sequences to be interleaved across timesteps
            // Now generate the gather indices
            auto matrixData = std::make_shared<Matrix<ElementType>>(varShape.TotalSize(),
                layout->GetNumCols(),
                AsCNTKImplDeviceId(value->Device()),
                value->IsSparse() ? MatrixType::SPARSE : MatrixType::DENSE,
                AsCNTKImplMatrixFormat(value->GetStorageFormat()));

            std::vector<size_t> sequencesShorterThanLongestSequence;
            for (size_t i = 0; i < numSequences; ++i)
                if (sequenceLengths[i] != maxNumTimeSteps)
                    sequencesShorterThanLongestSequence.push_back(i);

            // Set the source location for all gaps to be the last step of the first sequence that is shorter than the longest sequence in the batch
            size_t sourceColIdxForInvalidColumns = sequencesShorterThanLongestSequence.empty() ? 0 : (((sequencesShorterThanLongestSequence[0] + 1) * maxNumTimeSteps) - 1);
            std::vector<ElementType> gatherIndicesVector(layout->GetNumCols(), (ElementType)sourceColIdxForInvalidColumns);
            for (size_t i = 0; i < numSequences; ++i)
            {
                size_t targetParallelStreamIdx = placement[i].first;
                size_t targetStartIdxInParallelStream = placement[i].second;
                for (size_t j = 0; j < sequenceLengths[i]; ++j)
                    gatherIndicesVector[((targetStartIdxInParallelStream + j) * layout->GetNumParallelSequences()) + targetParallelStreamIdx] = (ElementType)((i * maxNumTimeSteps) + j);
            }

            auto gatherIdxMatrix = std::make_shared<Matrix<ElementType>>(1, layout->GetNumCols(), gatherIndicesVector.data(), AsCNTKImplDeviceId(value->Device()));
            matrixData->DoGatherColumnsOf(0, *gatherIdxMatrix, *(value->Data()->GetMatrix<ElementType>(varShape.Rank())), 1);
            return{ matrixData, layout };
        }
    }

    template <typename ElementType>
    ValuePtr Utils::GetValueObjectFromCNTKImplMatrixAndMBLayout(const NDShape& sampleShape, const Matrix<ElementType>& matrix, const MBLayoutPtr& layout, bool readOnly /*= true*/)
    {
        NDShape valueDataShape = sampleShape;

        size_t maxNumTimeSteps = 1;
        size_t numSequences = 1;
        if (layout != nullptr)
        {
            maxNumTimeSteps = layout->GetNumTimeSteps();
            numSequences = layout->GetNumSequences();
            valueDataShape = valueDataShape.AppendShape({ maxNumTimeSteps, numSequences });
        }

        auto createMaskFunc = [](const MBLayoutPtr& layout, const DeviceDescriptor& device, std::vector<size_t>& sequencesShorterThanLongestSequence) {
            std::vector<bool> sequenceBeginFlags;
            std::vector<size_t> sequenceLengths;
            sequencesShorterThanLongestSequence.clear();

            size_t maxNumTimeSteps = layout->GetNumTimeSteps();
            size_t numSequences = layout->GetNumSequences();
            auto& layoutSequences = layout->GetAllSequences();

            size_t sequenceIdx = 0;
            bool allSequencesStartInThisMB = true;
            bool allSequencesSameLength = true;
            for (auto sequenceInfo : layoutSequences)
            {
                if (sequenceInfo.seqId != GAP_SEQUENCE_ID)
                {
                    auto currentSequenceBeginIdx = std::max<ptrdiff_t>(0, sequenceInfo.tBegin);
                    auto currentSequenceEndIdx = std::min(maxNumTimeSteps, sequenceInfo.tEnd);
                    auto currentSequenceLength = (currentSequenceEndIdx - currentSequenceBeginIdx);
                    auto isCurrentSequenceBeginningInsideThisMB = sequenceInfo.tBegin >= 0;

                    allSequencesStartInThisMB = allSequencesStartInThisMB && isCurrentSequenceBeginningInsideThisMB;
                    allSequencesSameLength = allSequencesSameLength && (currentSequenceLength == maxNumTimeSteps);

                    sequenceBeginFlags.push_back(isCurrentSequenceBeginningInsideThisMB);
                    sequenceLengths.push_back(currentSequenceLength);

                    if (currentSequenceLength != maxNumTimeSteps)
                        sequencesShorterThanLongestSequence.push_back(sequenceIdx);

                    sequenceIdx++;
                }
            }

            if (!allSequencesStartInThisMB && (numSequences != layout->GetNumParallelSequences()))
                LogicError("Cannot create an unpacked Value object from packed data where one or more sequences are truncated");

            bool maskNeeded = !allSequencesSameLength || !allSequencesStartInThisMB;

            NDMaskPtr mask;
            if (maskNeeded)
            {
                mask = MakeSharedObject<NDMask>(NDShape({ maxNumTimeSteps, numSequences }), DeviceDescriptor::CPUDevice());
                for (size_t i = 0; i < numSequences; ++i)
                    if (sequenceBeginFlags[i])
                        mask->MarkSequenceBegin({ 0, i });

                for (auto shortSequenceIdx : sequencesShorterThanLongestSequence)
                    mask->InvalidateSection({ sequenceLengths[shortSequenceIdx], shortSequenceIdx }, { NDShape::InferredDimension, 1 });
            }

            return mask;
        };

        // No data shuffling needed if no layout or the layout has just one time-step or just one sequence
        std::vector<size_t> sequencesShorterThanLongestSequence;
        if ((maxNumTimeSteps == 1) || (numSequences == 1))
        {
            // Just create a view over the existing matrix itself
            auto tensorView = new TensorView<ElementType>(std::make_shared<Matrix<ElementType>>(matrix.AsReference()), AsTensorViewShape(valueDataShape));
            auto data = MakeSharedObject<NDArrayView>(AsDataType<ElementType>(), AsDeviceDescriptor(matrix.GetDeviceId()), AsStorageFormat(matrix.GetFormat()), valueDataShape, readOnly, tensorView);
            if (layout == nullptr)
                return MakeSharedObject<Value>(data);
            else
            {
                auto mask = createMaskFunc(layout, AsDeviceDescriptor(matrix.GetDeviceId()), sequencesShorterThanLongestSequence);
                return MakeSharedObject<Value>(data, mask);
            }
        }

        if (layout->GetNumCols() != matrix.GetNumCols())
            LogicError("Bad MBLayout: The number of columns in the MBLayout does not match the number of columns in the data matrix!");

        // Reshuffle to data to unpack and uninterleave the CNTK form packed data
        // Now generate the scatter indices
        auto shuffledMatrixData = std::make_shared<Matrix<ElementType>>(matrix.GetNumRows(), maxNumTimeSteps * numSequences, matrix.GetDeviceId(), matrix.GetMatrixType(), matrix.GetFormat());
        auto mask = createMaskFunc(layout, AsDeviceDescriptor(matrix.GetDeviceId()), sequencesShorterThanLongestSequence);

        // Set the target location of all gaps to be the last step of the first sequence that is shorter than the longest sequence in the batch
        size_t targetColIdxForInvalidColumns = sequencesShorterThanLongestSequence.empty() ? 0 : (((sequencesShorterThanLongestSequence[0] + 1) * maxNumTimeSteps) - 1);
        std::vector<ElementType> scatterIndicesVector(layout->GetNumCols(), (ElementType)targetColIdxForInvalidColumns);

        size_t i = 0;
        auto& layoutSequences = layout->GetAllSequences();
        for (auto sequenceInfo : layoutSequences)
        {
            if (sequenceInfo.seqId != GAP_SEQUENCE_ID)
            {
                size_t targetParallelStreamIdx = sequenceInfo.s;
                auto currentSequenceBeginIdx = std::max<ptrdiff_t>(0, sequenceInfo.tBegin);
                auto currentSequenceEndIdx = std::min(maxNumTimeSteps, sequenceInfo.tEnd);
                size_t currentSequenceLength = (currentSequenceEndIdx - currentSequenceBeginIdx);

                for (size_t j = 0; j < currentSequenceLength; ++j)
                    scatterIndicesVector[((currentSequenceBeginIdx + j) * layout->GetNumParallelSequences()) + targetParallelStreamIdx] = (ElementType)((i * maxNumTimeSteps) + j);

                i++;
            }
        }

        auto scatterIdxMatrix = std::make_shared<Matrix<ElementType>>(1, layout->GetNumCols(), scatterIndicesVector.data(), matrix.GetDeviceId());
        shuffledMatrixData->DoScatterColumnsOf(0, *scatterIdxMatrix, matrix, 1);

        auto tensorView = new TensorView<ElementType>(shuffledMatrixData, AsTensorViewShape(valueDataShape));
        auto data = MakeSharedObject<NDArrayView>(AsDataType<ElementType>(), AsDeviceDescriptor(matrix.GetDeviceId()), AsStorageFormat(shuffledMatrixData->GetFormat()), valueDataShape, readOnly, tensorView);
        return MakeSharedObject<Value>(data, mask);
    }

    template <typename ElementType>
    ValuePtr Utils::GetValueObjectFromCNTKImplMatrixAndMBLayout(const Variable& var, const Matrix<ElementType>& matrix, const MBLayoutPtr& layout, bool readOnly /*= true*/)
    {
        if (var.DynamicAxes().size() > 2)
            LogicError("More than 2 dynamic axis for a variable is currently unsupported");

        if (AsDataType<ElementType>() != var.GetDataType())
            LogicError("The specified ElementType %s does not match the DataType %s", typeid(ElementType).name(), DataTypeName(var.GetDataType()));

        if ((layout != nullptr) && (matrix.GetNumRows() != var.Shape().TotalSize()))
            LogicError("Unexpected matrix layout: The number of rows in the matrix does not match the sample size of the Variable");

        return GetValueObjectFromCNTKImplMatrixAndMBLayout(var.Shape(), matrix, layout, readOnly);
    }
    template void DictionaryValue::AllocateDataPtr<NDShape>(const NDShape& value);
    template void DictionaryValue::AllocateDataPtr<Axis>(const Axis& value);
    template void DictionaryValue::AllocateDataPtr<vector<DictionaryValue>>(const vector<DictionaryValue>& value);
    template void DictionaryValue::AllocateDataPtr<wstring>(const wstring& value);
    template void DictionaryValue::AllocateDataPtr<Dictionary>(const Dictionary& value);
    template void DictionaryValue::AllocateDataPtr<NDArrayView>(const NDArrayView& value);

    template void DictionaryValue::FreePtrAsType<NDShape>();
    template void DictionaryValue::FreePtrAsType<Axis>();
    template void DictionaryValue::FreePtrAsType<vector<DictionaryValue>>();
    template void DictionaryValue::FreePtrAsType<wstring>();
    template void DictionaryValue::FreePtrAsType<Dictionary>();
    template void DictionaryValue::FreePtrAsType<NDArrayView>();

    template class TrainingParameterSchedule<double>;

    Learners::Learners(const std::vector<LearnerPtr>& learners) :
        m_learners(learners),
        m_isDistributed(false)
    {
        if (learners.empty())
            InvalidArgument("Please specify learners.");

        std::unordered_set<Parameter> learnerParameters;
        for (const auto& learner : m_learners)
        {
            if (dynamic_pointer_cast<DistributedLearner>(learner) != nullptr)
                m_isDistributed = true;

            const auto& currentLearnerParameters = learner->Parameters();
            for (const auto& parameter : currentLearnerParameters)
            {
                auto insertRetVal = learnerParameters.insert(parameter);
                if (!insertRetVal.second)
                    InvalidArgument("Parameter named %S is covered by 2 different learners", parameter.Name().c_str());
            }
        }

        if (m_isDistributed)
            CheckDistributedLearners();
    }

    void Learners::CheckDistributedLearners()
    {
        for (const auto& learner : m_learners)
        {
            if (dynamic_pointer_cast<DistributedLearner>(learner) == nullptr)
                InvalidArgument("Distributed and local learners cannot be used side by side.");
        }
    }

    void Learners::GetLearnerGradients(LearnerPtr learner, const std::unordered_map<Parameter, NDArrayViewPtr>& allGradients, std::unordered_map<Parameter, NDArrayViewPtr>& learnerGradients)
    {
        const auto& learnerParameters = learner->Parameters();
        for (const auto& parameter : learnerParameters)
        {
            auto value = allGradients.find(parameter);
            if (value == allGradients.end())
                LogicError("Learner contains parameter that does not exists in the model");

            learnerGradients[parameter] = value->second;
        }
    }

    bool Learners::Update(std::unordered_map<Parameter, NDArrayViewPtr>& gradientValues, size_t sampleInMinibatch)
    {
        bool anyUpdatesPerformed = false;
        for (auto learner : m_learners)
        {
            std::unordered_map<Parameter, NDArrayViewPtr> learnerGradients;
            GetLearnerGradients(learner, gradientValues, learnerGradients);
            anyUpdatesPerformed |= learner->Update(learnerGradients, sampleInMinibatch);
        }
        return anyUpdatesPerformed;
    }

    bool Learners::Update(std::unordered_map<Parameter, NDArrayViewPtr>& gradientValues, MinibatchInfo& minibatch)
    {
        bool anyUpdatesPerformed = false;
        for (auto l : m_learners)
        {
            auto learner = dynamic_pointer_cast<DistributedLearner>(l);
            std::unordered_map<Parameter, NDArrayViewPtr> learnerGradients;
            GetLearnerGradients(learner, gradientValues, learnerGradients);
            anyUpdatesPerformed |= learner->Update(learnerGradients, minibatch);
        }
        return anyUpdatesPerformed;
    }

    std::vector<DictionaryValue> Learners::CreateCheckpoint()
    {
        std::vector<DictionaryValue> state;
        for (auto l : m_learners)
            state.push_back(l->CreateCheckpoint());
        return state;
    }

    void Learners::RestoreFromCheckpoint(const std::vector<DictionaryValue>& state)
    {
        if (m_learners.size() != state.size())
            RuntimeError("Number of learners does not match the checkpoint state.");

        for (size_t i = 0; i < m_learners.size(); ++i)
        {
            m_learners[i]->RestoreFromCheckpoint(state[i].Value<Dictionary>());
        }
    }

    template std::pair<std::shared_ptr<const Matrix<float>>, MBLayoutPtr> Utils::GetCNTKImplMatrixAndMBLayoutFromValueObject<float>(const Variable& var, const ValuePtr& value);
    template std::pair<std::shared_ptr<const Matrix<double>>, MBLayoutPtr> Utils::GetCNTKImplMatrixAndMBLayoutFromValueObject<double>(const Variable& var, const ValuePtr& value);

    template ValuePtr Utils::GetValueObjectFromCNTKImplMatrixAndMBLayout<float>(const NDShape& sampleShape, const Matrix<float>& matrix, const MBLayoutPtr& layout, bool readOnly /*= true*/);
    template ValuePtr Utils::GetValueObjectFromCNTKImplMatrixAndMBLayout<double>(const NDShape& sampleShape, const Matrix<double>& matrix, const MBLayoutPtr& layout, bool readOnly /*= true*/);

    template ValuePtr Utils::GetValueObjectFromCNTKImplMatrixAndMBLayout<float>(const Variable& var, const Matrix<float>& matrix, const MBLayoutPtr& layout, bool readOnly /*= true*/);
    template ValuePtr Utils::GetValueObjectFromCNTKImplMatrixAndMBLayout<double>(const Variable& var, const Matrix<double>& matrix, const MBLayoutPtr& layout, bool readOnly /*= true*/);
}<|MERGE_RESOLUTION|>--- conflicted
+++ resolved
@@ -533,34 +533,6 @@
         auto mask = value->Mask();
         if ((mask != nullptr) && ((varShape.Rank() + mask->Shape().Rank()) != valueShape.Rank()))
             InvalidArgument("Invalid Value object; the sum of the rank of the mask and data does not equal the Variable's rank + number of dynamic axes");
-<<<<<<< HEAD
-        
-        auto getNumTimeStepsAndSequencesFunc = [](const NDShape& maskShape, size_t numDynamicAxes) {
-            size_t maxNumTimeSteps = 1;
-            size_t numSequences = 1;
-            if (maskShape.Rank() > 1)
-            {
-                // since only 2 axes are supported at the moment, sequence axis should be the first and batch axis -- the second.
-                // sequence axis dimension determines the maximum number of time steps (= maximum sequence length),
-                // batch axis dimension -- the number of sequences (= 'training units') in a batch.
-                maxNumTimeSteps = maskShape[0];
-                numSequences = maskShape[1];
-            }
-            else if (maskShape.Rank() > 0)
-            {
-                if (numDynamicAxes > 1)
-                {
-                    maxNumTimeSteps = maskShape[0];
-                }
-                else
-                {
-                    // there's only one axis (the default batch axis).
-                    numSequences = maskShape[0];
-                }
-            }
-=======
->>>>>>> c9b03e49
-
 
         size_t maxNumTimeSteps, numSequences;
         std::tie(maxNumTimeSteps, numSequences) = GetNumTimeStepsAndSequences(valueShape.SubShape(varShape.Rank()), numDynamicAxes);
