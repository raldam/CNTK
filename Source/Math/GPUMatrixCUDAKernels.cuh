//
// <copyright file="GPUMatrixCUDAKernels.cu" company="Microsoft">
//     Copyright (c) Microsoft Corporation.  All rights reserved.
// </copyright>
//

#include "BestGpu.h"

#ifndef CPUONLY

#include <float.h>
#include <cuda_runtime.h>
#include "CommonMatrix.h"
#include "device_functions.h"
#include <assert.h>

// REVIEW alexeyk: disable warnings properly for GCC/clang
#ifdef _MSC_VER
#pragma warning (push)
#pragma warning (disable: 4100)
#pragma warning (disable: 4127)
#pragma warning (disable: 4201)
#pragma warning (disable: 4515)
#endif
#include <cub/cub.cuh>
#ifdef _MSC_VER
#pragma warning (pop)
#endif

// We would like to use 64-bit integer to support large matrices. However, CUDA seems to support only 32-bit integer
// For now, use int32_t to ensure that both Linux and Windows see this as 32 bit integer type.

#ifndef CUDA_LONG
#define CUDA_LONG int32_t
#endif

#define IDX2C(i,j,ld) (((j)*(ld))+(i)) // 0 based indexing

// ---------------------------------------------------------------------------
// GridDim -- helper to choose the CUDA grid dimensions
// ---------------------------------------------------------------------------

// TODO: move the computation of 'id' here as well
struct GridDim
{
    static const CUDA_LONG maxThreadsPerBlock = 512;    // use this many threads per block
    static const CUDA_LONG minBlocksPerGrid = 48;       // use at least that many blocks  --TODO: base this on actual hardware

    // use these for launching
    //   GridDim grid(NN);
    //   kernel<<<grid.m_blocksPerGrid, grid.m_threadsPerBlock, ...>>>(...)
    int m_blocksPerGrid, m_threadsPerBlock;             // (these may in the future be extended to multi-dimensional ones)

    GridDim(CUDA_LONG N)    // linear grid
    {
        if (N == 0)                     // CUDA will fail to launch with 0 blocks
            N = 1;
        m_threadsPerBlock = GridDim::maxThreadsPerBlock;
        m_blocksPerGrid = (N + m_threadsPerBlock - 1) / m_threadsPerBlock;
        if (m_blocksPerGrid < minBlocksPerGrid)
        {
            // we cannot fill all blocks -> use less threads
            m_threadsPerBlock = (N + minBlocksPerGrid - 1) / minBlocksPerGrid;
            // round to multiples of 32 (warp size) for efficient memory access
            m_threadsPerBlock = (m_threadsPerBlock + 31) / 32 * 32;
            m_blocksPerGrid = (N + m_threadsPerBlock - 1) / m_threadsPerBlock;
        }
        assert(m_blocksPerGrid * m_threadsPerBlock >= N);
    }

    // compute our location on the grid
    static __device__ CUDA_LONG GetLinearThreadId()
    {
        return blockDim.x * blockIdx.x + threadIdx.x;
    }
};

#define CALCULATE_ELEMENTWISE_INDEX_OR_EXIT(id,N) CUDA_LONG id = GridDim::GetLinearThreadId(); if (id>=N) return;

#ifdef __GNUC__
#define UNUSED_FUNCTION_ATTRIBUTE __attribute__ ((unused))
#else
#define UNUSED_FUNCTION_ATTRIBUTE
#endif

// Predefine this for later.
static __inline__ __device__ double atomicAdd(double* address, double val) UNUSED_FUNCTION_ATTRIBUTE;
<<<<<<< HEAD

// ===========================================================================
// CUDA kernels follow, lots of them
// ===========================================================================
=======
//CUDA Kernels code


// _elementWise*() kenrels
//
// Designed to operate on contiguous blocks of memory, where the output is a simple function of the inputs.
// The first parameters of every function are inputs, and the last two arguments to each function are always
// (ElemenType *res, CUDA_LONG N), a pointer and length of the output block. Each thread computes a function
// of the inputs for one value in the output.

// This macro is for computing the dense index each thread is responsible for in elementwise transformations
#define CALCULATE_ELEMENTWISE_INDEX_OR_EXIT CUDA_LONG id = blockDim.x * blockIdx.x + threadIdx.x; if (id>=N) return;

// This macro overloads _x() with float and double arguments, and inlines the correct library function. This simplifies templated kernel code.
#define DEF_ELEMENT_PRIMITIVE(x) __device__ __forceinline__ float _##x(float f) { return x##f(f); } __device__ __forceinline__ double _##x(double f) { return x(f); }

DEF_ELEMENT_PRIMITIVE(exp)
DEF_ELEMENT_PRIMITIVE(log)
DEF_ELEMENT_PRIMITIVE(tanh)
DEF_ELEMENT_PRIMITIVE(sqrt)
DEF_ELEMENT_PRIMITIVE(fabs)
DEF_ELEMENT_PRIMITIVE(cos)
DEF_ELEMENT_PRIMITIVE(sin)
>>>>>>> 061ae85f

template<class ElemType>
__global__ void _elementWisePowerOnCuda(
    const ElemType alpha,     
    const ElemType *a, 
    ElemType *res,    
    const CUDA_LONG N)
{
    CALCULATE_ELEMENTWISE_INDEX_OR_EXIT(id,N);
    if (alpha==0)
    {
        res[id]=1;
    }
    else if (alpha==1)
    {
        res[id]=a[id];
    }
    else if (alpha==2)
    {
        res[id]=a[id]*a[id];
    }
    else if (alpha==3)
    {
        res[id]=a[id]*a[id]*a[id];
    }
    else
    {
        if (sizeof(ElemType)==sizeof(double))
        {
            res[id]=pow(a[id],alpha);
        }
        else
        {
            res[id]=powf(a[id],alpha);
        }
    }    
};

// Note that this code is inefficient on CUDA due to diverging code paths.
template<class ElemType>
__global__ void _elementWiseSigmoidOnCuda(    
    const ElemType *a,
    ElemType *res,    
    const CUDA_LONG N)
{
<<<<<<< HEAD
    CALCULATE_ELEMENTWISE_INDEX_OR_EXIT(id,N);
    if (sizeof(ElemType)==sizeof(double))
=======
    CALCULATE_ELEMENTWISE_INDEX_OR_EXIT;
    if (a[id] >= 0)
>>>>>>> 061ae85f
    {
        double e = _exp(-a[id]);
        res[id] = 1 / (1 + e);
    }
    else
    {
<<<<<<< HEAD
        if (res[id]>=0)
        {
            float e = expf(-1*a[id]);
            res[id]=1/(1+e);
        }
        else
        {
            float e = exp(a[id]);   // BUGBUG: Looks like this should be expf().
            res[id]=e/(1+e);
        }
    }
};

__device__ __forceinline__ float _exp(float f)
{
    return expf(f);
}

__device__ __forceinline__ double _exp(double f)
{
    return exp(f);
}

//#define TENSOR_OPS_DECL __device__ __host__
//#include "TensorOps.h"

=======
        double e = _exp(a[id]);
        res[id] = e / (1 + e);
    }
};

>>>>>>> 061ae85f
template<class ElemType>
__global__ void _assignSigmoidOf(
    const ElemType* a,
    ElemType* res,
    const CUDA_LONG N)
{
    CALCULATE_ELEMENTWISE_INDEX_OR_EXIT(id, N);

    // This function computes 1 / (1 + e^(-x)) which yields 1 / (1 + e^|x|) if x is negative,
    // and e^x / (1 + e^x) if x is positive.
    // BUGBUG: This does not invert the calculation when the exp argument becomes large, potentially causing overflows.
    //         There is a second version of this function that does. That should be used.
#if 0   // this has the same speed now
    res[id] = Microsoft::MSR::CNTK::Sigmoid(a[id]);
#else
    ElemType negElem = -a[id];
    ElemType e = _exp(negElem);

    res[id] = 1 / (e + 1);
#endif
};

template<class ElemType>
__global__ void _elementWiseLinRectDerivativeOnCuda(    
    const ElemType *a,
    ElemType *res,    
    const CUDA_LONG N)
{
    CALCULATE_ELEMENTWISE_INDEX_OR_EXIT(id,N);
    res[id] = (a[id] <= 0) ? 0 : 1;
}

template<class ElemType>
__global__ void _elementWiseSigmoidDerivativeOnCuda( 
    const ElemType *a,
    ElemType *res,
    const CUDA_LONG N)
{
    CALCULATE_ELEMENTWISE_INDEX_OR_EXIT(id,N);
    res[id] = a[id] * (1-a[id]);
}

template<class ElemType>
__global__ void _elementWiseTanhOnCuda(    
    const ElemType *a,
    ElemType *res,    
    const CUDA_LONG N)
{
<<<<<<< HEAD
    CALCULATE_ELEMENTWISE_INDEX_OR_EXIT(id,N);
    if (sizeof(ElemType)==sizeof(double))
    {
        res[id]=tanh(a[id]);
    }
    else
    {
        res[id]=tanhf(a[id]);
    }

=======
    CALCULATE_ELEMENTWISE_INDEX_OR_EXIT;
    res[id] = _tanh(a[id]);
>>>>>>> 061ae85f
};

//to prevent negative values caused by floating operations, we force inputs to be >=0
//this may, however, hide problems in the caller.
template<class ElemType>
__global__ void _elementWiseSqrtOnCuda(    
    const ElemType *a,
    ElemType *res,    
    const CUDA_LONG N)
{
<<<<<<< HEAD
    CALCULATE_ELEMENTWISE_INDEX_OR_EXIT(id,N);
    if (sizeof(ElemType)==sizeof(double))
    {
        res[id]=sqrt(max((ElemType)0, a[id]));
    }
    else
    {
        res[id]=sqrtf(max(ElemType(0), a[id]));
    }
=======
    CALCULATE_ELEMENTWISE_INDEX_OR_EXIT;
    res[id] = _sqrt(max((ElemType)0, a[id]));
>>>>>>> 061ae85f
};

template<class ElemType>
__global__ void _elementWiseExpOnCuda(  
    const ElemType *a,
    ElemType *res,    
    const CUDA_LONG N)
{
<<<<<<< HEAD
    CALCULATE_ELEMENTWISE_INDEX_OR_EXIT(id,N);
    if (sizeof(ElemType)==sizeof(double))
    {
        res[id]=exp(a[id]);
    }
    else
    {
        res[id]=expf(a[id]);
    }
=======
    CALCULATE_ELEMENTWISE_INDEX_OR_EXIT;
    res[id] = _exp(a[id]);
>>>>>>> 061ae85f
};

template<class ElemType>
__global__ void _elementWiseLogOnCuda(    
    const ElemType *a,
    ElemType *res,    
    const CUDA_LONG N)
{
<<<<<<< HEAD
    CALCULATE_ELEMENTWISE_INDEX_OR_EXIT(id,N);
    if (a[id]<EPS_IN_LOG)
    {
        res[id]=LOG_OF_EPS_IN_LOG;
    }
    else
    {
        if (sizeof(ElemType)==sizeof(double))
        {
            res[id]=log(a[id]);
        }
        else
        {
            res[id]=logf(a[id]);
        }
    }
=======
    CALCULATE_ELEMENTWISE_INDEX_OR_EXIT;
    res[id] = (a[id] < EPS_IN_LOG) ? LOG_OF_EPS_IN_LOG : _log(a[id]);
>>>>>>> 061ae85f
};

template<class ElemType>
__global__ void _elementWiseAbsOnCuda(    
    const ElemType *a,
    ElemType *res,    
    const CUDA_LONG N)
{
<<<<<<< HEAD
    CALCULATE_ELEMENTWISE_INDEX_OR_EXIT(id,N);
    if (sizeof(ElemType)==sizeof(double))
    {
        res[id]=fabs(a[id]);
    }
    else
    {
        res[id]=fabsf(a[id]);
    }
=======
    CALCULATE_ELEMENTWISE_INDEX_OR_EXIT;
    res[id] = _fabs(a[id]);
>>>>>>> 061ae85f
};

template<class ElemType>
__global__ void _elementWiseCosineOnCuda(
    const ElemType *a,
    ElemType *res,    
    const CUDA_LONG N)
{
<<<<<<< HEAD
    CALCULATE_ELEMENTWISE_INDEX_OR_EXIT(id,N);
    if (sizeof(ElemType)==sizeof(double))
    {
        res[id]=cos(a[id]);
    }
    else
    {
        res[id]=cosf(a[id]);
    }
=======
    CALCULATE_ELEMENTWISE_INDEX_OR_EXIT;
    res[id] = _cos(a[id]);
>>>>>>> 061ae85f
};

template<class ElemType>
__global__ void _elementWiseNegativeSineOnCuda(    
    const ElemType *a,
    ElemType *res,    
    const CUDA_LONG N)
{
<<<<<<< HEAD
    CALCULATE_ELEMENTWISE_INDEX_OR_EXIT(id,N);
    if (sizeof(ElemType)==sizeof(double))
    {
        res[id]=-sin(a[id]);
    }
    else
    {
        res[id]=-sinf(a[id]);
    }
=======
    CALCULATE_ELEMENTWISE_INDEX_OR_EXIT;
    res[id] = -_sin(a[id]);
>>>>>>> 061ae85f
};

template<class ElemType>
__global__ void _setValue(    
    ElemType* a,
    const ElemType v,
    const CUDA_LONG N)
{
    CUDA_LONG id = blockDim.x * blockIdx.x + threadIdx.x;
    if (id>=N)
        return;
    a[id]=v;
};

template<class ElemType>
__global__ void _setValue(    
    ElemType* a,
    const ElemType* d_v,
    const CUDA_LONG N)
{
    CUDA_LONG id = blockDim.x * blockIdx.x + threadIdx.x;
    if (id>=N)
        return;
    a[id]=d_v[0];
};

template<class ElemType>
__global__ void _copyColumnsStrided(ElemType * dest, ElemType * src, CUDA_LONG N, CUDA_LONG numRows, CUDA_LONG destNumColsStride, CUDA_LONG srcNumColsStride)
{
    CUDA_LONG id = blockDim.x * blockIdx.x + threadIdx.x;
    if (id >= N)
        return;

    CUDA_LONG denseColIdx = id / numRows;
    CUDA_LONG rowIdx = id - (denseColIdx * numRows);

    dest[(denseColIdx*destNumColsStride*numRows) + rowIdx] = src[(denseColIdx*srcNumColsStride*numRows) + rowIdx];
}

template<class ElemType>
__global__ void _assignToRowSliceValuesOf(ElemType * dest, ElemType * src, const CUDA_LONG N, const CUDA_LONG startIndex, const CUDA_LONG destRows, const CUDA_LONG srcRows)
{
    CUDA_LONG id = blockDim.x * blockIdx.x + threadIdx.x;
    if (id >= N)
        return;

    CUDA_LONG col = id / srcRows;
    CUDA_LONG row = id - (col * srcRows);

    dest[col*destRows + row + startIndex] = src[id];
}

template<class ElemType>
__global__ void _assignRowSliceValuesOf(ElemType * dest, ElemType * src, const CUDA_LONG N, const CUDA_LONG startIndex, const CUDA_LONG destRows, const CUDA_LONG srcRows)
{
    CUDA_LONG id = blockDim.x * blockIdx.x + threadIdx.x;
    if (id>=N)
        return;

    CUDA_LONG col = id / destRows;
    CUDA_LONG row = id - (col * destRows);

    //dest[id] = src[col*srcRows + row + startIndex];
    dest[id] = src[IDX2C(row + startIndex, col, srcRows)];
}

template<class ElemType>
__global__ void _addToRowSliceValuesOf(ElemType * dest, ElemType * src, const CUDA_LONG N, const CUDA_LONG startIndex, const CUDA_LONG destRows, const CUDA_LONG srcRows)
{
    CUDA_LONG id = blockDim.x * blockIdx.x + threadIdx.x;
    if (id>=N)
        return;

    CUDA_LONG col = id / srcRows;  //src is the full matrix, rowslice is taken from the dest
    CUDA_LONG row = id - (col * srcRows);

    //dest[col*destRows + row + startIndex] += src[id];
    dest[IDX2C(row + startIndex, col, destRows)] += src[id];
}

template<class ElemType>
__global__ void _addWithRowSliceValuesOf(ElemType * dest, ElemType * src, const CUDA_LONG N, const CUDA_LONG startIndex, const CUDA_LONG destRows, const CUDA_LONG srcRows)
{
    CUDA_LONG id = blockDim.x * blockIdx.x + threadIdx.x;
    if (id >= N)
        return;

    CUDA_LONG col = id / destRows;  //dest is the full matrix, rowslice is taken from the src
    CUDA_LONG row = id - (col * destRows);

    dest[id] += src[IDX2C(row + startIndex, col, srcRows)];
}

template<class ElemType>
__global__ void _assignToDiagonalValuesOf(ElemType * dest, ElemType * src, const CUDA_LONG N, const CUDA_LONG srcCols)
{
    CUDA_LONG id = blockDim.x * blockIdx.x + threadIdx.x;
    if (id >= N)
        return;

    CUDA_LONG col = id / srcCols;
    CUDA_LONG row = id - (col * srcCols);

    if (row == col)
        dest[row] = src[id];
}

template<class ElemType>
__global__ void _assignRowStackValuesOf(ElemType * dest, ElemType ** srces, size_t* startRowIndeces, const CUDA_LONG numSrces, const CUDA_LONG N, const CUDA_LONG destRows, const CUDA_LONG destCols)
{
    CUDA_LONG id = blockDim.x * blockIdx.x + threadIdx.x;
    if (id >= N)
        return;

    CUDA_LONG col = id / destRows;  //dest is the full matrix, rowslice is taken from the src
    CUDA_LONG row = id - (col * destRows);

    //can we replace the for loop with something better?
    int srcId = 0;
    for (; srcId < numSrces; srcId++)
    {
        if (startRowIndeces[srcId + 1]>row)
            break;
    }

    dest[id] = srces[srcId][IDX2C(row - startRowIndeces[srcId], col, startRowIndeces[srcId+1] - startRowIndeces[srcId])];
}

template<class ElemType>
__global__ void _assignRepeatOf(ElemType * dest, ElemType * src, const CUDA_LONG N, const CUDA_LONG srcRows, const CUDA_LONG srcCols, const CUDA_LONG destRows)
{
    CUDA_LONG id = blockDim.x * blockIdx.x + threadIdx.x;
    if (id >= N)
        return;

    CUDA_LONG destCol = id / destRows;
    CUDA_LONG destRow = id - (destCol * destRows);

    CUDA_LONG srcRow = destRow % srcRows;
    CUDA_LONG srcCol = destCol % srcCols;

    dest[id] = src[IDX2C(srcRow,srcCol,srcRows)];
}

template<class ElemType>
__global__ void _addToRowRepeatValuesOf(ElemType * dest, ElemType * src, const CUDA_LONG N, const CUDA_LONG srcRows, const CUDA_LONG srcCols, const CUDA_LONG destRows)
{
    CUDA_LONG id = blockDim.x * blockIdx.x + threadIdx.x;
    if (id >= N)
        return;

    CUDA_LONG col = id / srcRows;
    CUDA_LONG row = (id - (col * srcRows)) % destRows;

    //dest[col*destRows + row + startIndex] += src[id];
    dest[IDX2C(row, col, destRows)] += src[id];
}

template<class ElemType>
__global__ void _assignPositiveAndShiftedNegSample(ElemType * dest, const ElemType * src, const CUDA_LONG N, const CUDA_LONG srcRows, const CUDA_LONG srcCols, const CUDA_LONG destRows, const CUDA_LONG posNumber, const CUDA_LONG shiftNumber)
{
    CUDA_LONG id = blockDim.x * blockIdx.x + threadIdx.x;
    if (id >= N)
        return;

    CUDA_LONG destCol = id / destRows;
    CUDA_LONG destRow = id - (destCol * destRows);

    CUDA_LONG sampleInDestCol = destRow / srcRows;
    CUDA_LONG srcRow = destRow - srcRows * sampleInDestCol;
    CUDA_LONG srcCol = sampleInDestCol < posNumber ? destCol : (destCol + shiftNumber + sampleInDestCol - posNumber) % srcCols;

    dest[id] = src[IDX2C(srcRow, srcCol, srcRows)];
}

template<class ElemType>
__global__ void _addFoldedPositiveAndShiftedNegSample(ElemType * folded, const ElemType * unfolded, const CUDA_LONG unfoldedN, const CUDA_LONG unfoldedRows, const CUDA_LONG unfoldedCols, const CUDA_LONG foldedRows, const CUDA_LONG posNumber, const CUDA_LONG shiftNumber)
{
    CUDA_LONG id = blockDim.x * blockIdx.x + threadIdx.x;
    if (id >= unfoldedN)
        return;

    CUDA_LONG unfoldedCol = id / unfoldedRows;
    CUDA_LONG unfoldedRow = id - (unfoldedCol * unfoldedRows);

    CUDA_LONG sampleInUnfoldedCol = unfoldedRow / foldedRows;
    CUDA_LONG foldedRow = unfoldedRow - foldedRows * sampleInUnfoldedCol;
    CUDA_LONG foldedCol = sampleInUnfoldedCol < posNumber ? unfoldedCol : (unfoldedCol + shiftNumber + sampleInUnfoldedCol - posNumber) % unfoldedCols;

    atomicAdd(&folded[IDX2C(foldedRow, foldedCol, foldedRows)], unfolded[id]);
}

template<class ElemType>
__global__ void _assignDifferenceOf1(
    ElemType* us,
    const ElemType alpha,
    const ElemType* a,
    const CUDA_LONG N)
{
    CUDA_LONG id = blockDim.x * blockIdx.x + threadIdx.x;
    if (id>=N)
        return;
    us[id]=alpha-a[id];
};

template<class ElemType>
__global__ void _assignDifferenceOf2(
    ElemType* us,
    const ElemType alpha,
    const ElemType* a,
    const CUDA_LONG N)
{
    CUDA_LONG id = blockDim.x * blockIdx.x + threadIdx.x;
    if (id>=N)
        return;
    us[id]=a[id]-alpha;
};

///a is a scalar
template<class ElemType>
__global__ void _scaleAndAddScalar(
    ElemType* c,
    const CUDA_LONG N,
    const ElemType alpha,
    const ElemType *a,
    const ElemType *b
)
{
    CUDA_LONG id = blockDim.x * blockIdx.x + threadIdx.x;
    if (id>=N)
        return;
    c[id] = alpha*a[0] + b[id];
};

template<class ElemType>
__global__ void _multiply1x1AndWeightedAdd(
    ElemType alpha, const ElemType* a, const ElemType* b, ElemType beta, ElemType* c, CUDA_LONG N)
{
    CUDA_LONG id = blockDim.x * blockIdx.x + threadIdx.x;
    if (id >= N)
        return;
    ElemType f = alpha * *a;    // scalar matrix
    if (beta == 0)              // don't even read the memory if beta is 0
        c[id] = b[id] * f;
    else
        c[id] = b[id] * f + c[id] * beta;
}

template<class ElemType>
__global__ void _addValue(    
    ElemType* a,
    const ElemType v,
    const CUDA_LONG N)
{
    CUDA_LONG id = blockDim.x * blockIdx.x + threadIdx.x;
    if (id>=N)
        return;
    a[id]+=v;
};

template<class ElemType>
__global__ void _addValue(    
    ElemType* a,
    const ElemType* d_v,
    const CUDA_LONG N)
{
    CUDA_LONG id = blockDim.x * blockIdx.x + threadIdx.x;
    if (id>=N)
        return;
    a[id]+=d_v[0];
};


template<class ElemType>
__global__ void _elemMul(    
    ElemType* a,
    const ElemType* b,
    const CUDA_LONG N)
{
    CUDA_LONG id = blockDim.x * blockIdx.x + threadIdx.x;
    if (id>=N)
        return;
    a[id]*=b[id];
};

template<class ElemType>
__global__ void _assignElementProductOf(
    ElemType* us,
    const ElemType* a,
    const ElemType* b,
    const CUDA_LONG N)
{
    CUDA_LONG id = blockDim.x * blockIdx.x + threadIdx.x;
    if (id>=N)
        return;
    us[id]=a[id]*b[id];
}

template<class ElemType>
__global__ void _assignKhatriRaoProductOf(
    ElemType* us,
    const ElemType* a,
    const ElemType* b,
    const CUDA_LONG rowsA, 
    const CUDA_LONG rowsB, 
    const CUDA_LONG cols)
{
    CUDA_LONG id = blockDim.x * blockIdx.x + threadIdx.x;

    const CUDA_LONG rows = rowsA * rowsB;
    const CUDA_LONG col = id / rows;
    if (col >= cols) 
        return; 

    const CUDA_LONG row = id % rows;
    const CUDA_LONG rowB = row / rowsA; 
    const CUDA_LONG rowA = row % rowsA;

    us[id] = a[rowA + col * rowsA] * b[rowB + col * rowsB];
}

template<class ElemType>
__global__ void _addColumnReshapeProductOf(
    ElemType* us,
    const ElemType* a,
    const ElemType* b,
    const CUDA_LONG rowsB, 
    const CUDA_LONG rowsC, 
    const CUDA_LONG cols,
    const bool transposeAColumn)
{
    CUDA_LONG id = blockDim.x * blockIdx.x + threadIdx.x;

    const CUDA_LONG col = id / rowsC;
    if (col >= cols) 
        return; 

    const CUDA_LONG row = id % rowsC;
    CUDA_LONG bBase = col * rowsB;
    CUDA_LONG aBase = bBase * rowsC;
    ElemType v = 0;

    if (transposeAColumn)
    {
        aBase += row * rowsB;
        for (CUDA_LONG i=0; i<rowsB; i++)
        {
            v += a[aBase++] * b[bBase++];
        }
    }
    else
    {
        aBase += row;
        for (CUDA_LONG i=0; i<rowsB; i++)
        {
            v += a[aBase] * b[bBase++];
            aBase += rowsC;
        }
    }
    us[row + col * rowsC] += v;
}

template<class ElemType>
__global__ void _assignElementDivisionOf(
    ElemType* us,
    const ElemType* a,
    const ElemType* b,
    const CUDA_LONG N)
{
    ElemType smallValue = EPS_IN_INVERSE;

    CUDA_LONG id = blockDim.x * blockIdx.x + threadIdx.x;
    if (id>=N)
        return;

    ElemType v = b[id];

    if (v <0 && v > -smallValue)
        us[id] = a[id]/(-smallValue);
    else if (v >=0 && v < smallValue)
        us[id] = a[id]/smallValue;
    else
        us[id]=a[id]/v;
}

template<class ElemType>
__global__ void _elemInverse(
    ElemType* us,
    const CUDA_LONG N)
{
    ElemType smallValue = EPS_IN_INVERSE;

    CUDA_LONG id = blockDim.x * blockIdx.x + threadIdx.x;
    if (id>=N)
        return;

    if (us[id] <0 && us[id] > -smallValue)
        us[id] = 1/-smallValue;
    else if (us[id] >=0 && us[id] < smallValue)
        us[id] = 1/smallValue;
    else
        us[id]=1/us[id];
}

template<class ElemType>
__global__ void _logSoftMaxColWise(
    ElemType *a,
    const CUDA_LONG m_numCols,
    const CUDA_LONG m_numRows) //ld
{
    int col_id = blockDim.x * blockIdx.x + threadIdx.x;
    if (col_id >= m_numCols)
        return;

    __shared__ ElemType maxV[GridDim::maxThreadsPerBlock];
    __shared__ ElemType Sum[GridDim::maxThreadsPerBlock];
    maxV[threadIdx.x] = a[IDX2C(0, col_id, m_numRows)];
    Sum[threadIdx.x] = 0;

    for (CUDA_LONG i = 0; i<m_numRows; ++i)
    {
        if (a[IDX2C(i, col_id, m_numRows)]>maxV[threadIdx.x])
        {
            maxV[threadIdx.x] = a[IDX2C(i, col_id, m_numRows)];
        }
    }

    for (CUDA_LONG i = 0; i<m_numRows; ++i)
    {
        ElemType tmp = a[IDX2C(i, col_id, m_numRows)] - maxV[threadIdx.x];
        Sum[threadIdx.x] += (sizeof(ElemType) == sizeof(float) ? expf(tmp) : exp(tmp));
    }
    Sum[threadIdx.x] = maxV[threadIdx.x] + (sizeof(ElemType) == sizeof(float) ? logf(Sum[threadIdx.x]) : log(Sum[threadIdx.x]));
    for (CUDA_LONG i = 0; i<m_numRows; ++i)
    {
        a[IDX2C(i, col_id, m_numRows)] -= Sum[threadIdx.x];
    }
}

//template<class ElemType>
//__global__ void _assignColumnwiseSoftmaxOf(
//    const ElemType *a,
//    ElemType* us,
//    const CUDA_LONG m_numCols,
//    const CUDA_LONG m_numRows) //thead per column
//{
//    int col_id = blockDim.x * blockIdx.x + threadIdx.x;
//    if (col_id>=m_numCols)
//        return;
//
//    __shared__ ElemType maxV[GridDim::maxThreadsPerBlock];
//    __shared__ ElemType Sum[GridDim::maxThreadsPerBlock];
//    maxV[threadIdx.x]=a[IDX2C(0,col_id,m_numRows)];
//    Sum[threadIdx.x]=0;
//
//    for (CUDA_LONG i=0;i<m_numRows;++i)
//    {
//        if (a[IDX2C(i,col_id,m_numRows)]>maxV[threadIdx.x])
//        {
//            maxV[threadIdx.x]=a[IDX2C(i,col_id,m_numRows)];
//        }
//    }
//
//    for (CUDA_LONG i=0;i<m_numRows;++i)
//    {
//        if (sizeof(ElemType)==sizeof(float))
//        {
//            us[IDX2C(i,col_id,m_numRows)] = expf(a[IDX2C(i,col_id,m_numRows)]-maxV[threadIdx.x]);
//        }
//        else
//        {
//            us[IDX2C(i,col_id,m_numRows)] = exp(a[IDX2C(i,col_id,m_numRows)]-maxV[threadIdx.x]);
//        }
//        Sum[threadIdx.x] +=  us[IDX2C(i,col_id,m_numRows)];
//    }
//
//    for (CUDA_LONG i=0;i<m_numRows;++i)
//    {
//        us[IDX2C(i,col_id,m_numRows)] /= Sum[threadIdx.x] ;
//    }
//}

// each block processes one column. There must be 512 threads in a block
template<class ElemType>
__global__ void _assignColumnwiseLogSoftmaxOf(
    const ElemType *a,
    ElemType* us,
    const CUDA_LONG m_numCols,
    const CUDA_LONG m_numRows)
{
    // We first find max per column
    __shared__ ElemType colMax[1];
    __shared__ ElemType partials[512];
    colMax[0] = -10000000;
    partials[threadIdx.x] = -10000000;

    for (int i = threadIdx.x; i < m_numRows; i += 512)
    {
        partials[threadIdx.x] = max(partials[threadIdx.x], a[IDX2C(i, blockIdx.x, m_numRows)]);
    }
    __syncthreads();

    if (threadIdx.x < 256)
    {
        partials[threadIdx.x] = max(partials[threadIdx.x + 256], partials[threadIdx.x]);
    }
    __syncthreads();

    if (threadIdx.x < 128)
    {
        partials[threadIdx.x] = max(partials[threadIdx.x + 128], partials[threadIdx.x]);
    }
    __syncthreads();

    if (threadIdx.x < 64)
    {
        partials[threadIdx.x] = max(partials[threadIdx.x + 64], partials[threadIdx.x]);
    }
    __syncthreads();

    if (threadIdx.x < 32)
    {
        partials[threadIdx.x] = max(partials[threadIdx.x + 32], partials[threadIdx.x]);
    }
    __syncthreads();

    if (threadIdx.x < 16)
    {
        partials[threadIdx.x] = max(partials[threadIdx.x + 16], partials[threadIdx.x]);
    }
    __syncthreads();

    if (threadIdx.x < 8)
    {
        partials[threadIdx.x] = max(partials[threadIdx.x + 8], partials[threadIdx.x]);
    }
    __syncthreads();

    if (threadIdx.x < 4)
    {
        partials[threadIdx.x] = max(partials[threadIdx.x + 4], partials[threadIdx.x]);
    }
    __syncthreads();

    if (threadIdx.x == 0)
    {
        colMax[0] = max(max(partials[0], partials[1]), max(partials[2], partials[3]));
    }
    partials[threadIdx.x] = 0.0f;
    __syncthreads();

    // Now start finding sums
    __shared__ ElemType colSum[1];
    colSum[0] = 0.0f;
    for (int i = threadIdx.x; i < m_numRows; i += 512)
    {
        ElemType tmp = a[IDX2C(i, blockIdx.x, m_numRows)] - colMax[0];
        us[IDX2C(i, blockIdx.x, m_numRows)] = tmp;
        partials[threadIdx.x] += (sizeof(ElemType) == sizeof(float)) ? expf(tmp) : exp(tmp);
    }
    __syncthreads();

    if (threadIdx.x < 256)
    {
        partials[threadIdx.x] += partials[threadIdx.x + 256];
    }
    __syncthreads();

    if (threadIdx.x < 128)
    {
        partials[threadIdx.x] += partials[threadIdx.x + 128];
    }
    __syncthreads();

    if (threadIdx.x < 64)
    {
        partials[threadIdx.x] += partials[threadIdx.x + 64];
    }
    __syncthreads();

    if (threadIdx.x < 32)
    {
        partials[threadIdx.x] += partials[threadIdx.x + 32];
    }
    __syncthreads();

    if (threadIdx.x < 16)
    {
        partials[threadIdx.x] += partials[threadIdx.x + 16];
    }
    __syncthreads();

    if (threadIdx.x < 8)
    {
        partials[threadIdx.x] += partials[threadIdx.x + 8];
    }
    __syncthreads();

    if (threadIdx.x < 4)
    {
        partials[threadIdx.x] += partials[threadIdx.x + 4];
    }
    __syncthreads();

    if (threadIdx.x == 0)
    {
        colSum[0] = partials[0] + partials[1] + partials[2] + partials[3];
        colSum[0] = (sizeof(ElemType) == sizeof(float)) ? logf(colSum[0]) : log(colSum[0]);
    }
    __syncthreads();

    for (int i = threadIdx.x; i < m_numRows; i += 512)
    {
        us[IDX2C(i, blockIdx.x, m_numRows)] -= colSum[0];
    }
}

template<class ElemType>
__global__ void _logSoftMaxRowWise(
    ElemType *a,
    const CUDA_LONG m_numCols,
    const CUDA_LONG m_numRows) //ld
{
    int row_id = blockDim.x * blockIdx.x + threadIdx.x;
    if (row_id >= m_numRows)
        return;

    __shared__ ElemType maxV[GridDim::maxThreadsPerBlock];
    __shared__ ElemType Sum[GridDim::maxThreadsPerBlock];
    maxV[threadIdx.x] = a[IDX2C(row_id, 0, m_numRows)];
    Sum[threadIdx.x] = 0;

    for (CUDA_LONG j = 0; j<m_numCols; ++j)
    {
        if (a[IDX2C(row_id, j, m_numRows)]>maxV[threadIdx.x])
        {
            maxV[threadIdx.x] = a[IDX2C(row_id, j, m_numRows)];
        }
    }

    for (CUDA_LONG j = 0; j<m_numCols; ++j)
    {
        ElemType tmp = a[IDX2C(row_id, j, m_numRows)] - maxV[threadIdx.x];
        Sum[threadIdx.x] += sizeof(ElemType) == sizeof(float) ? expf(tmp) : exp(tmp);
    }
    Sum[threadIdx.x] = maxV[threadIdx.x] + (sizeof(ElemType) == sizeof(float) ? logf(Sum[threadIdx.x]) : log(Sum[threadIdx.x]));
    for (CUDA_LONG j = 0; j<m_numCols; ++j)
    {
        a[IDX2C(row_id, j, m_numRows)] -= Sum[threadIdx.x];
    }
}

// each block processes one column. There must be 512 threads in a block
template<class ElemType>
__global__ void _assignColumnwiseHardmaxOf(
    const ElemType *a,
    ElemType* us,
    const CUDA_LONG m_numCols,
    const CUDA_LONG m_numRows) 
{
    // We first find max per column
    __shared__ ElemType partials[512];
    __shared__ int colMaxI[512];
    int row = threadIdx.x % m_numRows;
    colMaxI[threadIdx.x] = row;
    partials[threadIdx.x] = a[IDX2C(row, blockIdx.x, m_numRows)];

    for (int i = threadIdx.x; i < m_numRows; i += 512)
    {
        if (partials[threadIdx.x] < a[IDX2C(i, blockIdx.x, m_numRows)])
        {
            partials[threadIdx.x] = a[IDX2C(i, blockIdx.x, m_numRows)];
            colMaxI[threadIdx.x] = i;
        }
    }
    __syncthreads();

    if (m_numRows > 256)
    {
        if (threadIdx.x < 256)
        {
            int other = threadIdx.x + 256;
            if (partials[threadIdx.x] < partials[other])
            {
                partials[threadIdx.x] = partials[other];
                colMaxI[threadIdx.x] = colMaxI[other];
            }
        }
        __syncthreads();
    }

    if (m_numRows > 128)
    {
        if (threadIdx.x < 128)
        {
            int other = threadIdx.x + 128;

            if (partials[threadIdx.x] < partials[other])
            {
                partials[threadIdx.x] = partials[other];
                colMaxI[threadIdx.x] = colMaxI[other];
            }
        }
        __syncthreads();
    }

    if (m_numRows > 64)
    {
        if (threadIdx.x < 64)
        {
            int other = threadIdx.x + 64;
            if (partials[threadIdx.x] < partials[other])
            {
                partials[threadIdx.x] = partials[other];
                colMaxI[threadIdx.x] = colMaxI[other];
            }
        }
        __syncthreads();
    }

    if (m_numRows > 32)
    {
        if (threadIdx.x < 32)
        {
            int other = threadIdx.x + 32;
            if (partials[threadIdx.x] < partials[other])
            {
                partials[threadIdx.x] = partials[other];
                colMaxI[threadIdx.x] = colMaxI[other];
            }
        }
        __syncthreads();
    }

    if (m_numRows > 16)
    {
        if (threadIdx.x < 16)
        {
            int other = threadIdx.x + 16;
            if (partials[threadIdx.x] < partials[other])
            {
                partials[threadIdx.x] = partials[other];
                colMaxI[threadIdx.x] = colMaxI[other];
            }
        }
        __syncthreads();
    }

    if (m_numRows > 8)
    {
        if (threadIdx.x < 8)
        {
            int other = threadIdx.x + 8;
            if (partials[threadIdx.x] < partials[other])
            {
                partials[threadIdx.x] = partials[other];
                colMaxI[threadIdx.x] = colMaxI[other];
            }
        }
        __syncthreads();
    }

    if (m_numRows > 4)
    {
        if (threadIdx.x < 4)
        {
            int other = threadIdx.x + 4;
            if (partials[threadIdx.x] < partials[other])
            {
                partials[threadIdx.x] = partials[other];
                colMaxI[threadIdx.x] = colMaxI[other];
            }
        }
        __syncthreads();
    }

    if (threadIdx.x == 0)
    {
        for (int i = 1; i < 4 && i < m_numRows; i++)
        {
            if (partials[0] < partials[i])
            {
                partials[0] = partials[i];
                colMaxI[0] = colMaxI[i];
            }
        }
    }
    __syncthreads();

    for (int i = threadIdx.x; i < m_numRows; i += 512)
    {
        us[IDX2C(i, blockIdx.x, m_numRows)] = (i == colMaxI[0]) ? 1 : 0;
    }
}

#if 0
template<class ElemType>
__global__ void _inplaceTruncateBottom(
    ElemType* a,
    const ElemType threshold,
    const CUDA_LONG N)
{
    CUDA_LONG id = blockDim.x * blockIdx.x + threadIdx.x;
    if (id>=N)
        return;
    if (a[id]<threshold)
        a[id]=threshold;
}
#endif

template<class ElemType>
__global__ void _assignTruncateBottom(
    ElemType* us,
    const ElemType* a,
    const ElemType threshold,
    const CUDA_LONG N)
{
    CALCULATE_ELEMENTWISE_INDEX_OR_EXIT;
    us[id] = a[id] < threshold ? threshold : a[id];
}

#if 0
template<class ElemType>
__global__ void _inplaceTruncateTop(
    ElemType* a,
    const ElemType threshold,
    const CUDA_LONG N)
{
    CUDA_LONG id = blockDim.x * blockIdx.x + threadIdx.x;
    if (id>=N)
        return;
    if (a[id]>threshold)
        a[id]=threshold;
}
#endif

template<class ElemType>
__global__ void _assignTruncateTop(
    ElemType* us,
    const ElemType* a,
    const ElemType threshold,
    const CUDA_LONG N)
{
    CALCULATE_ELEMENTWISE_INDEX_OR_EXIT;
    us[id] = a[id] > threshold ? threshold : a[id];
}

template<class ElemType>
__global__ void _setToZeroIfAbsLessThan(
    ElemType* a,
    const ElemType threshold,
    const CUDA_LONG N)
{
    CUDA_LONG id = blockDim.x * blockIdx.x + threadIdx.x;
    if (id>=N)
        return;
    if (sizeof(ElemType)==sizeof(float))
    {
        if (fabsf(a[id])<threshold)
            a[id]=0;
    }
    else
    {
        if (fabs(a[id])<threshold)
            a[id]=0;
    }
}

template<class ElemType>
__global__ void _areEqual(
    const ElemType* a,
    const ElemType* b,
    const CUDA_LONG N,
    const ElemType threshold,
    long *d_res)
{
    CUDA_LONG id = blockDim.x * blockIdx.x + threadIdx.x;
    if (id>=N)
        return;

    if (sizeof(ElemType)==sizeof(float))
    {
        if (fabsf(a[id]-b[id]) > threshold) 
        {
            d_res[0]=0;
        }
    }
    else
    {
        if (fabs(1.0*a[id]-1.0*b[id]) > threshold) 
        {
            d_res[0]=0;
        }
    }
}

// see Matrix<ElemType>::TensorShuffleScaleAndAdd() for comments
template<class ElemType>
__global__ void _tensorShuffleScaleAndAdd(
    ElemType keepWeight, const ElemType* pa, size_t D, size_t S, size_t M, size_t K, size_t T, ElemType scaleFactor, const ElemType* pb, ElemType* pc)
{
    size_t N = D * S * M * K * T;
    CUDA_LONG na = blockDim.x * blockIdx.x + threadIdx.x;   // input tensor of dimension (D x S x M x K x T)
    if (na >= N)
        return;
    // recover the 5 indices from the loop counter
    size_t d =  na                  % D;
    size_t s = (na / D            ) % S;
    size_t m = (na / D / S        ) % M;
    size_t k = (na / D / S / M    ) % K;
    size_t t = (na / D / S / M / K) % T;
    // compute index for the a and b/c tensors
    size_t nb = (((t * S + s) * M + m) * K + k) * D + d;    // output tensor of dimension (D x K x M x S x T): k/K and s/S swapped
    // perform the computation
    ElemType cval = keepWeight ? keepWeight * pb[nb] : 0;   // if weight is 0 then don't bother to read memory (efficiency) or to multiply (NaN-safe)
    cval += scaleFactor * pa[na];
    pc[nb] = cval;
}

// see Matrix<ElemType>::TensorShuffleScaleAndAdd() for comments
template<class ElemType>
__global__ void _tensorShuffleScaleAndAddRowSparse(
    const ElemType* anzValues,  //source nz values
    const GPUSPARSE_INDEX_TYPE* aRowIndex,
    const GPUSPARSE_INDEX_TYPE* aColCSCIndex,
    ElemType* cnzValues,  //target nz values
    GPUSPARSE_INDEX_TYPE* cRowIndex,
    GPUSPARSE_INDEX_TYPE* cColCSCIndex,
    size_t D, size_t S, size_t M, size_t K, size_t T)
{
    CUDA_LONG col = blockDim.x * blockIdx.x + threadIdx.x;   // input tensor of dimension (D x S x M x K x T)
    if (col >= T)
        return;

    size_t N = D * S * M * K;
    int start = aColCSCIndex[col];
    int end = aColCSCIndex[col + 1];
    int current = start;

    for (size_t nc = 0; nc < N; nc++)
    {
        // recover the 5 indices from the loop counter
        size_t d = (nc                  ) % D;
        size_t s = (nc / D              ) % S;
        size_t m = (nc / D / S          ) % M;
        size_t k = (nc / D / S / M      ) % K;

        // compute index for the a and b/c tensors
        size_t na = ((s * M + m) * K + k) * D + d;    // output tensor of dimension (D x K x M x S): k/K and s/S swapped

        for (size_t j = start; j < end; j++)
        {
            if (aRowIndex[j] == na)
            {
                cnzValues[current] = anzValues[j];
                cRowIndex[current] = nc;
                current++;
                break;
            }
        }
    }

    cColCSCIndex[col] = start;
    cColCSCIndex[col + 1] = end;
}

template<class ElemType>
__global__ void _hasElement(
    const ElemType* a,
    const CUDA_LONG N,
    ElemType *d_res  /// [2x1] vector. The first is the value to be compared and the second is the 0/1 to return
    )
{
    CUDA_LONG id = blockDim.x * blockIdx.x + threadIdx.x;
    if (id >= N)
        return;

    if (a[id] == d_res[0])
    {
        d_res[1] = 1;
    }
}

template<class ElemType>
__global__ void _setDiagonalValue(
    ElemType* a,
    const ElemType v,
    const CUDA_LONG N,
    const CUDA_LONG ld)
{
    int id = blockDim.x * blockIdx.x + threadIdx.x;
    if (id>=N)
        return;    
    a[IDX2C(id,id,ld)]=v;

}

template<class ElemType>
__global__ void _setDiagonalValueFromVector(
    ElemType* a,
    const ElemType* b,
    const CUDA_LONG N)
{
    int id = blockDim.x * blockIdx.x + threadIdx.x;
    if (id>=N)
        return; 
    a[IDX2C(id,id,N)]=b[id];
}

template<class ElemType>
__global__ void _adagrad(
    ElemType* a,
    ElemType* d_v,
    const CUDA_LONG N,
    ElemType* multipliers)
{
    CUDA_LONG id = blockDim.x * blockIdx.x + threadIdx.x;
    if (id >= N)
        return;

    const ElemType floor = 1e-16f;

    a[id] += d_v[id] * d_v[id];
    ElemType temp = sqrt(a[id]+floor);
    d_v[id] /= temp;

    if (multipliers != nullptr)
        multipliers[id] = 1/temp;
}

template<class ElemType>
__global__ void _adagrad4BlockSparse(
    ElemType* a,  //dense
    const size_t numRows, //number of rows in a and in d_v
    ElemType* d_v, //block sparse
    const GPUSPARSE_INDEX_TYPE* blockId2ColOrRow,
    ElemType* multipliers,
    const bool colMajor,
    const size_t len, //major dim, numRows in colMajor and numcols in rowMajor
    const CUDA_LONG N) //total number of non-zero values
{
    CUDA_LONG id = blockDim.x * blockIdx.x + threadIdx.x;
    if (id >= N)
        return;

    const ElemType floor = 1e-16f;
    CUDA_LONG blockid = id / len;  
    CUDA_LONG row = colMajor ? id - blockid*len : blockId2ColOrRow[blockid];
    CUDA_LONG col = colMajor ? blockId2ColOrRow[blockid] : id - blockid*len;

    size_t indexInA = row + col*numRows;
    a[indexInA] += d_v[id] * d_v[id];
    ElemType temp = sqrt(a[indexInA] + floor);
    d_v[id] /= temp;

    if (multipliers != nullptr)
        multipliers[id] = 1 / temp;
}

template<class ElemType>
__global__ void _fsadagrad(CUDA_LONG size, ElemType* grad, ElemType* smoothAda, ElemType* smoothMom, ElemType* val,
    ElemType lr, ElemType mom, ElemType adaWeight, ElemType adaMul)
{
    CUDA_LONG idx = blockIdx.x * blockDim.x + threadIdx.x;
    CUDA_LONG stride = blockDim.x * gridDim.x;
    for (; idx < size; idx += stride)
    {
        ElemType g = grad[idx];
        ElemType adaSqr = adaWeight * smoothAda[idx] + (1.0f - adaWeight) * g * g;
        smoothAda[idx] = adaSqr;
        if (adaSqr != 0.0f)
        {
            ElemType w;
            if (sizeof(ElemType) == sizeof(double))
            {
                w = adaMul * rsqrt(adaSqr);
            }
            else
            {
                w = adaMul * rsqrtf(adaSqr);
            }

            if (w > 10.0f)
                w = 10.0f;
            g *= w;
        }

        if (mom > 0.0f)
        {
            g = mom * smoothMom[idx] + (1.0f - mom) * g;
            smoothMom[idx] = g;
        }

        g *= lr;
        val[idx] -= g;
    }
}

template<class ElemType>
__global__ void _rmsprop_init(
    ElemType* avars, ElemType* signs, ElemType* steps,
    ElemType* curr_grad,
    const CUDA_LONG N
    )
{
    CUDA_LONG i = blockDim.x * blockIdx.x + threadIdx.x;
    if (i >= N)
        return;

    ElemType tmp = curr_grad[i];
    avars[i] = tmp * tmp;
    signs[i] = ElemType(0.0);
    steps[i] = ElemType(0.02);
}

template<class ElemType>
__global__ void _rmsprop(
    ElemType* avars, ElemType* signs, ElemType* steps,
    ElemType* curr_grad,
    const CUDA_LONG N,
    ElemType RMS_GAMMA,ElemType RMS_WGT_INC,ElemType RMS_WGT_MAX,ElemType RMS_WGT_DEC,ElemType RMS_WGT_MIN,
    ElemType floor,
    ElemType *upd_gpu,
    ElemType* multipliers
    )
{
    CUDA_LONG i = blockDim.x * blockIdx.x + threadIdx.x;
    if (i >= N)
        return;

    avars[i] = RMS_GAMMA * avars[i] + (ElemType(1.0)-RMS_GAMMA)* (curr_grad[i] * curr_grad[i]);

    //// grad sign base 3: 0->neg, 1->zero, 2->pos
    //const int grad_sign = 1 + (ElemType(0) < curr_grad[i]) - (curr_grad[i] < ElemType(0));

    //// signs[i] contains three consecutive grad_sign
    //signs[i]  = 3*(int(signs[i]) % 9) + grad_sign;

    //// update according to the following table:
    //// (!pos,!pos,!pos) or (!neg,!neg,!neg): RMS_WGT_INC
    //// (!neg,!neg,neg) or (!pos,!pos,pos): RMS_WGT_DEC
    //// otherwise: no action

    //switch(int(upd_gpu[int(signs[i])]))
    //{
    //case 0:
    //    steps[i] = max(steps[i] * RMS_WGT_DEC, RMS_WGT_MIN);
    //    break;
    //case 2:
    //    steps[i] = min(steps[i] * RMS_WGT_INC, RMS_WGT_MAX);
    //    break;
    //}
    //curr_grad[i] *= steps[i] / sqrt(avars[i] + floor);

    const int grad_sign = (ElemType(0) < curr_grad[i]) - (curr_grad[i] < ElemType(0));

    if( signs[i] * grad_sign > 0 )
        steps[i] = min(steps[i] * RMS_WGT_INC, RMS_WGT_MAX);
    else
        steps[i] = max(steps[i] * RMS_WGT_DEC, RMS_WGT_MIN);

    ElemType temp = steps[i] / sqrt(avars[i] + floor);
    curr_grad[i] *= temp;
    signs[i] = grad_sign;

    if (multipliers != nullptr)
        multipliers[i] = temp;
}

template<class ElemType>
__global__ void _rescaleToRange(
    ElemType* a,
    const CUDA_LONG N,
    const ElemType low,
    const ElemType high)
{
    CUDA_LONG id = blockDim.x * blockIdx.x + threadIdx.x;
    if (id>=N)
        return;    
    a[id]=a[id]*(high-low)+low;
}

template<class ElemType>
__global__ void _setMaskAndScale(
    ElemType* a,
    const CUDA_LONG N,
    const ElemType maskRate,
    const ElemType scaleValue)
{
    CUDA_LONG id = blockDim.x * blockIdx.x + threadIdx.x;
    if (id>=N)
        return;    
    a[id]=a[id]<=maskRate? 0 : scaleValue;
}

template<class ElemType>
__global__ void _vectorSum(
    ElemType* c, //output
    const ElemType* a, //input
    const CUDA_LONG n, //a.numRows
    const CUDA_LONG m, //a.numCols
    const bool isColWise)
{
    int id = blockDim.x * blockIdx.x + threadIdx.x;
    if ((isColWise && id >= m) || (!isColWise && id >= n))
        return;

    ElemType sum = 0;

    if (isColWise)
    {
        for (CUDA_LONG i = 0; i<n; ++i)
        {
            sum += a[IDX2C(i, id, n)];
        }
    }
    else
    {
        for (CUDA_LONG j = 0; j<m; ++j)
        {
            sum += a[IDX2C(id, j, n)];
        }
    }
    c[id] = sum;
}

template<class ElemType>
__global__ void _vectorNorm1(
    ElemType* c, //output
    const ElemType* a, //input
    const CUDA_LONG n, //a.numRows
    const CUDA_LONG m, //a.numCols
    const bool isColWise)
{
    int id = blockDim.x * blockIdx.x + threadIdx.x;
    if ((isColWise && id>=m)||(!isColWise && id>=n))
        return;

    ElemType sum = 0;

    if (isColWise)
    {
        for (CUDA_LONG i=0;i<n;++i)
        {
            if (sizeof(ElemType)==sizeof(float))
            {
                sum+=fabsf(a[IDX2C(i,id,n)]);
            }
            else
            {
                sum+=fabs(a[IDX2C(i,id,n)]);
            }
        }
    }
    else
    {
        for (CUDA_LONG j=0;j<m;++j)
        {
            if (sizeof(ElemType)==sizeof(float))
            {
                sum+=fabsf(a[IDX2C(id,j,n)]);
            }
            else
            {
                sum+=fabs(a[IDX2C(id,j,n)]);
            }
        }
    }
    c[id]=sum;
}


//one column per thread
template<class ElemType>
__global__ void _vectorNorm2(
    ElemType* c,  //output
    const ElemType* a, //input
    const CUDA_LONG N, //a.GetNumRows();
    const CUDA_LONG M, //a.GetNumCols();
    const bool isColWise) 
{
    CUDA_LONG id = blockDim.x * blockIdx.x + threadIdx.x;
    if ((isColWise && id>=M) || (!isColWise && id>=N))
        return;

    ElemType sum = 0;
    if (isColWise)
    {
        for (CUDA_LONG i=0;i<N;++i)
        {
            ElemType v = a[IDX2C(i,id,N)];
            sum += v * v;
        }
    }
    else
    {
        for (CUDA_LONG j=0;j<M;++j)
        {
            ElemType v = a[IDX2C(id,j,N)];
            sum += v * v;
        }
    }

    if (sizeof(ElemType) == sizeof(float))
        c[id] = sqrtf(sum);
    else
        c[id] = sqrt(sum);
}

template<class ElemType>
__global__ void _convertInd2ValsAdjustInd(
    ElemType* inds,
    const ElemType* M,
    ElemType* vals,    
    const CUDA_LONG n, //number of cols
    const CUDA_LONG m, //number of rows
    const bool isColWise)
{
    int id = blockDim.x * blockIdx.x + threadIdx.x;
    if ((isColWise && id>=n)||(!isColWise && id>=m))
        return;
    inds[id]--;
    if (isColWise)
    {
        vals[id]=M[IDX2C((int)inds[id],id,m)];
    }
    else
    {
        vals[id]=M[IDX2C(id,(int)inds[id],m)];
    }
}


    //assume each column is an input sample. Each sample is stored in [channel, row, col]  (r00, g00, b00, r01, g01, b01, r10, g10, b10, r11, g11, b11)
template<class ElemType>
__global__ void _assignPackedConvolutionInput(ElemType * packedMatrix, const ElemType * inputSubBatch, const CUDA_LONG batchSize,
                                                 const CUDA_LONG inputWidth, const CUDA_LONG inputHeight, const CUDA_LONG inputChannels,
                                                 const CUDA_LONG outputWidth, const CUDA_LONG outputHeight, const CUDA_LONG outputChannels,
                                                 const CUDA_LONG kernelWidth, const CUDA_LONG kernelHeight, const CUDA_LONG horizontalSubsample, const CUDA_LONG verticalSubsample, const bool zeroPadding)
{
    const CUDA_LONG inputHeightTimesChannel = inputHeight * inputChannels; 
    const size_t inputDim = inputWidth*inputHeightTimesChannel;

    const CUDA_LONG idall = blockIdx.x * blockDim.x + threadIdx.x; 
    const CUDA_LONG sample = idall / inputDim;
    if (sample >= batchSize) 
        return; 

    const CUDA_LONG id = idall % inputDim;
    const CUDA_LONG y = id / inputHeightTimesChannel; //inputCol

    const size_t packedInputRows = kernelWidth * kernelHeight * inputChannels;
    const size_t packedInputColsPerSample = outputWidth * outputHeight;  //output size per channel

    // IN_ELEM_ROWPOS(channel, row, col) = (channel + (row + col * inputHeight) * inputChannels)
    // IN_ELEM_COLPOS = sample

    const CUDA_LONG nXC = id % inputHeightTimesChannel; //channel + inputRow*inputChannels
    const CUDA_LONG x = nXC / inputChannels; //inputRow
    const CUDA_LONG c = nXC % inputChannels; //channel

    ElemType currentInputValue = inputSubBatch[id + sample*inputDim]; 

    CUDA_LONG x0 = 0, y0 = 0, x1 = 0, y1 = 0;
    if (zeroPadding)
    {
        const CUDA_LONG halfKernelWidth = kernelWidth/2; 
        const CUDA_LONG halfKernelHeight = kernelHeight/2; 

        x0 = max(0.0f, ceil((x-(ElemType)kernelHeight+1.0f+halfKernelHeight)/ (ElemType)verticalSubsample));  //row : first wrow in which x is in
        x1 = x+halfKernelHeight-x0*verticalSubsample;    //first posxInKernel
        y0 = max(0.0f, ceil((y-(ElemType)kernelWidth+1.0f+halfKernelWidth)/(ElemType)horizontalSubsample));  //col : first wcol in which y is in
        y1 = y+halfKernelWidth-y0*horizontalSubsample;  //first posyInKernel
    }
    else
    {
        x0 = max(0.0f, ceil((x-(ElemType)kernelHeight+1)/ (ElemType)verticalSubsample));  //row : first wrow in which x is in
        x1 = x-x0*verticalSubsample;    //first posxInKernel
        y0 = max(0.0f, ceil((y-(ElemType)kernelWidth+1)/(ElemType)horizontalSubsample));  //col : first wcol in which y is in
        y1 = y-y0*horizontalSubsample;  //first posyInKernel
    }

    // PACK_ELEM_ROWPOS(channel, posxInKernel, posyInKernel) = (channel * kernelWidth * kernelHeight + posxInKernel + posyInKernel * kernelHeight)
    // PACK_ELEM_COLPOS(sample, wrow, wcol) = (sample*packedInputColsPerSample + outputHeight*wcol + wrow

    CUDA_LONG packColBase = sample*packedInputColsPerSample + y0*outputHeight; 
    for (CUDA_LONG wcol = y0, posyInKernel = y1; wcol < outputWidth && posyInKernel>=0; wcol++, posyInKernel -= horizontalSubsample) 
    {
        CUDA_LONG packRowBase = c * kernelWidth * kernelHeight + posyInKernel * kernelHeight;
        for (CUDA_LONG wrow = x0, posxInKernel = x1; wrow < outputHeight && posxInKernel>=0; wrow++, posxInKernel -= verticalSubsample) 
        {
            const CUDA_LONG packRow = packRowBase + posxInKernel; 
            const CUDA_LONG packCol = packColBase + wrow; 
            packedMatrix[packRow + packCol*packedInputRows] = currentInputValue; 
        }
        packColBase += outputHeight; 
    }
}

    //assume each column is an input sample. Each sample is stored in [channel, row, col]  (r00, g00, b00, r01, g01, b01, r10, g10, b10, r11, g11, b11)
template<class ElemType>
__global__ void _unpackConvolutionInput(const ElemType * packedMatrix, ElemType * inputSubBatch, const CUDA_LONG batchSize,
                                                 const CUDA_LONG inputWidth, const CUDA_LONG inputHeight, const CUDA_LONG inputChannels,
                                                 const CUDA_LONG outputWidth, const CUDA_LONG outputHeight, const CUDA_LONG outputChannels,
                                                 const CUDA_LONG kernelWidth, const CUDA_LONG kernelHeight, const CUDA_LONG horizontalSubsample, const CUDA_LONG verticalSubsample, const bool zeroPadding)
{
    const CUDA_LONG inputHeightTimesChannel = inputHeight * inputChannels; 
    const size_t inputDim = inputWidth*inputHeightTimesChannel;

    const CUDA_LONG idall = blockIdx.x * blockDim.x + threadIdx.x; 
    const CUDA_LONG sample = idall / inputDim;
    if (sample >= batchSize) 
        return; 

    const CUDA_LONG id = idall % inputDim;
    const CUDA_LONG y = id / inputHeightTimesChannel; //inputCol

    const size_t packedInputRows = kernelWidth * kernelHeight * inputChannels;
    const size_t packedInputColsPerSample = outputWidth * outputHeight;  //output size per channel

    // IN_ELEM_ROWPOS(channel, row, col) = (channel + (row + col * inputHeight) * inputChannels)
    // IN_ELEM_COLPOS = sample

    const CUDA_LONG nXC = id % inputHeightTimesChannel; //channel + inputRow*inputChannels
    const CUDA_LONG x = nXC / inputChannels; //inputRow
    const CUDA_LONG c = nXC % inputChannels; //channel

    CUDA_LONG x0 = 0, y0 = 0, x1 = 0, y1 = 0;
    if (zeroPadding)
    {
        const CUDA_LONG halfKernelWidth = kernelWidth/2; 
        const CUDA_LONG halfKernelHeight = kernelHeight/2; 

        x0 = max(0.0f, ceil((x-(ElemType)kernelHeight+1.0f+halfKernelHeight)/ (ElemType)verticalSubsample));  //row : first wrow in which x is in
        x1 = x+halfKernelHeight-x0*verticalSubsample;    //first posxInKernel
        y0 = max(0.0f, ceil((y-(ElemType)kernelWidth+1.0f+halfKernelWidth)/(ElemType)horizontalSubsample));  //col : first wcol in which y is in
        y1 = y+halfKernelWidth-y0*horizontalSubsample;  //first posyInKernel
    }
    else
    {
        x0 = max(0.0f, ceil((x-(ElemType)kernelHeight+1)/ (ElemType)verticalSubsample));  //row : first wrow in which x is in
        x1 = x-x0*verticalSubsample;    //first posxInKernel
        y0 = max(0.0f, ceil((y-(ElemType)kernelWidth+1)/(ElemType)horizontalSubsample));  //col : first wcol in which y is in
        y1 = y-y0*horizontalSubsample;  //first posyInKernel
    }

    // PACK_ELEM_ROWPOS(channel, posxInKernel, posyInKernel) = (channel * kernelWidth * kernelHeight + posxInKernel + posyInKernel * kernelHeight)
    // PACK_ELEM_COLPOS(sample, wrow, wcol) = (sample*packedInputColsPerSample + outputHeight*wcol + wrow

    ElemType currentInputValue = inputSubBatch[id + sample*inputDim]; 
    CUDA_LONG packColBase = sample*packedInputColsPerSample + y0*outputHeight; 
    for (CUDA_LONG wcol = y0, posyInKernel = y1; wcol < outputWidth && posyInKernel>=0; wcol++, posyInKernel -= horizontalSubsample) 
    {
        CUDA_LONG packRowBase = c * kernelWidth * kernelHeight + posyInKernel * kernelHeight;
        for (CUDA_LONG wrow = x0, posxInKernel = x1; wrow < outputHeight && posxInKernel>=0; wrow++, posxInKernel -= verticalSubsample) 
        {
            const CUDA_LONG packRow = packRowBase + posxInKernel; 
            const CUDA_LONG packCol = packColBase + wrow; 
            currentInputValue += packedMatrix[packRow + packCol*packedInputRows]; 
        }
        packColBase += outputHeight; 
    }

    inputSubBatch[id + sample*inputDim] = currentInputValue; 
}

template<class ElemType>
__global__ void _assignMaxPoolingResult(ElemType * outputBatch, const ElemType * inputBatch, const CUDA_LONG batchSize, const CUDA_LONG channels,
                                                const CUDA_LONG inputWidth, const CUDA_LONG inputHeight,  const CUDA_LONG inputSizePerSample, 
                                                const CUDA_LONG outputWidth, const CUDA_LONG outputHeight, const CUDA_LONG outputSizePerSample, 
                                                const CUDA_LONG windowWidth, const CUDA_LONG windowHeight, const CUDA_LONG horizontalSubsample, const CUDA_LONG verticalSubsample)
{
    const CUDA_LONG outputIndex = blockIdx.x * blockDim.x + threadIdx.x; 
    const CUDA_LONG sample = outputIndex / outputSizePerSample; 
    if (sample >= batchSize) 
        return; 

    const CUDA_LONG outputIndexWithinSample = outputIndex % outputSizePerSample; 
    const CUDA_LONG inputHeightTimesChannel = inputHeight * channels; 
    const CUDA_LONG outputHeightTimesChannel = outputHeight * channels; 


    // IN_ELEM_ROWPOS(channel, row, col) = (channel + (row + col * inputHeight) * channels)
    // IN_ELEM_COLPOS = sample

    // OUT_ELEM_ROWPOS(channel, wrow, wcol) = (channel + (wrow + wcol * outputHeight) * channels)
    // OUT_ELEM_COLPOS = sample

    const CUDA_LONG y = outputIndexWithinSample / outputHeightTimesChannel; //wcol
    const CUDA_LONG nXC = outputIndexWithinSample % outputHeightTimesChannel; //channel + wrow*channels
    const CUDA_LONG x = nXC / channels; //wrow
    const CUDA_LONG c = nXC % channels; //channel

    const ElemType *inputBatchBase4Sample = inputBatch + sample*inputSizePerSample;
    register ElemType maxVal = -FLT_MAX; 
    const CUDA_LONG rowInWindowBase = (x*verticalSubsample + y*horizontalSubsample*inputHeight)*channels+c;
    for (CUDA_LONG colInWindow=0; colInWindow<windowWidth; colInWindow++) 
    {   
        CUDA_LONG rowInInput = rowInWindowBase + colInWindow * inputHeightTimesChannel;
        for (CUDA_LONG rowInWindow=0; rowInWindow<windowHeight; rowInWindow++)
        {
            const ElemType val = inputBatchBase4Sample[rowInInput]; 
            maxVal = max(maxVal, val); 
            rowInInput += channels;
        }
    }
    outputBatch[outputIndexWithinSample + sample*outputSizePerSample] = maxVal; 
}

template<class ElemType>
__global__ void _addMaxPoolingGradient(ElemType * inputGradientBatch, const ElemType * outputGradientBatch, const ElemType * inputBatch, const ElemType * outputBatch, 
                                                const CUDA_LONG batchSize, const CUDA_LONG channels, 
                                                const CUDA_LONG inputWidth, const CUDA_LONG inputHeight, const CUDA_LONG inputSizePerSample, 
                                                const CUDA_LONG outputWidth, const CUDA_LONG outputHeight, const CUDA_LONG outputSizePerSample, 
                                                const CUDA_LONG windowWidth, const CUDA_LONG windowHeight, const CUDA_LONG horizontalSubsample, const CUDA_LONG verticalSubsample)
{
    const CUDA_LONG inputIndex = blockIdx.x * blockDim.x + threadIdx.x; 
    const CUDA_LONG sample = inputIndex / inputSizePerSample; 
    if (sample >= batchSize) 
        return; 
   
    const CUDA_LONG inputIndexWithinSample = inputIndex % inputSizePerSample; 

    const CUDA_LONG inputHeightTimesChannel = inputHeight * channels; 
    const CUDA_LONG outputHeightTimesChannel = outputHeight * channels; 

    // IN_ELEM_ROWPOS(channel, row, col) = (channel + (row + col * inputHeight) * channels)
    // IN_ELEM_COLPOS = sample

    // OUT_ELEM_ROWPOS(channel, wrow, wcol) = (channel + (wrow + wcol * outputHeight) * channels)
    // OUT_ELEM_COLPOS = sample

    const CUDA_LONG y = inputIndexWithinSample / inputHeightTimesChannel; //col in input
    const CUDA_LONG nXC = inputIndexWithinSample % inputHeightTimesChannel; //channel + row*chanels
    const CUDA_LONG x = nXC / channels; //row in input
    const CUDA_LONG c = nXC % channels; //channel

    CUDA_LONG startOutX = max(0.0f, ceil((x-(ElemType)windowHeight+1)/ (ElemType)verticalSubsample));  //inclusive start
    CUDA_LONG endOutX = (x/verticalSubsample < outputHeight-1)? x/verticalSubsample : outputHeight-1; //inclusive end
    CUDA_LONG startOutY = max(0.0f, ceil((y-(ElemType)windowWidth+1)/(ElemType)horizontalSubsample));  //inclusive start
    CUDA_LONG endOutY = (y/horizontalSubsample < outputWidth-1)? y/horizontalSubsample : outputWidth-1; //inclusive end


    ElemType *inputGradientBatchBase4Sample = inputGradientBatch + sample*inputSizePerSample;
    const ElemType *outputGradientBatchBase4Sample = outputGradientBatch + sample*outputSizePerSample;
    const ElemType * outputBatchBase4Sample = outputBatch + sample*outputSizePerSample;

    ElemType inputValue = inputBatch[inputIndexWithinSample + sample*inputSizePerSample];
    for (CUDA_LONG outY=startOutY; outY<=endOutY; outY++)
    {
        for (CUDA_LONG outX=startOutX; outX<=endOutX; outX++)
        {
            CUDA_LONG outputIndex = outY * outputHeightTimesChannel + outX * channels + c; 
            if (inputValue == outputBatchBase4Sample[outputIndex])
                inputGradientBatchBase4Sample[inputIndexWithinSample] += outputGradientBatchBase4Sample[outputIndex];
        }
    }  
}
template<class ElemType>
__global__ void _assignAveragePoolingResult(ElemType * outputBatch, const ElemType * inputBatch, const CUDA_LONG batchSize, const CUDA_LONG channels,
                                                const CUDA_LONG inputWidth, const CUDA_LONG inputHeight,  const CUDA_LONG inputSizePerSample, 
                                                const CUDA_LONG outputWidth, const CUDA_LONG outputHeight, const CUDA_LONG outputSizePerSample, 
                                                const CUDA_LONG windowWidth, const CUDA_LONG windowHeight, const CUDA_LONG horizontalSubsample, const CUDA_LONG verticalSubsample)
{
    const CUDA_LONG outputIndex = blockIdx.x * blockDim.x + threadIdx.x; 
    const CUDA_LONG sample = outputIndex / outputSizePerSample; 
    if (sample >= batchSize) 
        return; 

    const CUDA_LONG outputIndexWithinSample = outputIndex % outputSizePerSample; 
    const CUDA_LONG inputHeightTimesChannel = inputHeight * channels; 
    const CUDA_LONG outputHeightTimesChannel = outputHeight * channels; 


    // IN_ELEM_ROWPOS(channel, row, col) = (channel + (row + col * inputHeight) * channels)
    // IN_ELEM_COLPOS = sample

    // OUT_ELEM_ROWPOS(channel, wrow, wcol) = (channel + (wrow + wcol * outputHeight) * channels)
    // OUT_ELEM_COLPOS = sample

    const CUDA_LONG y = outputIndexWithinSample / outputHeightTimesChannel; //wcol
    const CUDA_LONG nXC = outputIndexWithinSample % outputHeightTimesChannel; //channel + wrow*channels
    const CUDA_LONG x = nXC / channels; //wrow
    const CUDA_LONG c = nXC % channels; //channel

    const ElemType *inputBatchBase4Sample = inputBatch + sample*inputSizePerSample;

    register ElemType average = 0; 
    const CUDA_LONG rowInWindowBase = (x*verticalSubsample + y*horizontalSubsample*inputHeight)*channels+c;
    for (CUDA_LONG colInWindow=0; colInWindow<windowWidth; colInWindow++) 
    {   
        CUDA_LONG rowInInput = rowInWindowBase + colInWindow * inputHeightTimesChannel;
        for (CUDA_LONG rowInWindow=0; rowInWindow<windowHeight; rowInWindow++)
        {
            average += inputBatchBase4Sample[rowInInput]; 
            rowInInput += channels;
        }
    }

    outputBatch[outputIndexWithinSample + sample*outputSizePerSample] = average/windowWidth/windowHeight; 
}

template<class ElemType>
__global__ void _addAveragePoolingGradient(ElemType * inputGradientBatch, const ElemType * outputGradientBatch, 
                                                const CUDA_LONG batchSize, const CUDA_LONG channels, 
                                                const CUDA_LONG inputWidth, const CUDA_LONG inputHeight, const CUDA_LONG inputSizePerSample, 
                                                const CUDA_LONG outputWidth, const CUDA_LONG outputHeight, const CUDA_LONG outputSizePerSample, 
                                                const CUDA_LONG windowWidth, const CUDA_LONG windowHeight, const CUDA_LONG horizontalSubsample, const CUDA_LONG verticalSubsample)
{
    const CUDA_LONG inputIndex = blockIdx.x * blockDim.x + threadIdx.x; 
    const CUDA_LONG sample = inputIndex / inputSizePerSample; 
    if (sample >= batchSize) 
        return; 
   
    const CUDA_LONG inputIndexWithinSample = inputIndex % inputSizePerSample; 

    const CUDA_LONG inputHeightTimesChannel = inputHeight * channels; 
    const CUDA_LONG outputHeightTimesChannel = outputHeight * channels; 
    const CUDA_LONG windowSize = windowWidth * windowHeight;

    // IN_ELEM_ROWPOS(channel, row, col) = (channel + (row + col * inputHeight) * channels)
    // IN_ELEM_COLPOS = sample

    // OUT_ELEM_ROWPOS(channel, wrow, wcol) = (channel + (wrow + wcol * outputHeight) * channels)
    // OUT_ELEM_COLPOS = sample

    const CUDA_LONG y = inputIndexWithinSample / inputHeightTimesChannel; //col in input
    const CUDA_LONG nXC = inputIndexWithinSample % inputHeightTimesChannel; //channel + row*chanels
    const CUDA_LONG x = nXC / channels; //row in input
    const CUDA_LONG c = nXC % channels; //channel

    CUDA_LONG startOutX = max(0.0f, ceil((x-(ElemType)windowHeight+1)/ (ElemType)verticalSubsample));  //inclusive start
    CUDA_LONG endOutX = (x/verticalSubsample < outputHeight-1)? x/verticalSubsample : outputHeight-1; //inclusive end
    CUDA_LONG startOutY = max(0.0f, ceil((y-(ElemType)windowWidth+1)/(ElemType)horizontalSubsample));  //inclusive start
    CUDA_LONG endOutY = (y/horizontalSubsample < outputWidth-1)? y/horizontalSubsample : outputWidth-1; //inclusive end

    ElemType *inputGradientBatchBase4Sample = inputGradientBatch + sample*inputSizePerSample;
    const ElemType *outputGradientBatchBase4Sample = outputGradientBatch + sample*outputSizePerSample;

    for (CUDA_LONG outY=startOutY; outY<=endOutY; outY++)
    {
        for (CUDA_LONG outX=startOutX; outX<=endOutX; outX++)
        {
            CUDA_LONG outputIndex = outY * outputHeightTimesChannel + outX * channels + c; 
            inputGradientBatchBase4Sample[inputIndexWithinSample] += outputGradientBatchBase4Sample[outputIndex]/windowSize;
        }
    }  
}

template<class ElemType>
__global__ void _addMaxPoolingGradientLoopOut(ElemType * inputGradientBatch, const ElemType * outputGradientBatch, const ElemType * inputBatch, const ElemType * outputBatch, 
                                                const CUDA_LONG batchSize, const CUDA_LONG channels, 
                                                const CUDA_LONG inputWidth, const CUDA_LONG inputHeight, const CUDA_LONG inputSizePerSample, 
                                                const CUDA_LONG outputWidth, const CUDA_LONG outputHeight, const CUDA_LONG outputSizePerSample, 
                                                const CUDA_LONG windowWidth, const CUDA_LONG windowHeight, const CUDA_LONG horizontalSubsample, const CUDA_LONG verticalSubsample)
{
    const CUDA_LONG outputIndex = blockIdx.x * blockDim.x + threadIdx.x; 
    const CUDA_LONG sample = outputIndex / outputSizePerSample; 
    if (sample >= batchSize) 
        return; 
   
    const CUDA_LONG outputIndexWithinSample = outputIndex % outputSizePerSample; 
    const CUDA_LONG inputWidthTimesChannel = inputWidth * channels; 
    const CUDA_LONG outputWidthTimesChannel = outputWidth * channels; 
    const CUDA_LONG y = outputIndexWithinSample / outputWidthTimesChannel; 
    const CUDA_LONG nXC = outputIndexWithinSample % outputWidthTimesChannel; 
    const CUDA_LONG x = nXC / channels; 
    const CUDA_LONG c = nXC % channels; 

    const CUDA_LONG offset0 = sample*inputSizePerSample + y*verticalSubsample*inputWidthTimesChannel + x*horizontalSubsample*channels;
    const ElemType *pCurWindow4Input = inputBatch + offset0; // pooling to current window's first input pixel 
    ElemType *pCurWindow4InGradient = inputGradientBatch + offset0; 
    for (CUDA_LONG yy=0; yy<windowHeight; yy++) 
    {
        const CUDA_LONG offset1 = yy*inputWidthTimesChannel + c; 
        const ElemType *pf0 = pCurWindow4Input + offset1; 
        ElemType *pf1 = pCurWindow4InGradient + offset1; 
        for (CUDA_LONG xx=0; xx<windowWidth; xx++)
        {
            const CUDA_LONG offset2 = xx*channels; 
            if (pf0[offset2] == outputBatch[outputIndex]) 
            {
                pf1[offset2] += outputGradientBatch[outputIndex]; //need to be atomic however atomicAdd on double is not supported.
            }
        }
    }
}

template<class ElemType>
__global__ void _addElementProductOf(
    ElemType* us,
    const ElemType* a,
    const ElemType* b,
    const CUDA_LONG N)
{
    CUDA_LONG id = blockDim.x * blockIdx.x + threadIdx.x;
    if (id>=N)
        return;
    us[id]+=(a[id]*b[id]);
}

template<class ElemType>
__global__ void _columnElementMultiplyWith(
    ElemType* us,
    const ElemType* a,
    const CUDA_LONG N, //a.GetNumRows();
    const CUDA_LONG M) //us.GetNumCols();
{
    CUDA_LONG id = blockDim.x * blockIdx.x + threadIdx.x;
    if (id>=N)
        return;

    //__shared__ ElemType _a[GridDim::maxThreadsPerBlock];
    //_a[threadIdx.x]=a[id];
    ElemType mul=a[id];
    for (CUDA_LONG j=0;j<M;++j)
    {
        us[IDX2C(id,j,N)]=us[IDX2C(id,j,N)]*mul;
    }
}

template<class ElemType>
__global__ void _rowElementMultiplyWith(
    ElemType* us,
    const ElemType* a,
    const CUDA_LONG N, //us.GetNumRows();
    const CUDA_LONG M) //a.GetNumCols();
{
    CUDA_LONG id = blockDim.x * blockIdx.x + threadIdx.x;
    if (id>=M)
        return;

    //__shared__ ElemType _a[GridDim::maxThreadsPerBlock];
    //_a[threadIdx.x]=a[id];
    ElemType mul=a[id];
    for (CUDA_LONG i=0;i<N;++i)
    {
        us[IDX2C(i,id,N)]=us[IDX2C(i,id,N)]*mul;
    }
}

template<class ElemType>
__global__ void _rowElementDivideBy(
    ElemType* us,
    const ElemType* a,
    const CUDA_LONG N, //us.GetNumRows();
    const CUDA_LONG M) //a.GetNumCols();
{
    CUDA_LONG id = blockDim.x * blockIdx.x + threadIdx.x;
    if (id >= M)
        return;

    //__shared__ ElemType _a[GridDim::maxThreadsPerBlock];
    //_a[threadIdx.x]=a[id];
    ElemType v = a[id];
    if (v >= 0 && v < EPS_IN_INVERSE)
        v = EPS_IN_INVERSE;
    else if (v < 0 && v > -EPS_IN_INVERSE)
        v = (-EPS_IN_INVERSE);

    for (CUDA_LONG i = 0; i<N; ++i)
    {
        us[IDX2C(i, id, N)] = us[IDX2C(i, id, N)] / v;
    }
}

template<class ElemType>
__global__ void _ColumnElementDivideBy(
    ElemType* us,
    const ElemType* a,
    const CUDA_LONG N, //a.GetNumRows();
    const CUDA_LONG M) //us.GetNumCols();
{
    CUDA_LONG id = blockDim.x * blockIdx.x + threadIdx.x;
    if (id>=N)
        return;

    ElemType smallValue = EPS_IN_INVERSE;

    //__shared__ ElemType _a[GridDim::maxThreadsPerBlock];
    //_a[threadIdx.x]=a[id];
    ElemType v=a[id];
    for (CUDA_LONG j=0;j<M;++j)
    {
        if (v <0 && v > -smallValue)
            us[IDX2C(id,j,N)] /= (-smallValue);
        else if (v >=0 && v < smallValue)
            us[IDX2C(id,j,N)] /= smallValue;
        else
            us[IDX2C(id,j,N)] /= v;
    }

}


template<class ElemType>
__global__ void _innerProduct(
    ElemType* c,
    const ElemType* a,
    const ElemType* b,
    const CUDA_LONG N, //a.GetNumRows();
    const CUDA_LONG M, //a.GetNumCols();
    const bool isColWise) 
{
    CUDA_LONG id = blockDim.x * blockIdx.x + threadIdx.x;
    if ((isColWise && id>=M) || (!isColWise && id>=N))
        return;

    ElemType sum = 0;
    CUDA_LONG index;
    if (isColWise)
    {
        for (CUDA_LONG i=0; i<N; ++i)
        {
            index = IDX2C(i,id,N);
            sum += a[index]* b[index];
        }
    }
    else
    {
        for (CUDA_LONG j=0; j<M; ++j)
        {
            index = IDX2C(id,j, N);
            sum += a[index]* b[index];
        }
    }

    c[id] = sum;
}


template<class ElemType>
__global__ void _assignSignOf(
    ElemType* a,
    const ElemType* b,
    const CUDA_LONG N)
{
    CUDA_LONG id = blockDim.x * blockIdx.x + threadIdx.x;
    if (id>=N)
        return;
    ElemType v = b[id];
    a[id] = (v == (ElemType)0? (ElemType)0 : (v > 0? (ElemType)1 : (ElemType)(-1)));
}

template<class ElemType>
__global__ void _addSignOf(
    ElemType* a,
    const ElemType* b,
    const CUDA_LONG N)
{
    CUDA_LONG id = blockDim.x * blockIdx.x + threadIdx.x;
    if (id>=N)
        return;
    ElemType v = b[id];
    a[id] += (v == (ElemType)0? (ElemType)0 : (v > 0? (ElemType)1 : (ElemType)(-1)));
}

// This function processes 1 column per block. this function needs 512 threads
template<class ElemType, bool IsMax>
__global__ void _vectorMaxMinReduce( 
    const ElemType* us,
    ElemType* Indexes,
    ElemType* Values,
    const CUDA_LONG numRows,
    const CUDA_LONG numCols)
{
    //we first find max per column    
    __shared__ ElemType partials[512];        
    __shared__ int partialsInd[512];
    if (IsMax)
    {
        partials[threadIdx.x]=-10000000;
    }
    else
    {
        partials[threadIdx.x]=10000000;
    }
    partialsInd[threadIdx.x]=-1;

    for (int i = threadIdx.x; i < numRows; i += 512)
    {
        if ((IsMax ? (us[IDX2C(i, blockIdx.x, numRows)] > partials[threadIdx.x]) : (us[IDX2C(i, blockIdx.x, numRows)] < partials[threadIdx.x])) || (partialsInd[threadIdx.x] == -1))
        {
            partials[threadIdx.x] = us[IDX2C(i, blockIdx.x, numRows)];
            partialsInd[threadIdx.x]=i;       
        }
    }
    __syncthreads();

    if (threadIdx.x < 256)
    {
        if ((IsMax ? (partials[threadIdx.x + 256] > partials[threadIdx.x]) : (partials[threadIdx.x + 256] < partials[threadIdx.x])) || (partialsInd[threadIdx.x] == -1))
        {
            partials[threadIdx.x] = partials[threadIdx.x + 256];
            partialsInd[threadIdx.x] = partialsInd[threadIdx.x + 256];
        }
    }
    __syncthreads();

    if (threadIdx.x < 128)
    {
        if ((IsMax ? (partials[threadIdx.x + 128] > partials[threadIdx.x]) : (partials[threadIdx.x + 128] < partials[threadIdx.x])) || (partialsInd[threadIdx.x] == -1))
        {
            partials[threadIdx.x] = partials[threadIdx.x + 128];
            partialsInd[threadIdx.x] = partialsInd[threadIdx.x + 128];
        }
    }
    __syncthreads();

    if (threadIdx.x < 64)
    {
        if ((IsMax ? (partials[threadIdx.x + 64] > partials[threadIdx.x]) : (partials[threadIdx.x + 64] < partials[threadIdx.x])) || (partialsInd[threadIdx.x] == -1))
        {
            partials[threadIdx.x] = partials[threadIdx.x + 64];
            partialsInd[threadIdx.x] = partialsInd[threadIdx.x + 64];
        }
    }
    __syncthreads();

    if (threadIdx.x < 32)
    {
        if ((IsMax ? (partials[threadIdx.x + 32] > partials[threadIdx.x]) : (partials[threadIdx.x + 32] < partials[threadIdx.x])) || (partialsInd[threadIdx.x] == -1))
        {
            partials[threadIdx.x] = partials[threadIdx.x + 32];
            partialsInd[threadIdx.x] = partialsInd[threadIdx.x + 32];
        }
    }
    __syncthreads();

    if (threadIdx.x < 16)
    {
        if ((IsMax ? (partials[threadIdx.x + 16] > partials[threadIdx.x]) : (partials[threadIdx.x + 16] < partials[threadIdx.x])) || (partialsInd[threadIdx.x] == -1))
        {
            partials[threadIdx.x] = partials[threadIdx.x + 16];
            partialsInd[threadIdx.x] = partialsInd[threadIdx.x + 16];
        }
    }
    __syncthreads();

    if (threadIdx.x < 8)
    {
        if ((IsMax ? (partials[threadIdx.x + 8] > partials[threadIdx.x]) : (partials[threadIdx.x + 8] < partials[threadIdx.x])) || (partialsInd[threadIdx.x] == -1))
        {
            partials[threadIdx.x] = partials[threadIdx.x + 8];
            partialsInd[threadIdx.x] = partialsInd[threadIdx.x + 8];
        }
    }
    __syncthreads();

    if (threadIdx.x < 4)
    {
        if ((IsMax ? (partials[threadIdx.x + 4] > partials[threadIdx.x]) : (partials[threadIdx.x + 4] < partials[threadIdx.x])) || (partialsInd[threadIdx.x] == -1))
        {
            partials[threadIdx.x] = partials[threadIdx.x + 4];
            partialsInd[threadIdx.x] = partialsInd[threadIdx.x + 4];
        }
    }
    __syncthreads();

    if (threadIdx.x == 0)
    {
        ElemType mx = partials[0];
        int ind = partialsInd[0];
        if ((IsMax ? (mx < partials[1]) : (mx > partials[1])) || (ind == -1))
        {
            mx = partials[1];
            ind = partialsInd[1];
        }
        if ((IsMax ? (mx < partials[2]) : (mx > partials[2])) || (ind == -1))
        {
            mx = partials[2];
            ind = partialsInd[2];
        }
        if ((IsMax ? (mx < partials[3]) : (mx > partials[3])) || (ind == -1))
        {
            mx = partials[3];
            ind = partialsInd[3];
        }
        Values[blockIdx.x] = mx;
        Indexes[blockIdx.x] = ind;
    }
}

template<class ElemType>
__global__ void _vectorMax(
    const ElemType* us,
    ElemType* maxIndexes,
    ElemType* maxValues,
    const CUDA_LONG m,  //number of rows
    const CUDA_LONG n,  //number of cols
    const bool isColWise) 
{
    CUDA_LONG id = blockDim.x * blockIdx.x + threadIdx.x;
    CUDA_LONG maxInd = -1;
    ElemType maxVal = -100000;

    if (isColWise)
    {
        if (id>=n)
            return;

        for (CUDA_LONG i=0;i<m;i++)
        {
            if (maxInd==-1 || us[IDX2C(i,id,m)]>=maxVal)
            {
                maxInd = i;
                maxVal = us[IDX2C(i,id,m)];
            }
        }
    }
    else
    {
        if (id>=m)
            return;

        for (CUDA_LONG j=0;j<n;j++)
        {
            if (maxInd==-1 || us[IDX2C(id,j,m)]>=maxVal)
            {
                maxInd = j;
                maxVal = us[IDX2C(id,j,m)];
            }
        }
    }
    maxIndexes[id]=maxInd;
    maxValues[id]=maxVal;
}

template<class ElemType>
__global__ void _vectorMin(
    const ElemType* us,
    ElemType* minIndexes,
    ElemType* minValues,
    const CUDA_LONG m,  //number of rows
    const CUDA_LONG n,  //number of cols
    const bool isColWise) 
{
    CUDA_LONG id = blockDim.x * blockIdx.x + threadIdx.x;
    CUDA_LONG minInd = -1;
    ElemType minVal = -100000;

    if (isColWise)
    {
        if (id>=n)
            return;

        for (CUDA_LONG i=0;i<m;i++)
        {
            if (minInd==-1 || us[IDX2C(i,id,m)]<=minVal)
            {
                minInd = i;
                minVal = us[IDX2C(i,id,m)];
            }
        }
    }
    else
    {
        if (id>=m)
            return;

        for (CUDA_LONG j=0;j<n;j++)
        {
            if (minInd==-1 || us[IDX2C(id,j,m)]<=minVal)
            {
                minInd = j;
                minVal = us[IDX2C(id,j,m)];
            }
        }
    }
    minIndexes[id]=minInd;
    minValues[id]=minVal;
}

template<class ElemType>
__global__ void _matrixMatrixAddOnCuda(
    const ElemType alpha,
    const ElemType *a,
    const ElemType *b,
    ElemType *c,
    const CUDA_LONG N
    )
{
    CALCULATE_ELEMENTWISE_INDEX_OR_EXIT(id,N);
    c[id] = alpha * a[id] + b[id];
}

template<class ElemType>
__global__ void _matrixVectorRowWiseAddWithThreadPerElem(
    const ElemType *a,
    const ElemType *b,
    ElemType* us,
    ElemType alpha,
    const CUDA_LONG m,  //number of rows
    const CUDA_LONG n)  //number of cols     
{
    CUDA_LONG N = m*n; // used in CALCULATE_ELEMENTWISE_INDEX_OR_EXIT(id,N) macro
    CALCULATE_ELEMENTWISE_INDEX_OR_EXIT(id,N);

    CUDA_LONG col = id / m;

    us[id] = alpha*a[col] + b[id];
}

//this implementation uses more threads but also more memory access
template<class ElemType>
__global__ void _matrixVectorColumnWiseAddWithThreadPerElem(
    const ElemType *a,
    const ElemType *b,
    ElemType* us,
    ElemType alpha,
    const CUDA_LONG m,  //number of rows
    const CUDA_LONG n)  //number of cols     
{
    CUDA_LONG N = m*n; // used in CALCULATE_ELEMENTWISE_INDEX_OR_EXIT(id,N) macro
    CALCULATE_ELEMENTWISE_INDEX_OR_EXIT(id,N);

    CUDA_LONG col = id / m;
    CUDA_LONG row = id - col*m;

    us[id] = alpha*a[row] + b[id];
}

template<class ElemType>
__global__ void _matrixVectorColumnWiseAddWithThreadPerRow(
    const ElemType *a,
    ElemType* us,
    ElemType alpha,
    const CUDA_LONG m,  //number of rows
    const CUDA_LONG n)  //number of cols     
{
#ifdef VALIDATION
    if (blockDim.x * blockIdx.x + threadIdx.x == 0)
    {
        printf("** _matrixVectorColumnWiseAdd on device:\na = %p, us = %p, alpha = %f, m = %ld, n = %ld\n", 
            a,us,alpha,m,n);
        printf("us[0] = %f\n", us[0]);
        printf("a[0] = %f\n", a[0]);
    }
#endif
    int id = blockDim.x * blockIdx.x + threadIdx.x;
    if (id>=m)
        return;
    ElemType tmp = a[id];
#ifdef VALIDATION
    printf("  a[%d] = %f\n", id, tmp);
#endif
    for (CUDA_LONG j = 0; j < n; ++j )
    {
        us[j*m+id] += alpha*tmp;
    }
 
}


template<class ElemType>
__global__ void _matrixVectorColumnWiseAddBlockPerRow(
    const ElemType* a,
    ElemType* us,
    ElemType alpha,
    const CUDA_LONG m,  //number of rows
    const CUDA_LONG n)  //number of cols     
{    
    ElemType tmp;

    if (threadIdx.x==0)
    {
        tmp = a[blockIdx.x];
    }
    __syncthreads();

    int loadPerThread = n/blockDim.x; 

    for (int i= threadIdx.x*loadPerThread; i< (threadIdx.x == blockDim.x - 1 ? n : (threadIdx.x+1)*loadPerThread);++i)
    {
        us[m*blockIdx.x + i] += alpha*tmp;
    }
}



template<class ElemType>
__global__ void _addScaledDifference( 
    ElemType alpha,
    ElemType *a,
    ElemType *b,
    ElemType *c,
    CUDA_LONG N)
{
    CUDA_LONG id = blockDim.x * blockIdx.x + threadIdx.x;
    if (id>=N)
        return;
    c[id] = c[id] + (a[id]-b[id]) * (alpha);
}

template<class ElemType>
__global__ void _assignScaledDifference( 
    ElemType alpha,
    ElemType *a,
    ElemType *b,
    ElemType *c,
    CUDA_LONG N)
{
    CUDA_LONG id = blockDim.x * blockIdx.x + threadIdx.x;
    if (id>=N)
        return;
    c[id] = (a[id]-b[id]) * (alpha);
}

template<class ElemType>
__global__ void _addScaledDifference( 
    ElemType *alpha,
    ElemType *a,
    ElemType *b,
    ElemType *c,
    CUDA_LONG N)
{
    CUDA_LONG id = blockDim.x * blockIdx.x + threadIdx.x;
    if (id>=N)
        return;
    c[id] = c[id] + (a[id]-b[id]) * alpha[0];
}

template<class ElemType>
__global__ void _assignScaledDifference( 
    ElemType *alpha,
    ElemType *a,
    ElemType *b,
    ElemType *c,
    CUDA_LONG N)
{
    CUDA_LONG id = blockDim.x * blockIdx.x + threadIdx.x;
    if (id>=N)
        return;
    c[id] = (a[id]-b[id]) * alpha[0];
}

template<class ElemType>
__global__ void _addElementToElement( 
    const ElemType *a, CUDA_LONG indexA,
    ElemType *c, CUDA_LONG indexC)
{
    CUDA_LONG id = blockDim.x * blockIdx.x + threadIdx.x;
    if (id>0)
        return;
    c[indexC] += a[indexA];
}

template<class ElemType>
__global__ void _assignNumOfDiff( 
    const ElemType *a,
    const ElemType *b,
    ElemType *c,
    CUDA_LONG N)
{
    __shared__ ElemType partialSums[1024];
    partialSums[threadIdx.x]=0;
    //int id = blockDim.x * blockIdx.x + threadIdx.x;
    CUDA_LONG loadPerThread = N/blockDim.x; 
    for (CUDA_LONG i= threadIdx.x*loadPerThread; i< (threadIdx.x == blockDim.x - 1 ? N : (threadIdx.x+1)*loadPerThread);++i)
    {
        partialSums[threadIdx.x]+=(a[i] != b[i]);
    }
    __syncthreads();

    //512
    if (threadIdx.x<512)
    {
        partialSums[threadIdx.x]+=partialSums[threadIdx.x+512];
    }
    __syncthreads();

    //256
    if (threadIdx.x<256)
    {
        partialSums[threadIdx.x]+=partialSums[threadIdx.x+256];
    }
    __syncthreads();

    //128
    if (threadIdx.x<128)
    {
        partialSums[threadIdx.x]+=partialSums[threadIdx.x+128];
    }
    __syncthreads();

    //64
    if (threadIdx.x<64)
    {
        partialSums[threadIdx.x]+=partialSums[threadIdx.x+64];
    }
    __syncthreads();

    //32
    if (threadIdx.x<32)
    {
        partialSums[threadIdx.x]+=partialSums[threadIdx.x+32];
    }
    __syncthreads();

    //16
    if (threadIdx.x<16)
    {
        partialSums[threadIdx.x]+=partialSums[threadIdx.x+16];
    }
    __syncthreads();

    //8
    if (threadIdx.x<8)
    {
        partialSums[threadIdx.x]+=partialSums[threadIdx.x+8];
    }
    __syncthreads();

    //4
    if (threadIdx.x<4)
    {
        partialSums[threadIdx.x]+=partialSums[threadIdx.x+4];
    }
    __syncthreads();

    if (threadIdx.x==0)
    {
        c[0] = partialSums[0]+partialSums[1]+partialSums[2]+partialSums[3];
    }
}


/*template<class ElemType>
__global__ void _assignNumOfDiff( 
ElemType *a,
ElemType *b,
ElemType *c,
CUDA_LONG N)
{
//TO DO: replace atomic operation with reduction

__shared__ int totalSum;
if (threadIdx.x == 0) totalSum = 0;
__syncthreads();

int id = blockDim.x * blockIdx.x + threadIdx.x;
if (id>=N)
return;

int localVal = (a[id] != b[id]);
atomicAdd(&totalSum, localVal);
__syncthreads();

c[id] = totalSum;
}*/

template<class ElemType>
__global__ void _scaleArray(
    ElemType alpha,
    ElemType *us,
    CUDA_LONG N)
{
    CUDA_LONG id = blockDim.x * blockIdx.x + threadIdx.x;
    if (id>=N)
        return;
    us[id]=us[id]*alpha;
}


template<class ElemType>
__global__ void _sparseCSRPlusDense(
    ElemType alpha,
    const ElemType* m_dVal,
    const int* m_dRow,
    const int* m_dCol,
    ElemType* pArrayDev,
    CUDA_LONG M)
{
    CUDA_LONG id = blockDim.x * blockIdx.x + threadIdx.x;
    if (id>=M)
        return;
    int start = m_dRow[id];
    int end = m_dRow[id+1];
    for (int _i=start;_i<end;++_i)  //_i is index in m_dVal and m_dCol
    {
        int j = m_dCol[_i];
        pArrayDev[IDX2C(id,j,M)]+=(alpha*m_dVal[_i]);
    }
}

template<class ElemType>
__global__ void _sparseCSRElemMulDense(    
    const ElemType* m_dVal,
    const int* m_dRow,
    const int* m_dCol,
    const ElemType* b,
    ElemType* c,
    CUDA_LONG M)
{
    CUDA_LONG id = blockDim.x * blockIdx.x + threadIdx.x;
    if (id>=M)
        return;
    int start = m_dRow[id];
    int end = m_dRow[id+1];
    for (int _i=start;_i<end;++_i)  //_i is index in m_dVal and m_dCol
    {
        int j = m_dCol[_i];
        c[IDX2C(id,j,M)]=b[IDX2C(id,j,M)]*m_dVal[_i];
    }
}


//c = alpha * op(a) * op(b) + beta*c
// TODO: This function can be further improved by loading the kernel in shared memory
template<class ElemType>
__global__ void _dense1DConvMultSparseCSCAndWeightedAddToDense(
    int m,                  // rowDense
    int k,                  // colDense
    int n,                  // colSparse
    int numChannels,        // input num channels
    int numSteps,           // convolution num steps
    int horizontalSubsample,// convolution step size
    bool channelwise,       // pixelwise for normal multiplication and channelwise for convolution operation
    ElemType alpha,
    const ElemType* a,      //dense
    bool transposeA,
    const ElemType* bnzValues,  //sparse nz values
    const GPUSPARSE_INDEX_TYPE* rowIndex,
    const GPUSPARSE_INDEX_TYPE* colCSCIndex,
    ElemType beta,
    ElemType* c  //dense target
    )
{
    CUDA_LONG id = blockDim.x * blockIdx.x + threadIdx.x;
    if (id >= m*numSteps*n)
        return;

    int colInC = id / (m * numSteps);
    int rowInC = id % (m * numSteps);
    int stepIdx = rowInC / m;
    
    int start = colCSCIndex[colInC];
    int end = colCSCIndex[colInC + 1];

    ElemType s = 0;
    for (int j = start; j < end; j++)  //j points to the value
    {
        int i = rowIndex[j] - (horizontalSubsample * numChannels * stepIdx); // offset row index by the convolution step

        if (i >= 0)
        {
            if (i >= k)
                break;

            // Convert to channelwise index.
            // This is similar to rowwise to columnwise conversion
            if (channelwise)
            {
                int pixel = i / numChannels;
                int channel = i % numChannels;
                int numPixels = k / numChannels;
                i = channel * numPixels + pixel;
            }

            if (!transposeA)
                s += a[IDX2C(rowInC % m, i, m)] * bnzValues[j];
            else
                s += a[IDX2C(i, rowInC % m, k)] * bnzValues[j];
        }
    }

    c[IDX2C(rowInC, colInC, m * numSteps)] = alpha * s + (beta == 0 ? 0 : beta * c[IDX2C(rowInC, colInC, m * numSteps)]); // If beta is zero then don't lookup c
}

/// c += alpha * a * b^T
template<class ElemType>
__global__ void _dense1DConvMultSparseCSCTransposeAndAddToDense(
    int m,                      // rowDense
    int k,                      // colDense
    int n,                      // colSparse
    int numChannels,            // input num channels
    int numSteps,               // convolution num steps
    int horizontalSubsample,    // convolution step size
    bool channelwise,           // pixelwise for normal multiplication and channelwise for convolution operation
    int rowInB,                 // row index of the sparse matrix
    ElemType alpha,
    const ElemType* a,          //dense
    bool transposeA,
    const ElemType* bnzValues,  //sparse nz values
    const GPUSPARSE_INDEX_TYPE* rowIndex,
    const GPUSPARSE_INDEX_TYPE* colCSCIndex,
    ElemType* c                 //dense target
    )
{
    CUDA_LONG id = blockDim.x * blockIdx.x + threadIdx.x;
    if (id >= m*numSteps)
        return;

    int rowInC = id;
    int stepIdx = rowInC / m;
    int i = rowInB - (horizontalSubsample * numChannels * stepIdx); // offset row index by the convolution step

    if (i < 0 || i >= k)
        return;

    // Convert to channelwise index.
    // This is similar to rowwise to columnwise conversion
    if (channelwise)
    {
        int pixel = i / numChannels;
        int channel = i % numChannels;
        int numPixels = k / numChannels;
        i = channel * numPixels + pixel;
    }

    int start = colCSCIndex[rowInB];
    int end = colCSCIndex[rowInB + 1];

    ElemType s = 0;
    for (int j = start; j<end; j++)  //j points to the value that are in the same row
    {
        int colInC = rowIndex[j];  // the column index because of transpose
        
        // bnzValues[j] = the b[][j] value
        if (!transposeA)
            s = a[IDX2C(rowInC % m, i, m)] * bnzValues[j];
        else
            s = a[IDX2C(i, rowInC % m, k)] * bnzValues[j];

        atomicAdd(&c[IDX2C(rowInC, colInC, m * numSteps)], alpha * s);
    }
}

template<class ElemType>
__global__ void _reshape(
    int oldNumRows,                             // old row count
    int oldNumCols,                             // old col count
    int newNumRows,                             // new row count
    int newNumCols,                             // new col count
    const GPUSPARSE_INDEX_TYPE* oldRowIndex,    // old row index array
    const GPUSPARSE_INDEX_TYPE* oldColumnIndex, // old column index array
    GPUSPARSE_INDEX_TYPE* newRowIndex,          // new row index array
    GPUSPARSE_INDEX_TYPE* newColumnIndex        // new column index array
    )
{
    CUDA_LONG id = blockDim.x * blockIdx.x + threadIdx.x;
    if (id >= newNumCols)
        return;

    int currentCol = id;
    int oldColLower = (newNumRows * currentCol) / oldNumRows;
    int oldColUpper = (newNumRows * (currentCol + 1)) / oldNumRows;

    // initialize to the end and then scan in the right direction in the for-loop
    int currentColStart = oldColumnIndex[oldNumCols];

    for (int oldCol = oldColLower; oldCol <= min(oldColUpper, oldNumCols); oldCol++)
    {
        int start = oldColumnIndex[oldCol];
        int end = (oldCol < oldNumCols) ? oldColumnIndex[oldCol + 1] : oldColumnIndex[oldNumCols] + 1;

        for (int j = start; j < end; j++)  //j points to the value
        {
            int oldRow = oldRowIndex[j];
            int index = (oldCol * oldNumRows + oldRow);
            int newCol = index / newNumRows;
            int newRow = index % newNumRows;

            newRowIndex[j] = newRow;

            if (newCol >= currentCol && currentColStart > j)
                currentColStart = j;
        }
    }

    newColumnIndex[currentCol] = currentColStart;

    if (currentCol == (newNumCols - 1))
        newColumnIndex[newNumCols] = oldColumnIndex[oldNumCols]; // set end pointer
}

//called before _determineBlockIds and _denseMulSparseCSCTransposeToSparseBlockCol to determine which columns have values and
//what's the mapping from the column id in the resulted SparseBlockCol format to the column id in the dense format
//input: rowIndexes: the row indexes of the CSC sparse matrix to be multiplied with
//blockIDs: the blockID mapping in the resulting matrix; 
//nnz: number of nonzero value or the size of rowIndexes;
template<class ElemType>
__global__ void _findColsWithValues(
    const GPUSPARSE_INDEX_TYPE* rowIndexes, GPUSPARSE_INDEX_TYPE* blockIds, const size_t nnz)
{
    const size_t index = blockIdx.x * blockDim.x + threadIdx.x;
    if (index >= nnz)
        return;

    blockIds[rowIndexes[index]] = 1; //this row has value.
}

//called before _denseMulSparseCSCTransposeToSparseBlockCol and after _findColsWithValuesto determine which columns have values and
//what's the mapping from the column id in the resulted SparseBlockCol format to the column id in the dense format
//input: rowIndexes: the row indexes of the CSC sparse matrix to be multiplied with
//blockId2Col: the blockID to colum id mapping in the resulting matrix; 
//col2BlockId: the col2BlockId to blockID mapping in the resulting matrix; 
//numCols: number of columns in the resulting matrix or the size of blockIDs
//blockSize: return the blockSize with values, *blockSize must be zero before passed in.
template<class ElemType>
__global__ void _determineBlockIds(
    GPUSPARSE_INDEX_TYPE* blockId2Col, GPUSPARSE_INDEX_TYPE*col2BlockId, const size_t numCols, size_t* blockSize)
{
    const size_t index = blockIdx.x * blockDim.x + threadIdx.x;
    if (index >= numCols)
        return;

    size_t blockIndex = numCols;
    if (blockId2Col[index] > 0)
    {
        blockIndex = atomicAdd((unsigned int *)blockSize, (unsigned int)1);
        col2BlockId[index] = blockIndex;
    }

    __syncthreads();

    if (blockIndex < numCols)
        blockId2Col[blockIndex] = index;
}

// backward pass from hidden layer to feature weight
//result (sparse BlockCol)= alpha * (lhs (dense) X rhs^T (sparse CSC)
//assume resultValues are 0-initialized
template<class ElemType>
__global__ void _denseMulSparseCSCTransposeToSparseBlockCol2(
    const ElemType alpha,
    const ElemType* lhsValues,
    const size_t numRowsLhs,
    const size_t numColsRhs,
    const ElemType* rhsNZValues,
    const GPUSPARSE_INDEX_TYPE* rhsRows,
    const GPUSPARSE_INDEX_TYPE* rhsCols,
    const GPUSPARSE_INDEX_TYPE* col2blockIds,
    ElemType* resultValues)
{
    const CUDA_LONG index = blockIdx.x * blockDim.x + threadIdx.x;
    const CUDA_LONG lhsCol = index / numRowsLhs; //rhsCol == lhsCol
    if (lhsCol >= numColsRhs)
        return;
    const CUDA_LONG lhsRow = index - numRowsLhs*lhsCol; //resultRow == lhsRow

    //each thread handles one [row, col] combination
    ElemType lhsValue = alpha*lhsValues[IDX2C(lhsRow, lhsCol, numRowsLhs)];

    CUDA_LONG start = rhsCols[lhsCol]; //rhsCol == lhsCol
    CUDA_LONG end = rhsCols[lhsCol + 1];

    for (CUDA_LONG p = start; p < end; p++)
    {
        CUDA_LONG rhsRow = rhsRows[p];
        ElemType rhsVal = rhsNZValues[p];
        CUDA_LONG resultCol = col2blockIds[rhsRow]; //resultCol == rhsRow maps to columnid 

        //assume resultValues are 0-initialized
        atomicAdd(&resultValues[IDX2C(lhsRow, resultCol, numRowsLhs)], lhsValue * rhsVal);
    }
}

// backward pass from hidden layer to feature weight
//result (sparse BlockCol)= alpha * (lhs (dense) X rhs^T (sparse CSC)
//assume resultValues are 0-initialized
template<class ElemType>
__global__ void _denseMulSparseCSCTransposeToSparseBlockCol(
    const ElemType alpha,
    const ElemType* lhsValues,
    const size_t numRowsLhs,
    const size_t numColsRhs,
    const ElemType* rhsNZValues,
    const GPUSPARSE_INDEX_TYPE* rhsRows,
    const GPUSPARSE_INDEX_TYPE* rhsCols,
    const GPUSPARSE_INDEX_TYPE* rhsRowIdx,
    ElemType* resultValues,
    GPUSPARSE_INDEX_TYPE* resultBlockIds)
{
    const CUDA_LONG index = blockIdx.x * blockDim.x + threadIdx.x;
    const CUDA_LONG lhsCol = index / numRowsLhs; //rhsCol == lhsCol
    if (lhsCol >= numColsRhs)
        return;
    const CUDA_LONG lhsRow = index - numRowsLhs*lhsCol; //resultRow == lhsRow

    //each thread handles one [row, col] combination
    ElemType lhsValue = alpha*lhsValues[IDX2C(lhsRow, lhsCol, numRowsLhs)];

    CUDA_LONG start = rhsCols[lhsCol]; //rhsCol == lhsCol
    CUDA_LONG end = rhsCols[lhsCol + 1];

    for (CUDA_LONG p = start; p < end; p++)
    {
        CUDA_LONG rhsRow = rhsRows[p]; 
        ElemType rhsVal = rhsNZValues[p];
        CUDA_LONG resultCol = rhsRowIdx[p]; //resultCol == rhsRow maps to columnid 
        resultBlockIds[resultCol] = rhsRow;  //indicate which colmn it actually points to

        //assume resultValues are 0-initialized
        atomicAdd(&resultValues[IDX2C(lhsRow, resultCol, numRowsLhs)], lhsValue * rhsVal);
    }
}


// gradients update
template<class ElemType>
__global__ void _scaleSparseBlockAndAddToDense(    
    const ElemType alpha,
    const bool blockCol, //true if blockRow
    const size_t numRows,
    const size_t numCols,
    const size_t numBlocks,
    const ElemType* lhsValues,  //lhs is blockCol or blockRow
    const GPUSPARSE_INDEX_TYPE* blockIds,
    ElemType* rhs)
{
    const CUDA_LONG index = blockIdx.x * blockDim.x + threadIdx.x;
    CUDA_LONG row, col;
    if (blockCol)
    {
        const CUDA_LONG blockId = index / numRows;
        if (blockId >= numBlocks)
            return;
        row = index - numRows* blockId;
        col = blockIds[blockId];
    }
    else
    {
        const CUDA_LONG blockId = index / numCols;
        if (blockId >= numBlocks)
            return;
        col = index - numCols* blockId;
        row = blockIds[blockId];
    }
    rhs[IDX2C(row, col, numRows)] += alpha * lhsValues[index];
}

// compute predictions in cross entory node
template<class ElemType>
__global__ void _computePrediction(
    int nv,
    const ElemType* a,
    int numrows,
    const ElemType* weight,   
    int nrs,
    int labelSize,
    const GPUSPARSE_INDEX_TYPE* labelRow,
    const size_t* block2Id,
    const ElemType* cls,
    const ElemType* idx2cls,    
    ElemType* val,
    GPUSPARSE_INDEX_TYPE* row,
    GPUSPARSE_INDEX_TYPE* pb)
{
    // get label block id
    int id = -1;
    int offset = -1;
    for(int i = 1; i < labelSize; i++) 
    {
        if (blockIdx.x < block2Id[i]) 
        {
            id = i-1;
            offset = blockIdx.x - block2Id[i-1];
            break;
        }
    }
    if( id == -1) 
    {
        id = labelSize-1;
        offset = blockIdx.x - block2Id[labelSize-1];
    }

    int t = labelRow[id];
    int iStt;
    int iEnd;
    if(t < nv) 
    {
        int clsid = idx2cls[t];
        iStt = cls[IDX2C(0, clsid, 2)];
        iEnd = cls[IDX2C(1, clsid, 2)];
    } 
    else 
    {
        iStt = nv;
        iEnd = nrs;
    }
    int i = iStt + offset;
    int j = id /2;
    
    int loadPerThread = (numrows+blockDim.x-1)/blockDim.x;
    int tStart = loadPerThread * threadIdx.x;
    int tEnd = min((int)numrows, loadPerThread + tStart);

    ElemType v = 0.0;
    for (int h = tStart; h < tEnd; h++)
    {
        v += weight[IDX2C(i,h,nrs)] * a[IDX2C(h,j,numrows)]; 
    }
    atomicAdd(&val[blockIdx.x], v);
    row[blockIdx.x] = i;

    if(blockIdx.x == 0 && threadIdx.x == 0) 
        pb[0] = 0;
    
    if((threadIdx.x == 0) && (i == iEnd-1) && (i >= nv)) 
        pb[j+1] = blockIdx.x+1;
}

// normalize predictions in cross entropy node
template<class ElemType>
__global__ void _normalizePrediction(
    const size_t labelSize,
    const size_t expandedLabelSize,
    const GPUSPARSE_INDEX_TYPE* labelRow,
    const size_t* block2Id,    
    const GPUSPARSE_INDEX_TYPE* row,
    ElemType* val,
    ElemType* entropyScore)
{    
    __shared__ ElemType partials[512];
    partials[threadIdx.x] = 0;

    int p = blockIdx.x;
    int t = labelRow[p];
    int start = block2Id[p];
    int end;
    if(p == labelSize -1) 
    {
        end = expandedLabelSize;
    } 
    else 
    {
        end = block2Id[p+1];
    }
    int len = end - start;

    int loadPerThread = (len+blockDim.x-1)/blockDim.x;
    int tStart = loadPerThread * threadIdx.x;
    int tLen = min((int)len, loadPerThread + tStart);

    for(int i = start + tStart; i < start + tLen; i++) 
    {
        partials[threadIdx.x] += exp(val[i]);
    }

    __syncthreads();

    // now sum up the objective function
    int nTotalThreads = blockDim.x;

    while (nTotalThreads >1)
    {
        int halfPoint = (nTotalThreads >> 1);

        if (threadIdx.x < halfPoint)
            partials[threadIdx.x] += partials[threadIdx.x+halfPoint];

        __syncthreads();

        nTotalThreads = (nTotalThreads>>1);
    }
    
    for(int i = start + tStart; i < start + tLen; i++) 
    {
        val[i] = log(exp(val[i])/partials[0]);
        if(row[i] == t) 
        {
            atomicAdd(entropyScore, -val[i]);
            val[i] *= -1;
        }
    }
}

// compute prediction error in cross entropy node
template<class ElemType>
__global__ void _computePredictionError(
    ElemType* val,
    int N)
{    
    int p = blockDim.x * blockIdx.x + threadIdx.x;
    if (p>=N)
        return;

    if(val[p] < 0) 
        val[p] = exp(val[p]); //negative;
    else 
        val[p] = exp(-val[p])-1; //positive
}

// compute gradients of input in cross entropy node
template<class ElemType>
__global__ void _computeGradientOfInput(
    const ElemType* val,
    const GPUSPARSE_INDEX_TYPE* row,
    const GPUSPARSE_INDEX_TYPE* pb,    
    ElemType* weight,
    size_t nrs,
    ElemType* grd,
    size_t numrows)
{        
    int h = blockIdx.x%numrows;
    int j = blockIdx.x/numrows;

    int start = pb[j];
    int end = pb[j+1];
    int len = end - start;
    
    int load = (len+blockDim.x-1)/blockDim.x;
    int pStart = start + load * threadIdx.x;
    int pEnd = start + min(len, load * (threadIdx.x+1));

    ElemType sum = 0;
    for(int p = pStart; p < pEnd; p++) 
    {
        int i = row[p];
        sum += val[p] * weight[IDX2C(i, h, nrs)]; 
    }    

    atomicAdd(&grd[IDX2C(h,j,numrows)], sum);
}


template<class ElemType>
__global__ void computeNCEForwardProp(
    const ElemType* val,
    const int* col,
    int numRows,
    int sampleCount,
    const ElemType* a,
    int numCols_a,
    const ElemType* b,
    ElemType* res)
{
    // val and col are in CSR format
    // val is an array contains log_Pn(w). To differentiate positive and negative samples, 
    // we store log_Pn(w) as it is for positive samples, and -log_Pn(w) for negative samples
    // col is an array contains index of the word samples
    // a is a matrix in column major format contains output from hidden layer
    // b is the weight matrix for output layer
    // res is the buffer to store computed output (sparse)

    // follow the convention, this kernel must be run on 512 threads per block
    __shared__ ElemType partials[512];
    partials[threadIdx.x] = 0;

    // determine the elements to be handled by this block
    int total = numRows * sampleCount;
    int loadPerBlock = (total + gridDim.x - 1) / gridDim.x;

    int start = loadPerBlock * blockIdx.x;
    int end = min(total, loadPerBlock * (blockIdx.x + 1));

    for (int i = start; i < end; i++)
    {
        int colIndex = col[i];
        int rowIndex = i / sampleCount;

        int loadPerThread = (numCols_a + blockDim.x - 1) / blockDim.x;
        int tstart = loadPerThread * threadIdx.x;
        int tend = min(numCols_a, loadPerThread * (threadIdx.x + 1));

        for (int j = tstart; j < tend; j++)
            partials[threadIdx.x] = a[IDX2C(rowIndex, j, numRows)] * b[IDX2C(j, colIndex, numCols_a)];

        __syncthreads();

        // sum up
        int nTotalThreads = blockDim.x;

        while (nTotalThreads >1)
        {
            int halfPoint = (nTotalThreads >> 1);

            if (threadIdx.x < halfPoint)
                partials[threadIdx.x] += partials[threadIdx.x + halfPoint];

            __syncthreads();

            nTotalThreads = (nTotalThreads >> 1);
        }

        if (threadIdx.x == 0)
            res[i] = partials[0];
    }
}

template<class ElemType>
__global__ void _computeNceOutput(
    const ElemType* col,
    int numRows,
    int sampleCount,
    const ElemType* a,
    int numCols_a,
    const ElemType* b,
    const ElemType* bias,
    ElemType* res)
{
    // val and col are in CSR format
    // val is an array contains log_Pn(w). To differentiate positive and negative samples, 
    // we store log_Pn(w) as it is for positive samples, and -log_Pn(w) for negative samples
    // col is an array contains index of the word samples
    // a is a matrix in column major format contains output from hidden layer
    // b is the weight matrix for output layer
    // res is the buffer to store computed output (sparse)

    // follow the convention, this kernel must be run on 512 threads per block
    __shared__ ElemType partials[512];
    partials[threadIdx.x] = 0;

    //threadIdx.x range from[0 ~ 512)
    //blockIdx.x range from[0 ~ nnz)
    //blockDim.x equal to 512
    //gridDim.x equal to nnz

    // determine the elements to be handled by this block
    int total = numRows * sampleCount;
    int loadPerBlock = (total + gridDim.x - 1) / gridDim.x;

    int start = loadPerBlock * blockIdx.x;
    int end = min(total, loadPerBlock * (blockIdx.x + 1));

    for (int i = start; i < end; i++)
    {
        int wid = (int)col[2 * i];
        int batchid = i / sampleCount;

        int loadPerThread = (numCols_a + blockDim.x - 1) / blockDim.x;
        int tstart = loadPerThread * threadIdx.x;
        int tend = min(numCols_a, loadPerThread * (threadIdx.x + 1));

        for (int j = tstart; j < tend; j++)
            partials[threadIdx.x] = a[IDX2C(j, batchid, numCols_a)] * b[IDX2C(j, wid, numCols_a)];

        __syncthreads();

        // sum up
        int nTotalThreads = blockDim.x;

        while (nTotalThreads >1)
        {
            int halfPoint = (nTotalThreads >> 1);

            if (threadIdx.x < halfPoint)
                partials[threadIdx.x] += partials[threadIdx.x + halfPoint];

            __syncthreads();

            nTotalThreads = (nTotalThreads >> 1);
        }

        if (threadIdx.x == 0)
            res[i] = partials[0] + bias[wid];
    }
}


template<class ElemType>
__global__ void _assignSoftmaxSum(
    const ElemType* softmax,    
    int sampleCount,
    const ElemType* a, 
    ElemType* c) // run on 512 threads per block
{
    // val and col are in CSR format
    // val is an array contains log_Pn(w). To differentiate positive and negative samples, 
    // we store log_Pn(w) as it is for positive samples, and -log_Pn(w) for negative samples
    // col is an array contains index of the word samples
    // a is a matrix in column major format contains output from hidden layer
    // b is the weight matrix for output layer
    // tmp is the buffer that stores NCE output calculated from _computeNceOutput
    // c is the matrix to store objective

    __shared__ ElemType partials[512];
    partials[threadIdx.x] = 0;

    int total = sampleCount;
    int loadPerThread = (total + blockDim.x - 1) / blockDim.x;

    // find out the items this thread is responsible for
    int start = loadPerThread * threadIdx.x;
    int end = min(total, loadPerThread * (threadIdx.x + 1));    
    for (int i = start; i < end; i++)
    {
        int wid = (int)a[i];
        partials[threadIdx.x] += softmax[IDX2C(i, wid, sampleCount)];
    }

    __syncthreads();

    // now sum up the objective function
    int nTotalThreads = blockDim.x;

    while (nTotalThreads >1)
    {
        int halfPoint = (nTotalThreads >> 1);

        if (threadIdx.x < halfPoint)
            partials[threadIdx.x] += partials[threadIdx.x + halfPoint];

        __syncthreads();

        nTotalThreads = (nTotalThreads >> 1);
    }

    if (threadIdx.x == 0)
        c[0] = -partials[0];
}

template<class ElemType>
__global__ void _assignNoiseContrastiveEstimation(
    const ElemType* val,
    int numRows,
    int sampleCount,
    const ElemType* a,
    int width, // number of columns in a
    const ElemType* b,
    ElemType* tmp,
    ElemType* c) // run on 512 threads per block
{
    // val and col are in CSR format
    // val is an array contains log_Pn(w). To differentiate positive and negative samples, 
    // we store log_Pn(w) as it is for positive samples, and -log_Pn(w) for negative samples
    // col is an array contains index of the word samples
    // a is a matrix in column major format contains output from hidden layer
    // b is the weight matrix for output layer
    // tmp is the buffer that stores NCE output calculated from _computeNceOutput
    // c is the matrix to store objective

    __shared__ ElemType partials[512];
    partials[threadIdx.x] = 0;

    int total = numRows * sampleCount;
    int loadPerThread = (total + blockDim.x - 1) / blockDim.x;

    // find out the items this thread is responsible for
    int start = loadPerThread * threadIdx.x;
    int end = min(total, loadPerThread * (threadIdx.x + 1));

    ElemType log_num_noise_samples = log((ElemType)(sampleCount - 1));
    for (int i = start; i < end; i++)
    {
        ElemType prob = -val[2 * i + 1];
        bool positive = (prob > 0);
        if (positive)
            prob = -prob;
        ElemType score_noise = log_num_noise_samples + prob;
        ElemType z = logadd(tmp[i], score_noise);
        ElemType logprob = tmp[i] - z;
        ElemType logprob_noise = score_noise - z;
        tmp[i] = -exp(logprob);
        if (positive)
            tmp[i] += 1;
        if (positive)
            partials[threadIdx.x] += logprob;
        else
            partials[threadIdx.x] += logprob_noise;
    }

    __syncthreads();

    // now sum up the objective function
    int nTotalThreads = blockDim.x;

    while (nTotalThreads >1)
    {
        int halfPoint = (nTotalThreads >> 1);

        if (threadIdx.x < halfPoint)
            partials[threadIdx.x] += partials[threadIdx.x + halfPoint];

        __syncthreads();

        nTotalThreads = (nTotalThreads >> 1);
    }

    if (threadIdx.x == 0)
        c[0] = -partials[0];
}

template<class ElemType>
__global__ void _assignNceDerivative(
    const ElemType* val,
    int numRows,
    int sampleCount,
    const ElemType* a,
    int width, // number of columns in a
    const ElemType* b,
    const ElemType* tmp,
    ElemType* c,
    size_t inputIndex)
{
    // val and col are CSR format sparse matrix for label
    // val is an array contains log_Pn(w). To differentiate positive and negative samples
    // we store log_Pn(w) as it is for positive samples, and -log_Pn(w) for negative samples
    // col is an array contains index of the word samples
    // a is a matrix in column major format contains output from hidden layer
    // b is the weight matrix for output layer
    // tmp is a matrix of precalculated error
    // c is the output matrix to store calculated gradients

    int total = numRows * sampleCount;
    int loadPerBlock = (total + gridDim.x - 1) / gridDim.x;

    // find out the items this block is responsible for
    int start = loadPerBlock * blockIdx.x;
    int end = min(total, loadPerBlock * (blockIdx.x + 1));

    for (int i = start; i < end; i++)
    {
        int wid = (int)val[2 * i];
        int batchId = i / sampleCount;

        ElemType er = tmp[i]; // precalculated error for this output node
      
        // calculate gradients
        int loadPerThread = (width + blockDim.x - 1) / blockDim.x;
        int tstart = loadPerThread * threadIdx.x;
        int tend = min(width, loadPerThread*(threadIdx.x + 1));

        if (inputIndex == 1) // hidden layer output
        {
            for (int j = tstart; j < tend; j++)
            {
                ElemType val = -er * b[IDX2C(j, wid, width)];
                atomicAdd(&c[IDX2C(j, batchId, width)], val);
                //c[IDX2C(j, batchId, width)] += val;
                //c[IDX2C(batchId, j, numRows)] += val;
            }
        }
        else if (inputIndex == 2) // weight
        {
            for (int j = tstart; j < tend; j++)
            {
                ElemType val = -er * a[IDX2C(j, batchId, width)];
                atomicAdd(&c[IDX2C(j, wid, width)], val);
                //c[IDX2C(j, wid, width)] += val;
            }
        }
        else //bias vector
        {
            //ElemType val = -er;
            atomicAdd(&c[wid], -er);
            //c[wid] -= er;
        }
    }
}

template<class ElemType>
__global__ void _assignNceDerivativeNew(
    const ElemType* val,
    int numRows,
    int sampleCount,
    const ElemType* a,
    int width, // number of columns in a
    const ElemType* b,
    const ElemType* tmp,
    ElemType* c,
    size_t inputIndex)
{
    // val and col are CSR format sparse matrix for label
    // val is an array contains log_Pn(w). To differentiate positive and negative samples
    // we store log_Pn(w) as it is for positive samples, and -log_Pn(w) for negative samples
    // col is an array contains index of the word samples
    // a is a matrix in column major format contains output from hidden layer
    // b is the weight matrix for output layer
    // tmp is a matrix of precalculated error
    // c is the output matrix to store calculated gradients

    // logical single index for this thread
    int n = threadIdx.x + blockDim.x* blockIdx.x;

    int batchId = n / sampleCount;
    int total = numRows * sampleCount;
    // is thread in range for the addition
    if (n < total)
    {
        int wid = (int)val[2 * n];
        ElemType er = tmp[n];
        if (inputIndex == 1)
        {
            for (int i = 0; i < width; i++)
            {
                int j = (i + n) % width; //introduce randomization to avoid conflicts
                ElemType val = -er * b[IDX2C(j, wid, width)];
                atomicAdd(&c[IDX2C(j, batchId, width)], val);
            }
        }
        else if (inputIndex == 2)
        {
            for (int i = 0; i < width; i++)
            {
                int j = (i + n) % width; //introduce randomization to avoid conflicts
                ElemType val = -er * a[IDX2C(j, batchId, width)];
                atomicAdd(&c[IDX2C(j, wid, width)], val);
            }
        }
        else
            atomicAdd(&c[wid], -er);
    }
}
// compute gradients of weights in cross entropy node
template<class ElemType>
__global__ void _computeGradientOfWeight(
    const ElemType* val,
    const GPUSPARSE_INDEX_TYPE* row,
    const GPUSPARSE_INDEX_TYPE* pb,
    size_t mb,
    size_t nv,
    const GPUSPARSE_INDEX_TYPE* labelRow,
    const size_t* labelBlock2UniqId,
    const ElemType* cls,
    const ElemType* idx2cls,
    ElemType* input,
    size_t nrs,
    ElemType* blockVal,
    GPUSPARSE_INDEX_TYPE* blockIds)
{
    int p = blockIdx.x;
    ElemType v = val[p];
    int i = row[p];
    int j = -1;
    for(int k = 1; k < mb; k++) 
    {
        if( p < pb[k]) 
        {
            j = k-1;
            break;
        }
    }
    if( j == -1) 
    {
        j = mb-1;
    }

    //figure out blocks
    int bId = i < nv ? 2*j : 2*j+1;
    int t = labelRow[bId];
    int iStt;
    if(t < nv) 
    {
        int clsid = idx2cls[t];
        iStt = cls[IDX2C(0, clsid, 2)];
    } 
    else 
    {
        iStt = nv;
    }
    int offset = i - iStt;
    int ii = labelBlock2UniqId[bId] + offset;

    int load = (nrs+blockDim.x-1)/blockDim.x;
    int pStart = load * threadIdx.x;
    int pEnd = min((int)nrs, load + pStart);

    for(int h = pStart; h < pEnd; h++) 
    {        
        ElemType temp = v * input[IDX2C(h, j, nrs)];    
        atomicAdd(&blockVal[ii*nrs+h], temp);
        blockIds[ii] = i;
    }
}

// used in clipping gradients
template<class ElemType>
__global__ void _inplaceTruncate(
    ElemType* a,
    const ElemType threshold,
    const CUDA_LONG N)
{
    CALCULATE_ELEMENTWISE_INDEX_OR_EXIT
    ElemType locThresholdPos = abs(threshold);
    ElemType locTHresholdNeg = -locThresholdPos; 
    if (a[id] > locThresholdPos)
    {
        a[id] = locThresholdPos;
    }
    else if(a[id] < locTHresholdNeg)
    {
        a[id] = locTHresholdNeg;
    }
}

template<class ElemType>
__global__ void _inplaceSoftThreshold(
    ElemType* a,
    const ElemType threshold,
    const CUDA_LONG N)
{
    CUDA_LONG id = blockDim.x * blockIdx.x + threadIdx.x;
    if (id >= N)
        return;

    if (a[id] > threshold)
    {
        a[id] -= threshold;
    }
    else if (a[id] < -threshold)
    {
        a[id] += threshold;
    }
    else
        a[id] = 0;
}


template<class ElemType>
__global__ void _normalGradForSparseBlock(
    const ElemType momentum,
    const bool blockCol, //true if blockRow
    const size_t numRows,
    const size_t numCols,
    const size_t numBlocks,
    ElemType* lhsValues,  //lhs is blockCol or blockRow
    const GPUSPARSE_INDEX_TYPE* blockIds,
    ElemType* rhs)
{
    const CUDA_LONG index = blockIdx.x * blockDim.x + threadIdx.x;
    CUDA_LONG row, col;
    if (blockCol)
    {
        const CUDA_LONG blockId = index / numRows;
        if (blockId >= numBlocks)
            return;
        row = index - numRows* blockId;
        col = blockIds[blockId];
    }
    else
    {
        const CUDA_LONG blockId = index / numCols;
        if (blockId >= numBlocks)
            return;
        col = index - numCols* blockId;
        row = blockIds[blockId];
    }
    rhs[IDX2C(row, col, numRows)] = (1 - momentum)*lhsValues[index] + momentum*rhs[IDX2C(row, col, numRows)];
    lhsValues[index] = rhs[IDX2C(row, col, numRows)];
}

static __inline__ __device__ double atomicAdd(double* address, double val)
{
    unsigned long long int* address_as_ull = (unsigned long long int*)address;
    unsigned long long int old = *address_as_ull, assumed;

    do {
        assumed = old;
        old = atomicCAS(address_as_ull, assumed, __double_as_longlong(val + __longlong_as_double(assumed)));
    } while (assumed != old);

    return __longlong_as_double(old);
}

template<class ElemType>
static __inline__ __device__ ElemType logadd(ElemType x, ElemType y)
{
    ElemType temp, diff, z; 

    if (x < y) 
    {
        temp = x; x = y; y = temp;
    }
    diff = y - x; 
    if (diff < MINLOGEXP)
    {
        return (x < LSMALL)?LZERO:x;
    }
    else
    {
        z = exp(diff);
        return x + log(1.0 + z);
    }
}

//This function should be called with 1024 threads per block and 1 block
//THIS IS NOT THE MOST EFFICIENT IMPLEMENTATION!!!
template<class ElemType>
__global__ void _reductionSum(
    const ElemType* data,
    ElemType *sum,
    CUDA_LONG N)
{

    __shared__ ElemType partialSums[1024];
    partialSums[threadIdx.x]=0;
    //int id = blockDim.x * blockIdx.x + threadIdx.x;
    CUDA_LONG loadPerThread = N/blockDim.x; 
    for (CUDA_LONG i= threadIdx.x*loadPerThread; i< (threadIdx.x == blockDim.x - 1 ? N : (threadIdx.x+1)*loadPerThread);++i)
    {
        partialSums[threadIdx.x]+=data[i];
    }
    __syncthreads();

    //512
    if (threadIdx.x<512)
    {
        partialSums[threadIdx.x]+=partialSums[threadIdx.x+512];
    }
    __syncthreads();

    //256
    if (threadIdx.x<256)
    {
        partialSums[threadIdx.x]+=partialSums[threadIdx.x+256];
    }
    __syncthreads();

    //128
    if (threadIdx.x<128)
    {
        partialSums[threadIdx.x]+=partialSums[threadIdx.x+128];
    }
    __syncthreads();

    //64
    if (threadIdx.x<64)
    {
        partialSums[threadIdx.x]+=partialSums[threadIdx.x+64];
    }
    __syncthreads();

    //32
    if (threadIdx.x<32)
    {
        partialSums[threadIdx.x]+=partialSums[threadIdx.x+32];
    }
    __syncthreads();

    //16
    if (threadIdx.x<16)
    {
        partialSums[threadIdx.x]+=partialSums[threadIdx.x+16];
    }
    __syncthreads();

    //8
    if (threadIdx.x<8)
    {
        partialSums[threadIdx.x]+=partialSums[threadIdx.x+8];
    }
    __syncthreads();

    //4
    if (threadIdx.x<4)
    {
        partialSums[threadIdx.x]+=partialSums[threadIdx.x+4];
    }
    __syncthreads();

    if (threadIdx.x==0)
    {
        sum[0] = partialSums[0]+partialSums[1]+partialSums[2]+partialSums[3];
    }
}

//This function should be called with 1024 threads per block and 1 block
//THIS IS NOT THE MOST EFFICIENT IMPLEMENTATION!!!
template<class ElemType>
__global__ void _reductionSumAndAssign(
    ElemType* toAssign,
    const ElemType* data,
    CUDA_LONG N, //length of data
    CUDA_LONG M) //length of toAssign
{
    __shared__ ElemType partialSums[1024];
    __shared__ ElemType res;
    partialSums[threadIdx.x]=0;
    //int id = blockDim.x * blockIdx.x + threadIdx.x;
    CUDA_LONG loadPerThread = N/blockDim.x; 
    for (CUDA_LONG i= threadIdx.x*loadPerThread; i< (threadIdx.x == blockDim.x - 1 ? N : (threadIdx.x+1)*loadPerThread);++i)
    {
        partialSums[threadIdx.x]+=data[i];
    }
    __syncthreads();

    //512
    if (threadIdx.x<512)
    {
        partialSums[threadIdx.x]+=partialSums[threadIdx.x+512];
    }
    __syncthreads();

    //256
    if (threadIdx.x<256)
    {
        partialSums[threadIdx.x]+=partialSums[threadIdx.x+256];
    }
    __syncthreads();

    //128
    if (threadIdx.x<128)
    {
        partialSums[threadIdx.x]+=partialSums[threadIdx.x+128];
    }
    __syncthreads();

    //64
    if (threadIdx.x<64)
    {
        partialSums[threadIdx.x]+=partialSums[threadIdx.x+64];
    }
    __syncthreads();

    //32
    if (threadIdx.x<32)
    {
        partialSums[threadIdx.x]+=partialSums[threadIdx.x+32];
    }
    __syncthreads();

    //16
    if (threadIdx.x<16)
    {
        partialSums[threadIdx.x]+=partialSums[threadIdx.x+16];
    }
    __syncthreads();

    //8
    if (threadIdx.x<8)
    {
        partialSums[threadIdx.x]+=partialSums[threadIdx.x+8];
    }
    __syncthreads();

    //4
    if (threadIdx.x<4)
    {
        partialSums[threadIdx.x]+=partialSums[threadIdx.x+4];
    }
    __syncthreads();

    if (threadIdx.x==0)
    {
        res = partialSums[0]+partialSums[1]+partialSums[2]+partialSums[3];
        for (CUDA_LONG i=0;i<M;++i)
            toAssign[i]=res;
    }
}

//This function should be called with 1024 threads per block and 1 block
//THIS IS NOT THE MOST EFFICIENT IMPLEMENTATION!!!
template<class ElemType>
__global__ void _reductionSum2(
    const ElemType* data,
    ElemType *sum,
    CUDA_LONG N, 
    bool takeSqrt=false)
{

    __shared__ ElemType partialSums[1024];
    partialSums[threadIdx.x]=0;
    //int id = blockDim.x * blockIdx.x + threadIdx.x;
    CUDA_LONG loadPerThread = N/blockDim.x; 
    for (CUDA_LONG i= threadIdx.x*loadPerThread; i< (threadIdx.x == blockDim.x - 1 ? N : (threadIdx.x+1)*loadPerThread);++i)
        //for (int i= threadIdx.x*loadPerThread; i<(threadIdx.x+1)*loadPerThread;++i)
    {
        partialSums[threadIdx.x]+=(data[i]*data[i]);
    }
    __syncthreads();

    //512
    if (threadIdx.x<512)
    {
        partialSums[threadIdx.x]+=partialSums[threadIdx.x+512];
    }
    __syncthreads();

    //256
    if (threadIdx.x<256)
    {
        partialSums[threadIdx.x]+=partialSums[threadIdx.x+256];
    }
    __syncthreads();

    //128
    if (threadIdx.x<128)
    {
        partialSums[threadIdx.x]+=partialSums[threadIdx.x+128];
    }
    __syncthreads();

    //64
    if (threadIdx.x<64)
    {
        partialSums[threadIdx.x]+=partialSums[threadIdx.x+64];
    }
    __syncthreads();

    //32
    if (threadIdx.x<32)
    {
        partialSums[threadIdx.x]+=partialSums[threadIdx.x+32];
    }
    __syncthreads();

    //16
    if (threadIdx.x<16)
    {
        partialSums[threadIdx.x]+=partialSums[threadIdx.x+16];
    }
    __syncthreads();

    //8
    if (threadIdx.x<8)
    {
        partialSums[threadIdx.x]+=partialSums[threadIdx.x+8];
    }
    __syncthreads();

    //4
    if (threadIdx.x<4)
    {
        partialSums[threadIdx.x]+=partialSums[threadIdx.x+4];
    }
    __syncthreads();

    if (threadIdx.x==0)
    {
        sum[0] = partialSums[0]+partialSums[1]+partialSums[2]+partialSums[3];
        if (takeSqrt)
        {
            if (sizeof(ElemType)==sizeof(float))
                sum[0] = sqrtf(sum[0]);
            else
                sum[0] = sqrt(sum[0]); 
        }
    }
}


//This function should be called with 1024 threads per block and 1 block
//THIS IS NOT THE MOST EFFICIENT IMPLEMENTATION!!!
template<class ElemType>
__global__ void _reductionMatrixNormInf(
    const ElemType* data,
    ElemType *maxAbs,
    CUDA_LONG N)
{

    __shared__ ElemType partialSums[1024];
    partialSums[threadIdx.x]=0;
    //int id = blockDim.x * blockIdx.x + threadIdx.x;
    int loadPerThread = N/blockDim.x; 
    for (int i= threadIdx.x*loadPerThread; i< (threadIdx.x == blockDim.x - 1 ? N : (threadIdx.x+1)*loadPerThread);++i)    
    {
        if (sizeof(ElemType)==sizeof(float))
        {
            partialSums[threadIdx.x]=max(fabsf(data[i]),partialSums[threadIdx.x]);
        }
        else
        {
            partialSums[threadIdx.x]=max(fabs(data[i]),partialSums[threadIdx.x]);
        }
    }
    __syncthreads();

    //512
    if (threadIdx.x<512)
    {
        partialSums[threadIdx.x]=max(partialSums[threadIdx.x+512],partialSums[threadIdx.x]);        
    }
    __syncthreads();

    //256
    if (threadIdx.x<256)
    {
        partialSums[threadIdx.x]=max(partialSums[threadIdx.x+256],partialSums[threadIdx.x]);
    }
    __syncthreads();

    //128
    if (threadIdx.x<128)
    {
        partialSums[threadIdx.x]=max(partialSums[threadIdx.x+128],partialSums[threadIdx.x]);
    }
    __syncthreads();

    //64
    if (threadIdx.x<64)
    {
        partialSums[threadIdx.x]=max(partialSums[threadIdx.x+64],partialSums[threadIdx.x]);
    }
    __syncthreads();

    //32
    if (threadIdx.x<32)
    {
        partialSums[threadIdx.x]=max(partialSums[threadIdx.x+32],partialSums[threadIdx.x]);
    }
    __syncthreads();

    //16
    if (threadIdx.x<16)
    {
        partialSums[threadIdx.x]=max(partialSums[threadIdx.x+16],partialSums[threadIdx.x]);
    }
    __syncthreads();

    //8
    if (threadIdx.x<8)
    {
        partialSums[threadIdx.x]=max(partialSums[threadIdx.x+8],partialSums[threadIdx.x]);
    }
    __syncthreads();

    //4
    if (threadIdx.x<4)
    {
        partialSums[threadIdx.x]=max(partialSums[threadIdx.x+4],partialSums[threadIdx.x]);
    }
    __syncthreads();

    if (threadIdx.x==0)
    {
        maxAbs[0] = max(max(partialSums[0],partialSums[1]),max(partialSums[2],partialSums[3]));
    }
}

//This function should be called with 1024 threads per block and 1 block
//THIS IS NOT THE MOST EFFICIENT IMPLEMENTATION!!!
template<class ElemType>
__global__ void _reductionMatrixNorm0(
    const ElemType* data,
    ElemType *nz,
    CUDA_LONG N)
{

    __shared__ ElemType partialSums[1024];
    partialSums[threadIdx.x]=0;
    //int id = blockDim.x * blockIdx.x + threadIdx.x;
    CUDA_LONG loadPerThread = N/blockDim.x; 
    for (CUDA_LONG i= threadIdx.x*loadPerThread; i< (threadIdx.x == blockDim.x - 1 ? N : (threadIdx.x+1)*loadPerThread);++i)    
    {
        if (data[i]!=0)
            ++partialSums[threadIdx.x];
    }
    __syncthreads();

    //512
    if (threadIdx.x<512)
    {
        partialSums[threadIdx.x]=partialSums[threadIdx.x+512]+partialSums[threadIdx.x];        
    }
    __syncthreads();

    //256
    if (threadIdx.x<256)
    {
        partialSums[threadIdx.x]=partialSums[threadIdx.x+256]+partialSums[threadIdx.x];
    }
    __syncthreads();

    //128
    if (threadIdx.x<128)
    {
        partialSums[threadIdx.x]=partialSums[threadIdx.x+128]+partialSums[threadIdx.x];
    }
    __syncthreads();

    //64
    if (threadIdx.x<64)
    {
        partialSums[threadIdx.x]=partialSums[threadIdx.x+64]+partialSums[threadIdx.x];
    }
    __syncthreads();

    //32
    if (threadIdx.x<32)
    {
        partialSums[threadIdx.x]=partialSums[threadIdx.x+32]+partialSums[threadIdx.x];
    }
    __syncthreads();

    //16
    if (threadIdx.x<16)
    {
        partialSums[threadIdx.x]=partialSums[threadIdx.x+16]+partialSums[threadIdx.x];
    }
    __syncthreads();

    //8
    if (threadIdx.x<8)
    {
        partialSums[threadIdx.x]=partialSums[threadIdx.x+8]+partialSums[threadIdx.x];
    }
    __syncthreads();

    //4
    if (threadIdx.x<4)
    {
        partialSums[threadIdx.x]=partialSums[threadIdx.x+4]+partialSums[threadIdx.x];
    }
    __syncthreads();

    if (threadIdx.x==0)
    {
        nz[0] = partialSums[0]+partialSums[1]+partialSums[2]+partialSums[3];
    }
}


template<class ElemType>
__global__ void _getSparseVectorRepresntationForCSCMatrix(
    const int* m_dRow,
    const int* m_dCol,    
    int* vectArray,    
    const CUDA_LONG M,
    const CUDA_LONG N)
{
    int i = blockDim.x * blockIdx.x + threadIdx.x;
    if (i>=M)
        return;
    int start = m_dRow[i];
    int end = m_dRow[i+1];
    for (int _i=start;_i<end;++_i)  //_i is index in m_dVal and m_dCol
    {
        int j = m_dCol[_i];
        vectArray[_i] = i*N + j;
    }
}


template<class ElemType>
__global__ void _lrHelper(
    const ElemType* data1,    
    const ElemType* data2,    
    const CUDA_LONG N,
    ElemType* d_res)
{
    __shared__ ElemType partialSums1[512];
    __shared__ ElemType partialSums2[512];
    partialSums1[threadIdx.x]=0;
    partialSums2[threadIdx.x]=0;

    //int id = blockDim.x * blockIdx.x + threadIdx.x;
    int loadPerThread = N/blockDim.x;     
    for (int i= threadIdx.x*loadPerThread; i< (threadIdx.x == blockDim.x - 1 ? N : (threadIdx.x+1)*loadPerThread);++i)        
    {
        partialSums1[threadIdx.x]+=(data1[i]*data1[i]);
        partialSums2[threadIdx.x]+=(data2[i]*data2[i]);
    }
    __syncthreads();

    /*
    //512
    if (threadIdx.x<512)
    {
    partialSums1[threadIdx.x]+=partialSums1[threadIdx.x+512];
    partialSums2[threadIdx.x]+=partialSums2[threadIdx.x+512];
    }
    __syncthreads();*/

    //256
    if (threadIdx.x<256)
    {
        partialSums1[threadIdx.x]+=partialSums1[threadIdx.x+256];
        partialSums2[threadIdx.x]+=partialSums2[threadIdx.x+256];        
    }
    __syncthreads();

    //128
    if (threadIdx.x<128)
    {
        partialSums1[threadIdx.x]+=partialSums1[threadIdx.x+128];
        partialSums2[threadIdx.x]+=partialSums2[threadIdx.x+128];        
    }
    __syncthreads();

    //64
    if (threadIdx.x<64)
    {
        partialSums1[threadIdx.x]+=partialSums1[threadIdx.x+64];
        partialSums2[threadIdx.x]+=partialSums2[threadIdx.x+64];        
    }
    __syncthreads();

    //32
    if (threadIdx.x<32)
    {
        partialSums1[threadIdx.x]+=partialSums1[threadIdx.x+32];
        partialSums2[threadIdx.x]+=partialSums2[threadIdx.x+32];        
    }
    __syncthreads();

    //16
    if (threadIdx.x<16)
    {
        partialSums1[threadIdx.x]+=partialSums1[threadIdx.x+16];
        partialSums2[threadIdx.x]+=partialSums2[threadIdx.x+16];        
    }
    __syncthreads();

    //8
    if (threadIdx.x<8)
    {
        partialSums1[threadIdx.x]+=partialSums1[threadIdx.x+8];
        partialSums2[threadIdx.x]+=partialSums2[threadIdx.x+8];        
    }
    __syncthreads();

    //4
    if (threadIdx.x<4)
    {
        partialSums1[threadIdx.x]+=partialSums1[threadIdx.x+4];
        partialSums2[threadIdx.x]+=partialSums2[threadIdx.x+4];        
    }
    __syncthreads();

    if (threadIdx.x==0)
    {        
        ElemType fns1 = partialSums1[0]+partialSums1[1]+partialSums1[2]+partialSums1[3];
        ElemType fns2 = partialSums2[0]+partialSums2[1]+partialSums2[2]+partialSums2[3];
        if (sizeof(ElemType)==sizeof(float))
        {                    
            d_res[0] = max((ElemType)0, d_res[0]/max((ElemType)1.0e-10,sqrtf(fns1))/max((ElemType)1.0e-10,sqrtf(fns2)));            
        }
        else
        {            
            d_res[0] = max((ElemType)0, d_res[0]/max((ElemType)1.0e-10,sqrt(fns1))/max((ElemType)1.0e-10,sqrt(fns2)));              
        }   
    }
}

/*
template<class ElemType>
__global__ void _lrHelper(
ElemType* d_tmp)
{
if (sizeof(ElemType)==sizeof(float))
{
d_tmp[0] = max((ElemType)0, d_tmp[0]/max((ElemType)1.0e-10,sqrtf(d_tmp[1]))/max((ElemType)1.0e-10,sqrtf(d_tmp[2])));            
}
else
{
d_tmp[0] = max((ElemType)0, d_tmp[0]/max((ElemType)1.0e-10,sqrt(d_tmp[1]))/max((ElemType)1.0e-10,sqrt(d_tmp[2])));            
}
}
*/


template<class ElemType>
__global__ void _assignElementProductOfWithShiftNeg(
    ElemType* us,
    const ElemType* a,
    const ElemType* b,
    const int shift,
    const int NTPlusOne,
    const int BS)
{
    CUDA_LONG idx = blockDim.x * blockIdx.x + threadIdx.x;
    CUDA_LONG idy = blockDim.y * blockIdx.y + threadIdx.y;

    if (idx >= NTPlusOne || idy >= BS)
        return;

    if (idx == 0)
    {
        // this is row-0. No need to shift
        us[IDX2C(idx, idy, NTPlusOne)] = a[idy] * b[idy];
    }
    else
    {
        int cs = shift + idx - 1;
        int tmpidy = (idy + cs) % BS;
        us[IDX2C(idx, idy, NTPlusOne)] = a[idy] * b[tmpidy];
    }
}

template<class ElemType>
__global__ void _innerProductWithShiftNeg(
    ElemType* c,
    const ElemType* a,
    const ElemType* b,
    const CUDA_LONG N, //a.GetNumRows();
    const CUDA_LONG M, //a.GetNumCols();
    const CUDA_LONG shift,
    const CUDA_LONG NTPlusOne
    )
{
    CUDA_LONG idx = blockDim.x * blockIdx.x + threadIdx.x;
    CUDA_LONG idy = blockDim.y * blockIdx.y + threadIdx.y;

    if (idx >= NTPlusOne || idy >= M)
        return;

    ElemType sum = 0;
    CUDA_LONG index_a = 0;
    CUDA_LONG index_b = 0;
    CUDA_LONG col_a = 0;
    CUDA_LONG col_b = 0;
    if (idx == 0)
    {
        // this is row 0. No need to shift
        // the product of a(:,idy) dot b(:,idy)
        col_a = idy;
        for (CUDA_LONG i = 0; i < N; ++i)
        {
            index_a = IDX2C(i, col_a, N);
            sum += a[index_a] * b[index_a];
        }
    }
    else
    {
        int cs = shift + idx - 1;
        col_a = idy;
        col_b = (idy + cs) % M;
        for (int i = 0; i < N; ++i)
        {
            index_a = IDX2C(i, col_a, N);
            index_b = IDX2C(i, col_b, N);
            sum += a[index_a] * b[index_b];
        }
    }
    c[IDX2C(idx, idy, NTPlusOne)] = sum;

}

template<class ElemType>
__global__ void _getARowByIndex(
    ElemType* us,
    const ElemType* a,
    const int O, // a's rows
    const int P, // a's cols
    const int m // the m-th row of a
    )
{
    CUDA_LONG id = blockDim.x * blockIdx.x + threadIdx.x;
    if (id >= P)
        return;
    //    us[id] = a[id] * b[id];
    us[id] = a[IDX2C(m, id, O)];
}


template<class ElemType>
__global__ void _conductRowElementMultiplyWithShift(
    ElemType* us,
    const ElemType* a,
    const ElemType* b,
    const int O, // b's rows
    const int P, // b's cols
    const int shift,
    const bool isafixed)
{
    CUDA_LONG idx = blockDim.x * blockIdx.x + threadIdx.x;
    CUDA_LONG idy = blockDim.y * blockIdx.y + threadIdx.y;

    if (idx >= O || idy >= P)
        return;

    int tmpidy = (idy + shift) % P;
    if (isafixed)
    {
        // we fix a, and shift b
        us[IDX2C(idx, idy, O)] = a[idy] * b[IDX2C(idx, tmpidy, O)];
    }
    else
    {
        // we fix b, but shift a
        us[IDX2C(idx, idy, O)] = a[tmpidy] * b[IDX2C(idx, idy, O)];
    }

}

template<class ElemType>
__global__ void _assignElementProductOfWithShift(
    ElemType* us,
    const ElemType* a,
    const ElemType* b,
    const int shift,
    const CUDA_LONG N)
{
    CUDA_LONG id = blockDim.x * blockIdx.x + threadIdx.x;
    if (id >= N)
        return;

    int tmpidb = (id + shift) % N;
    us[id] = a[id] * b[tmpidb];
}


/// minus 1 at a specific position
template<class ElemType>
__global__ void _minusOneAt(
    ElemType *c,
    CUDA_LONG position, 
    CUDA_LONG N)
{
    CUDA_LONG id = blockDim.x * blockIdx.x + threadIdx.x;
    if (id >= N)
        return;
    if (id == position)
        c[id] = c[id] - 1.0; 
}


/// the kernel function for RCRF  backward computation
/// assume a column slice of input and output
template<class ElemType>
__global__ void _rcrfBackwardCompute(
    const size_t iNumPos,
    const ElemType* galpha,   /// column slice at current time t
    ElemType* gbeta,          /// column slices with [row, 2] at current time t for [
    const ElemType* gpair_scores,
    const size_t iNumLab, const int shift)
{
    int id = blockDim.x * blockIdx.x + threadIdx.x;

    extern __shared__ double sh_alpha_and_beta[]; /// intersting, has to use [], instead of *
    /// need bye size = (iNumPos * iNumLab * 2 + iNumLab * iNumLab) * sizeof(ElemType)

    ElemType * alpha = (ElemType*)(sh_alpha_and_beta);
    ElemType * pair_scores = alpha + iNumPos * iNumLab;
    ElemType * beta = alpha + iNumPos * iNumLab + iNumLab * iNumLab;

    if (id < 0 || id >= iNumLab)
        return;

    /// copy global memory to shared memory to save time
    for (int t = iNumPos - 1; t >= 0; t--)
    {
        alpha[IDX2C(id, t, iNumLab)] = galpha[IDX2C(id, t, iNumLab)];
    }

    for (int j = 0; j < iNumLab; j++)
        pair_scores[IDX2C(id, j, iNumLab)] = gpair_scores[IDX2C(id, j, iNumLab)];

    __syncthreads();

    for (int t = iNumPos - 1; t >= 0; t--)
    {
        ElemType fSum;
        ElemType fTmp = LZERO;
        if (t == iNumPos - 1)
        {
            fSum = LZERO;
            for (int j = 0; j < iNumLab; j++)
            {
                fSum = logadd(fSum, alpha[IDX2C(j, t, iNumLab)]);
            }

            fTmp = alpha[IDX2C(id, t, iNumLab)] - fSum;
        }
        else
        {
            for (int j = 0; j < iNumLab; j++)
            {
                fSum = LZERO;
                for (int m = 0; m < iNumLab; m++)
                {
                    fSum = logadd(fSum, alpha[IDX2C(m, t, iNumLab)] + pair_scores[IDX2C(j, m, iNumLab)]);
                }

                fTmp = logadd(fTmp, beta[IDX2C(j, t + 1, iNumLab)] + alpha[IDX2C(id, t, iNumLab)] + pair_scores[IDX2C(j, id, iNumLab)] - fSum);
            }
        }

        beta[IDX2C(id, t, iNumLab)] = fTmp;
        __syncthreads();
    }

    /// copy from shared memory to global memory to pass values
    for (int t = iNumPos - 1; t >= 0; t--)
    {
        gbeta[IDX2C(id, t, iNumLab)] = beta[IDX2C(id, t, iNumLab)];
    }
    //    __syncthreads();
}

/// the kernel function for RCRF  backward computation
/// assume a column slice of input and output
template<class ElemType>
__global__ void _rcrfBackwardCompute(
    const size_t t, /// time position 
    const size_t iNumPos,
    const ElemType* galpha,   /// column slice at current time t
    ElemType* gbeta,          /// column slices with [row, 2] at current time t for [
    const ElemType* gzeta,          /// column slices with [row, 2] at current time t for [
    const ElemType* gpair_scores,   /// column slice at current time t
    const size_t iNumLab, const int shift)
{
    int id = blockDim.x * blockIdx.x + threadIdx.x;

    extern __shared__ double sh_alpha_and_beta[]; /// intersting, has to use [], instead of *
    /// need bye size = (iNumPos * iNumLab * 2 + iNumLab * iNumLab) * sizeof(ElemType)

    ElemType * alpha = (ElemType*)(sh_alpha_and_beta);
    ElemType * beta_t1 = (ElemType*)(alpha + iNumLab);
    ElemType * zeta = (ElemType*)(beta_t1 + iNumLab);
    ElemType pair_scores[1024];

    if (id < 0 || id >= iNumLab)
        return;

    /// copy global memory to shared memory to save time
    alpha[id] = galpha[IDX2C(id, t, iNumLab)];
    if (t < iNumPos - 1)
        beta_t1[id] = gbeta[IDX2C(id, t + 1, iNumLab)];
    zeta[id] = gzeta[id];

    __syncthreads();

    for (int j = 0; j < iNumLab; j++)
        pair_scores[j] = gpair_scores[IDX2C(j, id, iNumLab)];

    ElemType fTmp = LZERO;
    if (t == iNumPos - 1)
    {
        fTmp = alpha[id] - zeta[id];
    }
    else
    {
        for (int j = 0; j < iNumLab; j++)
        {
            fTmp = logadd(fTmp, beta_t1[j] + alpha[id] + pair_scores[j] - zeta[j]);
        }
    }

    gbeta[IDX2C(id, t, iNumLab)] = fTmp;

}

/// $\zeta_t(j) = {\sum_k exp(\delta_{t-1}(k) + a_{kj}(t))}$.
template<class ElemType>
__global__ void _rcrfBackwardComputeZeta(
    const size_t t, /// time position 
    const size_t iNumPos,
    const ElemType* galpha,   /// column slice at current time t
    ElemType* gzeta,          /// column slices with [row, 2] at current time t for [
    const ElemType* gpair_scores,
    const size_t iNumLab, const int shift)
{
    int id = blockDim.x * blockIdx.x + threadIdx.x;

    extern __shared__ double sh_alpha_and_beta[]; /// intersting, has to use [], instead of *
    /// need bye size = (iNumPos * iNumLab * 2 + iNumLab * iNumLab) * sizeof(ElemType)

    ElemType * alpha = (ElemType*)(sh_alpha_and_beta);
    ElemType pair_scores[1024];

    if (id < 0 || id >= iNumLab)
        return;

    /// copy global memory to shared memory to save time
    alpha[id] = galpha[IDX2C(id, t, iNumLab)];

    __syncthreads();

    for (int j = 0; j < iNumLab; j++)
        pair_scores[j] = gpair_scores[IDX2C(id, j, iNumLab)];

    ElemType fSum = LZERO;
    for (int m = 0; m < iNumLab; m++)
    {
        if (t == iNumPos - 1)
            fSum = logadd(fSum, alpha[IDX2C(m, 0, iNumLab)]);
        else
            fSum = logadd(fSum, alpha[IDX2C(m, 0, iNumLab)] + pair_scores[m]);
    }

    gzeta[id] = fSum;

}

/// $\zeta_t(j) = {\sum_k exp(\delta_{t-1}(k) + a_{kj}(t))}$.
template<class ElemType>
__global__ void _rcrfTransGrdComputeZeta(
    const int t, /// time position 
    const size_t iNumPos,
    const ElemType* galpha,   /// column slice at current time t
    ElemType* gzeta,          /// column slices with [row, 2] at current time t for [
    const ElemType* gpair_scores,
    const size_t iNumLab,
    const size_t start_lbl,
    const int shift)
{
    int id = blockDim.x * blockIdx.x + threadIdx.x;

    extern __shared__ double sh_alpha_and_beta[]; /// intersting, has to use [], instead of *
    /// need bye size = (iNumPos * iNumLab * 2 + iNumLab * iNumLab) * sizeof(ElemType)

    ElemType * alpha = (ElemType*)(sh_alpha_and_beta);
    ElemType pair_scores[1024];

    if (id < 0 || id >= iNumLab)
        return;

    /// copy global memory to shared memory to save time
    if (t >= 0)
        alpha[id] = galpha[IDX2C(id, t, iNumLab)];

    __syncthreads();

    for (int j = 0; j < iNumLab; j++)
        pair_scores[j] = gpair_scores[IDX2C(id, j, iNumLab)];

    ElemType fSum = LZERO;
    ElemType fTmp;
    for (int m = 0; m < iNumLab; m++)
    {
        if (t < 0)
        {
            if (m == start_lbl)
                fTmp = 0;
            else fTmp = LZERO;
        }
        else
            fTmp = alpha[m];

        fSum = logadd(fSum, pair_scores[m] + fTmp);
    }

    gzeta[id] = fSum;

}

template<class ElemType>
__global__ void _rcrfTransGrdCompute(
    int t,
    const size_t start_lbl,
    const ElemType*   galpha,
    const ElemType* gbeta,
    const ElemType* gzeta,
    const ElemType* gpair_scores,
    const ElemType * lbls,
    ElemType* grd,
    const size_t iNumPos,
    const size_t iNumLab,
    const int shift)
{
    int id = blockDim.x * blockIdx.x + threadIdx.x;

    extern __shared__ double sh_alpha_and_beta[]; /// intersting, has to use [], instead of *
    /// need bye size = (iNumPos * iNumLab * 2 + iNumLab * iNumLab) * sizeof(ElemType)

    ElemType * alpha = (ElemType*)(sh_alpha_and_beta);
    ElemType * beta = (ElemType*)(alpha + iNumLab);
    ElemType * zeta = (ElemType*)(beta + iNumLab);
    ElemType pair_scores[1024];

    if (id < 0 || id >= iNumLab)
        return;

    /// copy global memory to shared memory to save time
    if (t > 0)
        alpha[id] = galpha[IDX2C(id, t - 1, iNumLab)];
    beta[id] = gbeta[IDX2C(id, t, iNumLab)];
    zeta[id] = gzeta[id];

    __syncthreads();

    for (int j = 0; j < iNumLab; j++)
        pair_scores[j] = gpair_scores[IDX2C(j, id, iNumLab)];

    ElemType fTmp;
    ElemType fTmp2;
    for (int j = 0; j < iNumLab; j++){
        if (t == 0)
        {
            if (id == start_lbl)
                fTmp = 0;
            else
                fTmp = LZERO;
        }
        else
            fTmp = alpha[id];

        fTmp2 = fTmp + pair_scores[j] - zeta[j];
        assert(fTmp2 <= 0.0);
        fTmp2 += beta[j];

        fTmp = exp(fTmp2);
        grd[IDX2C(j, id, iNumLab)] += fTmp;
    }

    if ((t == 0 && id == start_lbl) || (t > 0 && t < iNumPos && lbls[IDX2C(id, t - 1, iNumLab)] != 0))
    {
        for (int ik = 0; ik < iNumLab; ik++)
        {
            if (lbls[IDX2C(ik, t, iNumLab)] != 0)
                grd[IDX2C(ik, id, iNumLab)] -= 1.0;
        }
    }

};

template<class ElemType>
__global__ void _reductionLogAddSum(
    const ElemType* data,
    ElemType *sum,
    const size_t sum_size,
    CUDA_LONG N)
{

    __shared__ ElemType partialLogAddSum[GridDim::maxThreadsPerBlock];

    int id = blockDim.x * blockIdx.x + threadIdx.x;
    int tid = threadIdx.x;

    if (id < N)
        partialLogAddSum[tid] = data[id];
    else
        partialLogAddSum[tid] = LZERO;

    __syncthreads();

    /// do reduction on the shared memory
    size_t start_width = ceil((N + 0.0) / 2.0);
    for (size_t s = start_width; s > 0; s >>= 1)
    {
        ElemType lSum = LZERO;
        if (tid < s){
            lSum = logadd(partialLogAddSum[tid], partialLogAddSum[tid + s]);
            partialLogAddSum[tid] = lSum;
        }
    }
    __syncthreads();


    if (tid == 0)
        sum[0] = partialLogAddSum[0];
}

// set the value of certain columns to be zero
// the column is decided by threshhold value
// TODO: This kernel has very poor performace and needs to
// be optimized
template<class ElemType>
__global__ void _DropFrame(
    ElemType *a,
    const ElemType *label,
    const ElemType *gamma,
    const ElemType framedropthreshhold,
    const long m_numCols,
    const long m_numRows) //ld
{
    int col_id = blockDim.x * blockIdx.x + threadIdx.x;
    if (col_id >= m_numCols)
        return;
    bool dropframe = false;
    // find the 1 in the one-hot representation of the labels
    // This is a linear scan--bad perf!
    for (long i = 0; i<m_numRows; ++i)
    {
        int idx = IDX2C(i, col_id, m_numRows);
        //printf("%u ", idx);
        if (fabs(label[idx] - 1.0) < 0.1)       // we found the 1 in the vector
        {
            if (gamma[idx] < framedropthreshhold)
                dropframe = true;
            break;
        }
    }

    if (dropframe)
    {
        //printf("frame dropped %u ", col_id);
        for (long i = 0; i < m_numRows; ++i)
        {
            a[IDX2C(i, col_id, m_numRows)] = 0.0;
        }
    }

}

template<class ElemType>
__global__ void _AssignSequenceError(const ElemType hsmoothingWeight, ElemType *error, const ElemType *label,
    const ElemType *dnnoutput, const ElemType *gamma, ElemType alpha, const long N)
{
    int id = blockDim.x * blockIdx.x + threadIdx.x;
    if (id >= N)
        return;
    error[id] -= alpha * (label[id] - (1.0 - hsmoothingWeight)*dnnoutput[id] - hsmoothingWeight * gamma[id]);
    //change to ce
    //error[id] -= alpha * (label[id] - dnnoutput[id] );

}

template<class ElemType>
__global__ void _copyTopKResults(const uint64_t* indexes, const ElemType* values, ElemType* maxIndexes, ElemType* maxValues,
    CUDA_LONG crow, CUDA_LONG ccol, int topK)
{
    CUDA_LONG id = blockDim.x * blockIdx.x + threadIdx.x;
    if (id >= topK * ccol)
        return;
    CUDA_LONG irow = id % topK;
    CUDA_LONG icol = id / topK;
    maxIndexes[id] = static_cast<CUDA_LONG>(indexes[icol * crow + irow] >> 32);
    maxValues[id] = values[icol * crow + irow];
}

template<int BlockSize, class ElemType>
__global__ void _assignNumOfDiffCol(const ElemType *a, const ElemType *b, ElemType *c, CUDA_LONG crowB, CUDA_LONG ccol)
{
    assert(gridDim.x == 1 && gridDim.y == 1 && gridDim.z == 1);

    int cur = 0;
    CUDA_LONG icol = threadIdx.x;
    for (; icol < ccol; icol += blockDim.x)
    {
        ElemType key = a[icol];
        CUDA_LONG idxB = icol * crowB;
        CUDA_LONG irow = 0;
        for (; irow < crowB; irow++, idxB++)
        {
            if (b[idxB] == key)
                break;
        }

        cur += (irow == crowB);
    }

    using BlockReduceT = cub::BlockReduce<int, BlockSize>;
    __shared__ typename BlockReduceT::TempStorage tmp;

    int res = BlockReduceT(tmp).Sum(cur);
    if (threadIdx.x == 0)
        *c = res;
}

template<class ElemType>
__global__ void _maskColumnsValue(ElemType *a, const char *columnsMask, CUDA_LONG numCols, CUDA_LONG numRows, ElemType val)
{
    CUDA_LONG colIdx = blockIdx.x;
    if (colIdx > numCols)
        return;

    if (columnsMask[IDX2C(0, colIdx, 1)] == 1)
        return;

    CUDA_LONG rowIdx = threadIdx.x;
    for (; rowIdx < numRows; rowIdx += blockDim.x)
    {
        a[IDX2C(rowIdx, colIdx, numRows)] = val;
    }
}

#endif // !CPUONLY
<|MERGE_RESOLUTION|>--- conflicted
+++ resolved
@@ -1,5044 +1,4911 @@
-//
-// <copyright file="GPUMatrixCUDAKernels.cu" company="Microsoft">
-//     Copyright (c) Microsoft Corporation.  All rights reserved.
-// </copyright>
-//
-
-#include "BestGpu.h"
-
-#ifndef CPUONLY
-
-#include <float.h>
-#include <cuda_runtime.h>
-#include "CommonMatrix.h"
-#include "device_functions.h"
-#include <assert.h>
-
-// REVIEW alexeyk: disable warnings properly for GCC/clang
-#ifdef _MSC_VER
-#pragma warning (push)
-#pragma warning (disable: 4100)
-#pragma warning (disable: 4127)
-#pragma warning (disable: 4201)
-#pragma warning (disable: 4515)
-#endif
-#include <cub/cub.cuh>
-#ifdef _MSC_VER
-#pragma warning (pop)
-#endif
-
-// We would like to use 64-bit integer to support large matrices. However, CUDA seems to support only 32-bit integer
-// For now, use int32_t to ensure that both Linux and Windows see this as 32 bit integer type.
-
-#ifndef CUDA_LONG
-#define CUDA_LONG int32_t
-#endif
-
-#define IDX2C(i,j,ld) (((j)*(ld))+(i)) // 0 based indexing
-
-// ---------------------------------------------------------------------------
-// GridDim -- helper to choose the CUDA grid dimensions
-// ---------------------------------------------------------------------------
-
-// TODO: move the computation of 'id' here as well
-struct GridDim
-{
-    static const CUDA_LONG maxThreadsPerBlock = 512;    // use this many threads per block
-    static const CUDA_LONG minBlocksPerGrid = 48;       // use at least that many blocks  --TODO: base this on actual hardware
-
-    // use these for launching
-    //   GridDim grid(NN);
-    //   kernel<<<grid.m_blocksPerGrid, grid.m_threadsPerBlock, ...>>>(...)
-    int m_blocksPerGrid, m_threadsPerBlock;             // (these may in the future be extended to multi-dimensional ones)
-
-    GridDim(CUDA_LONG N)    // linear grid
-    {
-        if (N == 0)                     // CUDA will fail to launch with 0 blocks
-            N = 1;
-        m_threadsPerBlock = GridDim::maxThreadsPerBlock;
-        m_blocksPerGrid = (N + m_threadsPerBlock - 1) / m_threadsPerBlock;
-        if (m_blocksPerGrid < minBlocksPerGrid)
-        {
-            // we cannot fill all blocks -> use less threads
-            m_threadsPerBlock = (N + minBlocksPerGrid - 1) / minBlocksPerGrid;
-            // round to multiples of 32 (warp size) for efficient memory access
-            m_threadsPerBlock = (m_threadsPerBlock + 31) / 32 * 32;
-            m_blocksPerGrid = (N + m_threadsPerBlock - 1) / m_threadsPerBlock;
-        }
-        assert(m_blocksPerGrid * m_threadsPerBlock >= N);
-    }
-
-    // compute our location on the grid
-    static __device__ CUDA_LONG GetLinearThreadId()
-    {
-        return blockDim.x * blockIdx.x + threadIdx.x;
-    }
-};
-
-#define CALCULATE_ELEMENTWISE_INDEX_OR_EXIT(id,N) CUDA_LONG id = GridDim::GetLinearThreadId(); if (id>=N) return;
-
-#ifdef __GNUC__
-#define UNUSED_FUNCTION_ATTRIBUTE __attribute__ ((unused))
-#else
-#define UNUSED_FUNCTION_ATTRIBUTE
-#endif
-
-// Predefine this for later.
-static __inline__ __device__ double atomicAdd(double* address, double val) UNUSED_FUNCTION_ATTRIBUTE;
-<<<<<<< HEAD
-
-// ===========================================================================
-// CUDA kernels follow, lots of them
-// ===========================================================================
-=======
-//CUDA Kernels code
-
-
-// _elementWise*() kenrels
-//
-// Designed to operate on contiguous blocks of memory, where the output is a simple function of the inputs.
-// The first parameters of every function are inputs, and the last two arguments to each function are always
-// (ElemenType *res, CUDA_LONG N), a pointer and length of the output block. Each thread computes a function
-// of the inputs for one value in the output.
-
-// This macro is for computing the dense index each thread is responsible for in elementwise transformations
-#define CALCULATE_ELEMENTWISE_INDEX_OR_EXIT CUDA_LONG id = blockDim.x * blockIdx.x + threadIdx.x; if (id>=N) return;
-
-// This macro overloads _x() with float and double arguments, and inlines the correct library function. This simplifies templated kernel code.
-#define DEF_ELEMENT_PRIMITIVE(x) __device__ __forceinline__ float _##x(float f) { return x##f(f); } __device__ __forceinline__ double _##x(double f) { return x(f); }
-
-DEF_ELEMENT_PRIMITIVE(exp)
-DEF_ELEMENT_PRIMITIVE(log)
-DEF_ELEMENT_PRIMITIVE(tanh)
-DEF_ELEMENT_PRIMITIVE(sqrt)
-DEF_ELEMENT_PRIMITIVE(fabs)
-DEF_ELEMENT_PRIMITIVE(cos)
-DEF_ELEMENT_PRIMITIVE(sin)
->>>>>>> 061ae85f
-
-template<class ElemType>
-__global__ void _elementWisePowerOnCuda(
-    const ElemType alpha,     
-    const ElemType *a, 
-    ElemType *res,    
-    const CUDA_LONG N)
-{
-    CALCULATE_ELEMENTWISE_INDEX_OR_EXIT(id,N);
-    if (alpha==0)
-    {
-        res[id]=1;
-    }
-    else if (alpha==1)
-    {
-        res[id]=a[id];
-    }
-    else if (alpha==2)
-    {
-        res[id]=a[id]*a[id];
-    }
-    else if (alpha==3)
-    {
-        res[id]=a[id]*a[id]*a[id];
-    }
-    else
-    {
-        if (sizeof(ElemType)==sizeof(double))
-        {
-            res[id]=pow(a[id],alpha);
-        }
-        else
-        {
-            res[id]=powf(a[id],alpha);
-        }
-    }    
-};
-
-// Note that this code is inefficient on CUDA due to diverging code paths.
-template<class ElemType>
-__global__ void _elementWiseSigmoidOnCuda(    
-    const ElemType *a,
-    ElemType *res,    
-    const CUDA_LONG N)
-{
-<<<<<<< HEAD
-    CALCULATE_ELEMENTWISE_INDEX_OR_EXIT(id,N);
-    if (sizeof(ElemType)==sizeof(double))
-=======
-    CALCULATE_ELEMENTWISE_INDEX_OR_EXIT;
-    if (a[id] >= 0)
->>>>>>> 061ae85f
-    {
-        double e = _exp(-a[id]);
-        res[id] = 1 / (1 + e);
-    }
-    else
-    {
-<<<<<<< HEAD
-        if (res[id]>=0)
-        {
-            float e = expf(-1*a[id]);
-            res[id]=1/(1+e);
-        }
-        else
-        {
-            float e = exp(a[id]);   // BUGBUG: Looks like this should be expf().
-            res[id]=e/(1+e);
-        }
-    }
-};
-
-__device__ __forceinline__ float _exp(float f)
-{
-    return expf(f);
-}
-
-__device__ __forceinline__ double _exp(double f)
-{
-    return exp(f);
-}
-
-//#define TENSOR_OPS_DECL __device__ __host__
-//#include "TensorOps.h"
-
-=======
-        double e = _exp(a[id]);
-        res[id] = e / (1 + e);
-    }
-};
-
->>>>>>> 061ae85f
-template<class ElemType>
-__global__ void _assignSigmoidOf(
-    const ElemType* a,
-    ElemType* res,
-    const CUDA_LONG N)
-{
-    CALCULATE_ELEMENTWISE_INDEX_OR_EXIT(id, N);
-
-    // This function computes 1 / (1 + e^(-x)) which yields 1 / (1 + e^|x|) if x is negative,
-    // and e^x / (1 + e^x) if x is positive.
-    // BUGBUG: This does not invert the calculation when the exp argument becomes large, potentially causing overflows.
-    //         There is a second version of this function that does. That should be used.
-#if 0   // this has the same speed now
-    res[id] = Microsoft::MSR::CNTK::Sigmoid(a[id]);
-#else
-    ElemType negElem = -a[id];
-    ElemType e = _exp(negElem);
-
-    res[id] = 1 / (e + 1);
-#endif
-};
-
-template<class ElemType>
-__global__ void _elementWiseLinRectDerivativeOnCuda(    
-    const ElemType *a,
-    ElemType *res,    
-    const CUDA_LONG N)
-{
-    CALCULATE_ELEMENTWISE_INDEX_OR_EXIT(id,N);
-    res[id] = (a[id] <= 0) ? 0 : 1;
-}
-
-template<class ElemType>
-__global__ void _elementWiseSigmoidDerivativeOnCuda( 
-    const ElemType *a,
-    ElemType *res,
-    const CUDA_LONG N)
-{
-    CALCULATE_ELEMENTWISE_INDEX_OR_EXIT(id,N);
-    res[id] = a[id] * (1-a[id]);
-}
-
-template<class ElemType>
-__global__ void _elementWiseTanhOnCuda(    
-    const ElemType *a,
-    ElemType *res,    
-    const CUDA_LONG N)
-{
-<<<<<<< HEAD
-    CALCULATE_ELEMENTWISE_INDEX_OR_EXIT(id,N);
-    if (sizeof(ElemType)==sizeof(double))
-    {
-        res[id]=tanh(a[id]);
-    }
-    else
-    {
-        res[id]=tanhf(a[id]);
-    }
-
-=======
-    CALCULATE_ELEMENTWISE_INDEX_OR_EXIT;
-    res[id] = _tanh(a[id]);
->>>>>>> 061ae85f
-};
-
-//to prevent negative values caused by floating operations, we force inputs to be >=0
-//this may, however, hide problems in the caller.
-template<class ElemType>
-__global__ void _elementWiseSqrtOnCuda(    
-    const ElemType *a,
-    ElemType *res,    
-    const CUDA_LONG N)
-{
-<<<<<<< HEAD
-    CALCULATE_ELEMENTWISE_INDEX_OR_EXIT(id,N);
-    if (sizeof(ElemType)==sizeof(double))
-    {
-        res[id]=sqrt(max((ElemType)0, a[id]));
-    }
-    else
-    {
-        res[id]=sqrtf(max(ElemType(0), a[id]));
-    }
-=======
-    CALCULATE_ELEMENTWISE_INDEX_OR_EXIT;
-    res[id] = _sqrt(max((ElemType)0, a[id]));
->>>>>>> 061ae85f
-};
-
-template<class ElemType>
-__global__ void _elementWiseExpOnCuda(  
-    const ElemType *a,
-    ElemType *res,    
-    const CUDA_LONG N)
-{
-<<<<<<< HEAD
-    CALCULATE_ELEMENTWISE_INDEX_OR_EXIT(id,N);
-    if (sizeof(ElemType)==sizeof(double))
-    {
-        res[id]=exp(a[id]);
-    }
-    else
-    {
-        res[id]=expf(a[id]);
-    }
-=======
-    CALCULATE_ELEMENTWISE_INDEX_OR_EXIT;
-    res[id] = _exp(a[id]);
->>>>>>> 061ae85f
-};
-
-template<class ElemType>
-__global__ void _elementWiseLogOnCuda(    
-    const ElemType *a,
-    ElemType *res,    
-    const CUDA_LONG N)
-{
-<<<<<<< HEAD
-    CALCULATE_ELEMENTWISE_INDEX_OR_EXIT(id,N);
-    if (a[id]<EPS_IN_LOG)
-    {
-        res[id]=LOG_OF_EPS_IN_LOG;
-    }
-    else
-    {
-        if (sizeof(ElemType)==sizeof(double))
-        {
-            res[id]=log(a[id]);
-        }
-        else
-        {
-            res[id]=logf(a[id]);
-        }
-    }
-=======
-    CALCULATE_ELEMENTWISE_INDEX_OR_EXIT;
-    res[id] = (a[id] < EPS_IN_LOG) ? LOG_OF_EPS_IN_LOG : _log(a[id]);
->>>>>>> 061ae85f
-};
-
-template<class ElemType>
-__global__ void _elementWiseAbsOnCuda(    
-    const ElemType *a,
-    ElemType *res,    
-    const CUDA_LONG N)
-{
-<<<<<<< HEAD
-    CALCULATE_ELEMENTWISE_INDEX_OR_EXIT(id,N);
-    if (sizeof(ElemType)==sizeof(double))
-    {
-        res[id]=fabs(a[id]);
-    }
-    else
-    {
-        res[id]=fabsf(a[id]);
-    }
-=======
-    CALCULATE_ELEMENTWISE_INDEX_OR_EXIT;
-    res[id] = _fabs(a[id]);
->>>>>>> 061ae85f
-};
-
-template<class ElemType>
-__global__ void _elementWiseCosineOnCuda(
-    const ElemType *a,
-    ElemType *res,    
-    const CUDA_LONG N)
-{
-<<<<<<< HEAD
-    CALCULATE_ELEMENTWISE_INDEX_OR_EXIT(id,N);
-    if (sizeof(ElemType)==sizeof(double))
-    {
-        res[id]=cos(a[id]);
-    }
-    else
-    {
-        res[id]=cosf(a[id]);
-    }
-=======
-    CALCULATE_ELEMENTWISE_INDEX_OR_EXIT;
-    res[id] = _cos(a[id]);
->>>>>>> 061ae85f
-};
-
-template<class ElemType>
-__global__ void _elementWiseNegativeSineOnCuda(    
-    const ElemType *a,
-    ElemType *res,    
-    const CUDA_LONG N)
-{
-<<<<<<< HEAD
-    CALCULATE_ELEMENTWISE_INDEX_OR_EXIT(id,N);
-    if (sizeof(ElemType)==sizeof(double))
-    {
-        res[id]=-sin(a[id]);
-    }
-    else
-    {
-        res[id]=-sinf(a[id]);
-    }
-=======
-    CALCULATE_ELEMENTWISE_INDEX_OR_EXIT;
-    res[id] = -_sin(a[id]);
->>>>>>> 061ae85f
-};
-
-template<class ElemType>
-__global__ void _setValue(    
-    ElemType* a,
-    const ElemType v,
-    const CUDA_LONG N)
-{
-    CUDA_LONG id = blockDim.x * blockIdx.x + threadIdx.x;
-    if (id>=N)
-        return;
-    a[id]=v;
-};
-
-template<class ElemType>
-__global__ void _setValue(    
-    ElemType* a,
-    const ElemType* d_v,
-    const CUDA_LONG N)
-{
-    CUDA_LONG id = blockDim.x * blockIdx.x + threadIdx.x;
-    if (id>=N)
-        return;
-    a[id]=d_v[0];
-};
-
-template<class ElemType>
-__global__ void _copyColumnsStrided(ElemType * dest, ElemType * src, CUDA_LONG N, CUDA_LONG numRows, CUDA_LONG destNumColsStride, CUDA_LONG srcNumColsStride)
-{
-    CUDA_LONG id = blockDim.x * blockIdx.x + threadIdx.x;
-    if (id >= N)
-        return;
-
-    CUDA_LONG denseColIdx = id / numRows;
-    CUDA_LONG rowIdx = id - (denseColIdx * numRows);
-
-    dest[(denseColIdx*destNumColsStride*numRows) + rowIdx] = src[(denseColIdx*srcNumColsStride*numRows) + rowIdx];
-}
-
-template<class ElemType>
-__global__ void _assignToRowSliceValuesOf(ElemType * dest, ElemType * src, const CUDA_LONG N, const CUDA_LONG startIndex, const CUDA_LONG destRows, const CUDA_LONG srcRows)
-{
-    CUDA_LONG id = blockDim.x * blockIdx.x + threadIdx.x;
-    if (id >= N)
-        return;
-
-    CUDA_LONG col = id / srcRows;
-    CUDA_LONG row = id - (col * srcRows);
-
-    dest[col*destRows + row + startIndex] = src[id];
-}
-
-template<class ElemType>
-__global__ void _assignRowSliceValuesOf(ElemType * dest, ElemType * src, const CUDA_LONG N, const CUDA_LONG startIndex, const CUDA_LONG destRows, const CUDA_LONG srcRows)
-{
-    CUDA_LONG id = blockDim.x * blockIdx.x + threadIdx.x;
-    if (id>=N)
-        return;
-
-    CUDA_LONG col = id / destRows;
-    CUDA_LONG row = id - (col * destRows);
-
-    //dest[id] = src[col*srcRows + row + startIndex];
-    dest[id] = src[IDX2C(row + startIndex, col, srcRows)];
-}
-
-template<class ElemType>
-__global__ void _addToRowSliceValuesOf(ElemType * dest, ElemType * src, const CUDA_LONG N, const CUDA_LONG startIndex, const CUDA_LONG destRows, const CUDA_LONG srcRows)
-{
-    CUDA_LONG id = blockDim.x * blockIdx.x + threadIdx.x;
-    if (id>=N)
-        return;
-
-    CUDA_LONG col = id / srcRows;  //src is the full matrix, rowslice is taken from the dest
-    CUDA_LONG row = id - (col * srcRows);
-
-    //dest[col*destRows + row + startIndex] += src[id];
-    dest[IDX2C(row + startIndex, col, destRows)] += src[id];
-}
-
-template<class ElemType>
-__global__ void _addWithRowSliceValuesOf(ElemType * dest, ElemType * src, const CUDA_LONG N, const CUDA_LONG startIndex, const CUDA_LONG destRows, const CUDA_LONG srcRows)
-{
-    CUDA_LONG id = blockDim.x * blockIdx.x + threadIdx.x;
-    if (id >= N)
-        return;
-
-    CUDA_LONG col = id / destRows;  //dest is the full matrix, rowslice is taken from the src
-    CUDA_LONG row = id - (col * destRows);
-
-    dest[id] += src[IDX2C(row + startIndex, col, srcRows)];
-}
-
-template<class ElemType>
-__global__ void _assignToDiagonalValuesOf(ElemType * dest, ElemType * src, const CUDA_LONG N, const CUDA_LONG srcCols)
-{
-    CUDA_LONG id = blockDim.x * blockIdx.x + threadIdx.x;
-    if (id >= N)
-        return;
-
-    CUDA_LONG col = id / srcCols;
-    CUDA_LONG row = id - (col * srcCols);
-
-    if (row == col)
-        dest[row] = src[id];
-}
-
-template<class ElemType>
-__global__ void _assignRowStackValuesOf(ElemType * dest, ElemType ** srces, size_t* startRowIndeces, const CUDA_LONG numSrces, const CUDA_LONG N, const CUDA_LONG destRows, const CUDA_LONG destCols)
-{
-    CUDA_LONG id = blockDim.x * blockIdx.x + threadIdx.x;
-    if (id >= N)
-        return;
-
-    CUDA_LONG col = id / destRows;  //dest is the full matrix, rowslice is taken from the src
-    CUDA_LONG row = id - (col * destRows);
-
-    //can we replace the for loop with something better?
-    int srcId = 0;
-    for (; srcId < numSrces; srcId++)
-    {
-        if (startRowIndeces[srcId + 1]>row)
-            break;
-    }
-
-    dest[id] = srces[srcId][IDX2C(row - startRowIndeces[srcId], col, startRowIndeces[srcId+1] - startRowIndeces[srcId])];
-}
-
-template<class ElemType>
-__global__ void _assignRepeatOf(ElemType * dest, ElemType * src, const CUDA_LONG N, const CUDA_LONG srcRows, const CUDA_LONG srcCols, const CUDA_LONG destRows)
-{
-    CUDA_LONG id = blockDim.x * blockIdx.x + threadIdx.x;
-    if (id >= N)
-        return;
-
-    CUDA_LONG destCol = id / destRows;
-    CUDA_LONG destRow = id - (destCol * destRows);
-
-    CUDA_LONG srcRow = destRow % srcRows;
-    CUDA_LONG srcCol = destCol % srcCols;
-
-    dest[id] = src[IDX2C(srcRow,srcCol,srcRows)];
-}
-
-template<class ElemType>
-__global__ void _addToRowRepeatValuesOf(ElemType * dest, ElemType * src, const CUDA_LONG N, const CUDA_LONG srcRows, const CUDA_LONG srcCols, const CUDA_LONG destRows)
-{
-    CUDA_LONG id = blockDim.x * blockIdx.x + threadIdx.x;
-    if (id >= N)
-        return;
-
-    CUDA_LONG col = id / srcRows;
-    CUDA_LONG row = (id - (col * srcRows)) % destRows;
-
-    //dest[col*destRows + row + startIndex] += src[id];
-    dest[IDX2C(row, col, destRows)] += src[id];
-}
-
-template<class ElemType>
-__global__ void _assignPositiveAndShiftedNegSample(ElemType * dest, const ElemType * src, const CUDA_LONG N, const CUDA_LONG srcRows, const CUDA_LONG srcCols, const CUDA_LONG destRows, const CUDA_LONG posNumber, const CUDA_LONG shiftNumber)
-{
-    CUDA_LONG id = blockDim.x * blockIdx.x + threadIdx.x;
-    if (id >= N)
-        return;
-
-    CUDA_LONG destCol = id / destRows;
-    CUDA_LONG destRow = id - (destCol * destRows);
-
-    CUDA_LONG sampleInDestCol = destRow / srcRows;
-    CUDA_LONG srcRow = destRow - srcRows * sampleInDestCol;
-    CUDA_LONG srcCol = sampleInDestCol < posNumber ? destCol : (destCol + shiftNumber + sampleInDestCol - posNumber) % srcCols;
-
-    dest[id] = src[IDX2C(srcRow, srcCol, srcRows)];
-}
-
-template<class ElemType>
-__global__ void _addFoldedPositiveAndShiftedNegSample(ElemType * folded, const ElemType * unfolded, const CUDA_LONG unfoldedN, const CUDA_LONG unfoldedRows, const CUDA_LONG unfoldedCols, const CUDA_LONG foldedRows, const CUDA_LONG posNumber, const CUDA_LONG shiftNumber)
-{
-    CUDA_LONG id = blockDim.x * blockIdx.x + threadIdx.x;
-    if (id >= unfoldedN)
-        return;
-
-    CUDA_LONG unfoldedCol = id / unfoldedRows;
-    CUDA_LONG unfoldedRow = id - (unfoldedCol * unfoldedRows);
-
-    CUDA_LONG sampleInUnfoldedCol = unfoldedRow / foldedRows;
-    CUDA_LONG foldedRow = unfoldedRow - foldedRows * sampleInUnfoldedCol;
-    CUDA_LONG foldedCol = sampleInUnfoldedCol < posNumber ? unfoldedCol : (unfoldedCol + shiftNumber + sampleInUnfoldedCol - posNumber) % unfoldedCols;
-
-    atomicAdd(&folded[IDX2C(foldedRow, foldedCol, foldedRows)], unfolded[id]);
-}
-
-template<class ElemType>
-__global__ void _assignDifferenceOf1(
-    ElemType* us,
-    const ElemType alpha,
-    const ElemType* a,
-    const CUDA_LONG N)
-{
-    CUDA_LONG id = blockDim.x * blockIdx.x + threadIdx.x;
-    if (id>=N)
-        return;
-    us[id]=alpha-a[id];
-};
-
-template<class ElemType>
-__global__ void _assignDifferenceOf2(
-    ElemType* us,
-    const ElemType alpha,
-    const ElemType* a,
-    const CUDA_LONG N)
-{
-    CUDA_LONG id = blockDim.x * blockIdx.x + threadIdx.x;
-    if (id>=N)
-        return;
-    us[id]=a[id]-alpha;
-};
-
-///a is a scalar
-template<class ElemType>
-__global__ void _scaleAndAddScalar(
-    ElemType* c,
-    const CUDA_LONG N,
-    const ElemType alpha,
-    const ElemType *a,
-    const ElemType *b
-)
-{
-    CUDA_LONG id = blockDim.x * blockIdx.x + threadIdx.x;
-    if (id>=N)
-        return;
-    c[id] = alpha*a[0] + b[id];
-};
-
-template<class ElemType>
-__global__ void _multiply1x1AndWeightedAdd(
-    ElemType alpha, const ElemType* a, const ElemType* b, ElemType beta, ElemType* c, CUDA_LONG N)
-{
-    CUDA_LONG id = blockDim.x * blockIdx.x + threadIdx.x;
-    if (id >= N)
-        return;
-    ElemType f = alpha * *a;    // scalar matrix
-    if (beta == 0)              // don't even read the memory if beta is 0
-        c[id] = b[id] * f;
-    else
-        c[id] = b[id] * f + c[id] * beta;
-}
-
-template<class ElemType>
-__global__ void _addValue(    
-    ElemType* a,
-    const ElemType v,
-    const CUDA_LONG N)
-{
-    CUDA_LONG id = blockDim.x * blockIdx.x + threadIdx.x;
-    if (id>=N)
-        return;
-    a[id]+=v;
-};
-
-template<class ElemType>
-__global__ void _addValue(    
-    ElemType* a,
-    const ElemType* d_v,
-    const CUDA_LONG N)
-{
-    CUDA_LONG id = blockDim.x * blockIdx.x + threadIdx.x;
-    if (id>=N)
-        return;
-    a[id]+=d_v[0];
-};
-
-
-template<class ElemType>
-__global__ void _elemMul(    
-    ElemType* a,
-    const ElemType* b,
-    const CUDA_LONG N)
-{
-    CUDA_LONG id = blockDim.x * blockIdx.x + threadIdx.x;
-    if (id>=N)
-        return;
-    a[id]*=b[id];
-};
-
-template<class ElemType>
-__global__ void _assignElementProductOf(
-    ElemType* us,
-    const ElemType* a,
-    const ElemType* b,
-    const CUDA_LONG N)
-{
-    CUDA_LONG id = blockDim.x * blockIdx.x + threadIdx.x;
-    if (id>=N)
-        return;
-    us[id]=a[id]*b[id];
-}
-
-template<class ElemType>
-__global__ void _assignKhatriRaoProductOf(
-    ElemType* us,
-    const ElemType* a,
-    const ElemType* b,
-    const CUDA_LONG rowsA, 
-    const CUDA_LONG rowsB, 
-    const CUDA_LONG cols)
-{
-    CUDA_LONG id = blockDim.x * blockIdx.x + threadIdx.x;
-
-    const CUDA_LONG rows = rowsA * rowsB;
-    const CUDA_LONG col = id / rows;
-    if (col >= cols) 
-        return; 
-
-    const CUDA_LONG row = id % rows;
-    const CUDA_LONG rowB = row / rowsA; 
-    const CUDA_LONG rowA = row % rowsA;
-
-    us[id] = a[rowA + col * rowsA] * b[rowB + col * rowsB];
-}
-
-template<class ElemType>
-__global__ void _addColumnReshapeProductOf(
-    ElemType* us,
-    const ElemType* a,
-    const ElemType* b,
-    const CUDA_LONG rowsB, 
-    const CUDA_LONG rowsC, 
-    const CUDA_LONG cols,
-    const bool transposeAColumn)
-{
-    CUDA_LONG id = blockDim.x * blockIdx.x + threadIdx.x;
-
-    const CUDA_LONG col = id / rowsC;
-    if (col >= cols) 
-        return; 
-
-    const CUDA_LONG row = id % rowsC;
-    CUDA_LONG bBase = col * rowsB;
-    CUDA_LONG aBase = bBase * rowsC;
-    ElemType v = 0;
-
-    if (transposeAColumn)
-    {
-        aBase += row * rowsB;
-        for (CUDA_LONG i=0; i<rowsB; i++)
-        {
-            v += a[aBase++] * b[bBase++];
-        }
-    }
-    else
-    {
-        aBase += row;
-        for (CUDA_LONG i=0; i<rowsB; i++)
-        {
-            v += a[aBase] * b[bBase++];
-            aBase += rowsC;
-        }
-    }
-    us[row + col * rowsC] += v;
-}
-
-template<class ElemType>
-__global__ void _assignElementDivisionOf(
-    ElemType* us,
-    const ElemType* a,
-    const ElemType* b,
-    const CUDA_LONG N)
-{
-    ElemType smallValue = EPS_IN_INVERSE;
-
-    CUDA_LONG id = blockDim.x * blockIdx.x + threadIdx.x;
-    if (id>=N)
-        return;
-
-    ElemType v = b[id];
-
-    if (v <0 && v > -smallValue)
-        us[id] = a[id]/(-smallValue);
-    else if (v >=0 && v < smallValue)
-        us[id] = a[id]/smallValue;
-    else
-        us[id]=a[id]/v;
-}
-
-template<class ElemType>
-__global__ void _elemInverse(
-    ElemType* us,
-    const CUDA_LONG N)
-{
-    ElemType smallValue = EPS_IN_INVERSE;
-
-    CUDA_LONG id = blockDim.x * blockIdx.x + threadIdx.x;
-    if (id>=N)
-        return;
-
-    if (us[id] <0 && us[id] > -smallValue)
-        us[id] = 1/-smallValue;
-    else if (us[id] >=0 && us[id] < smallValue)
-        us[id] = 1/smallValue;
-    else
-        us[id]=1/us[id];
-}
-
-template<class ElemType>
-__global__ void _logSoftMaxColWise(
-    ElemType *a,
-    const CUDA_LONG m_numCols,
-    const CUDA_LONG m_numRows) //ld
-{
-    int col_id = blockDim.x * blockIdx.x + threadIdx.x;
-    if (col_id >= m_numCols)
-        return;
-
-    __shared__ ElemType maxV[GridDim::maxThreadsPerBlock];
-    __shared__ ElemType Sum[GridDim::maxThreadsPerBlock];
-    maxV[threadIdx.x] = a[IDX2C(0, col_id, m_numRows)];
-    Sum[threadIdx.x] = 0;
-
-    for (CUDA_LONG i = 0; i<m_numRows; ++i)
-    {
-        if (a[IDX2C(i, col_id, m_numRows)]>maxV[threadIdx.x])
-        {
-            maxV[threadIdx.x] = a[IDX2C(i, col_id, m_numRows)];
-        }
-    }
-
-    for (CUDA_LONG i = 0; i<m_numRows; ++i)
-    {
-        ElemType tmp = a[IDX2C(i, col_id, m_numRows)] - maxV[threadIdx.x];
-        Sum[threadIdx.x] += (sizeof(ElemType) == sizeof(float) ? expf(tmp) : exp(tmp));
-    }
-    Sum[threadIdx.x] = maxV[threadIdx.x] + (sizeof(ElemType) == sizeof(float) ? logf(Sum[threadIdx.x]) : log(Sum[threadIdx.x]));
-    for (CUDA_LONG i = 0; i<m_numRows; ++i)
-    {
-        a[IDX2C(i, col_id, m_numRows)] -= Sum[threadIdx.x];
-    }
-}
-
-//template<class ElemType>
-//__global__ void _assignColumnwiseSoftmaxOf(
-//    const ElemType *a,
-//    ElemType* us,
-//    const CUDA_LONG m_numCols,
-//    const CUDA_LONG m_numRows) //thead per column
-//{
-//    int col_id = blockDim.x * blockIdx.x + threadIdx.x;
-//    if (col_id>=m_numCols)
-//        return;
-//
-//    __shared__ ElemType maxV[GridDim::maxThreadsPerBlock];
-//    __shared__ ElemType Sum[GridDim::maxThreadsPerBlock];
-//    maxV[threadIdx.x]=a[IDX2C(0,col_id,m_numRows)];
-//    Sum[threadIdx.x]=0;
-//
-//    for (CUDA_LONG i=0;i<m_numRows;++i)
-//    {
-//        if (a[IDX2C(i,col_id,m_numRows)]>maxV[threadIdx.x])
-//        {
-//            maxV[threadIdx.x]=a[IDX2C(i,col_id,m_numRows)];
-//        }
-//    }
-//
-//    for (CUDA_LONG i=0;i<m_numRows;++i)
-//    {
-//        if (sizeof(ElemType)==sizeof(float))
-//        {
-//            us[IDX2C(i,col_id,m_numRows)] = expf(a[IDX2C(i,col_id,m_numRows)]-maxV[threadIdx.x]);
-//        }
-//        else
-//        {
-//            us[IDX2C(i,col_id,m_numRows)] = exp(a[IDX2C(i,col_id,m_numRows)]-maxV[threadIdx.x]);
-//        }
-//        Sum[threadIdx.x] +=  us[IDX2C(i,col_id,m_numRows)];
-//    }
-//
-//    for (CUDA_LONG i=0;i<m_numRows;++i)
-//    {
-//        us[IDX2C(i,col_id,m_numRows)] /= Sum[threadIdx.x] ;
-//    }
-//}
-
-// each block processes one column. There must be 512 threads in a block
-template<class ElemType>
-__global__ void _assignColumnwiseLogSoftmaxOf(
-    const ElemType *a,
-    ElemType* us,
-    const CUDA_LONG m_numCols,
-    const CUDA_LONG m_numRows)
-{
-    // We first find max per column
-    __shared__ ElemType colMax[1];
-    __shared__ ElemType partials[512];
-    colMax[0] = -10000000;
-    partials[threadIdx.x] = -10000000;
-
-    for (int i = threadIdx.x; i < m_numRows; i += 512)
-    {
-        partials[threadIdx.x] = max(partials[threadIdx.x], a[IDX2C(i, blockIdx.x, m_numRows)]);
-    }
-    __syncthreads();
-
-    if (threadIdx.x < 256)
-    {
-        partials[threadIdx.x] = max(partials[threadIdx.x + 256], partials[threadIdx.x]);
-    }
-    __syncthreads();
-
-    if (threadIdx.x < 128)
-    {
-        partials[threadIdx.x] = max(partials[threadIdx.x + 128], partials[threadIdx.x]);
-    }
-    __syncthreads();
-
-    if (threadIdx.x < 64)
-    {
-        partials[threadIdx.x] = max(partials[threadIdx.x + 64], partials[threadIdx.x]);
-    }
-    __syncthreads();
-
-    if (threadIdx.x < 32)
-    {
-        partials[threadIdx.x] = max(partials[threadIdx.x + 32], partials[threadIdx.x]);
-    }
-    __syncthreads();
-
-    if (threadIdx.x < 16)
-    {
-        partials[threadIdx.x] = max(partials[threadIdx.x + 16], partials[threadIdx.x]);
-    }
-    __syncthreads();
-
-    if (threadIdx.x < 8)
-    {
-        partials[threadIdx.x] = max(partials[threadIdx.x + 8], partials[threadIdx.x]);
-    }
-    __syncthreads();
-
-    if (threadIdx.x < 4)
-    {
-        partials[threadIdx.x] = max(partials[threadIdx.x + 4], partials[threadIdx.x]);
-    }
-    __syncthreads();
-
-    if (threadIdx.x == 0)
-    {
-        colMax[0] = max(max(partials[0], partials[1]), max(partials[2], partials[3]));
-    }
-    partials[threadIdx.x] = 0.0f;
-    __syncthreads();
-
-    // Now start finding sums
-    __shared__ ElemType colSum[1];
-    colSum[0] = 0.0f;
-    for (int i = threadIdx.x; i < m_numRows; i += 512)
-    {
-        ElemType tmp = a[IDX2C(i, blockIdx.x, m_numRows)] - colMax[0];
-        us[IDX2C(i, blockIdx.x, m_numRows)] = tmp;
-        partials[threadIdx.x] += (sizeof(ElemType) == sizeof(float)) ? expf(tmp) : exp(tmp);
-    }
-    __syncthreads();
-
-    if (threadIdx.x < 256)
-    {
-        partials[threadIdx.x] += partials[threadIdx.x + 256];
-    }
-    __syncthreads();
-
-    if (threadIdx.x < 128)
-    {
-        partials[threadIdx.x] += partials[threadIdx.x + 128];
-    }
-    __syncthreads();
-
-    if (threadIdx.x < 64)
-    {
-        partials[threadIdx.x] += partials[threadIdx.x + 64];
-    }
-    __syncthreads();
-
-    if (threadIdx.x < 32)
-    {
-        partials[threadIdx.x] += partials[threadIdx.x + 32];
-    }
-    __syncthreads();
-
-    if (threadIdx.x < 16)
-    {
-        partials[threadIdx.x] += partials[threadIdx.x + 16];
-    }
-    __syncthreads();
-
-    if (threadIdx.x < 8)
-    {
-        partials[threadIdx.x] += partials[threadIdx.x + 8];
-    }
-    __syncthreads();
-
-    if (threadIdx.x < 4)
-    {
-        partials[threadIdx.x] += partials[threadIdx.x + 4];
-    }
-    __syncthreads();
-
-    if (threadIdx.x == 0)
-    {
-        colSum[0] = partials[0] + partials[1] + partials[2] + partials[3];
-        colSum[0] = (sizeof(ElemType) == sizeof(float)) ? logf(colSum[0]) : log(colSum[0]);
-    }
-    __syncthreads();
-
-    for (int i = threadIdx.x; i < m_numRows; i += 512)
-    {
-        us[IDX2C(i, blockIdx.x, m_numRows)] -= colSum[0];
-    }
-}
-
-template<class ElemType>
-__global__ void _logSoftMaxRowWise(
-    ElemType *a,
-    const CUDA_LONG m_numCols,
-    const CUDA_LONG m_numRows) //ld
-{
-    int row_id = blockDim.x * blockIdx.x + threadIdx.x;
-    if (row_id >= m_numRows)
-        return;
-
-    __shared__ ElemType maxV[GridDim::maxThreadsPerBlock];
-    __shared__ ElemType Sum[GridDim::maxThreadsPerBlock];
-    maxV[threadIdx.x] = a[IDX2C(row_id, 0, m_numRows)];
-    Sum[threadIdx.x] = 0;
-
-    for (CUDA_LONG j = 0; j<m_numCols; ++j)
-    {
-        if (a[IDX2C(row_id, j, m_numRows)]>maxV[threadIdx.x])
-        {
-            maxV[threadIdx.x] = a[IDX2C(row_id, j, m_numRows)];
-        }
-    }
-
-    for (CUDA_LONG j = 0; j<m_numCols; ++j)
-    {
-        ElemType tmp = a[IDX2C(row_id, j, m_numRows)] - maxV[threadIdx.x];
-        Sum[threadIdx.x] += sizeof(ElemType) == sizeof(float) ? expf(tmp) : exp(tmp);
-    }
-    Sum[threadIdx.x] = maxV[threadIdx.x] + (sizeof(ElemType) == sizeof(float) ? logf(Sum[threadIdx.x]) : log(Sum[threadIdx.x]));
-    for (CUDA_LONG j = 0; j<m_numCols; ++j)
-    {
-        a[IDX2C(row_id, j, m_numRows)] -= Sum[threadIdx.x];
-    }
-}
-
-// each block processes one column. There must be 512 threads in a block
-template<class ElemType>
-__global__ void _assignColumnwiseHardmaxOf(
-    const ElemType *a,
-    ElemType* us,
-    const CUDA_LONG m_numCols,
-    const CUDA_LONG m_numRows) 
-{
-    // We first find max per column
-    __shared__ ElemType partials[512];
-    __shared__ int colMaxI[512];
-    int row = threadIdx.x % m_numRows;
-    colMaxI[threadIdx.x] = row;
-    partials[threadIdx.x] = a[IDX2C(row, blockIdx.x, m_numRows)];
-
-    for (int i = threadIdx.x; i < m_numRows; i += 512)
-    {
-        if (partials[threadIdx.x] < a[IDX2C(i, blockIdx.x, m_numRows)])
-        {
-            partials[threadIdx.x] = a[IDX2C(i, blockIdx.x, m_numRows)];
-            colMaxI[threadIdx.x] = i;
-        }
-    }
-    __syncthreads();
-
-    if (m_numRows > 256)
-    {
-        if (threadIdx.x < 256)
-        {
-            int other = threadIdx.x + 256;
-            if (partials[threadIdx.x] < partials[other])
-            {
-                partials[threadIdx.x] = partials[other];
-                colMaxI[threadIdx.x] = colMaxI[other];
-            }
-        }
-        __syncthreads();
-    }
-
-    if (m_numRows > 128)
-    {
-        if (threadIdx.x < 128)
-        {
-            int other = threadIdx.x + 128;
-
-            if (partials[threadIdx.x] < partials[other])
-            {
-                partials[threadIdx.x] = partials[other];
-                colMaxI[threadIdx.x] = colMaxI[other];
-            }
-        }
-        __syncthreads();
-    }
-
-    if (m_numRows > 64)
-    {
-        if (threadIdx.x < 64)
-        {
-            int other = threadIdx.x + 64;
-            if (partials[threadIdx.x] < partials[other])
-            {
-                partials[threadIdx.x] = partials[other];
-                colMaxI[threadIdx.x] = colMaxI[other];
-            }
-        }
-        __syncthreads();
-    }
-
-    if (m_numRows > 32)
-    {
-        if (threadIdx.x < 32)
-        {
-            int other = threadIdx.x + 32;
-            if (partials[threadIdx.x] < partials[other])
-            {
-                partials[threadIdx.x] = partials[other];
-                colMaxI[threadIdx.x] = colMaxI[other];
-            }
-        }
-        __syncthreads();
-    }
-
-    if (m_numRows > 16)
-    {
-        if (threadIdx.x < 16)
-        {
-            int other = threadIdx.x + 16;
-            if (partials[threadIdx.x] < partials[other])
-            {
-                partials[threadIdx.x] = partials[other];
-                colMaxI[threadIdx.x] = colMaxI[other];
-            }
-        }
-        __syncthreads();
-    }
-
-    if (m_numRows > 8)
-    {
-        if (threadIdx.x < 8)
-        {
-            int other = threadIdx.x + 8;
-            if (partials[threadIdx.x] < partials[other])
-            {
-                partials[threadIdx.x] = partials[other];
-                colMaxI[threadIdx.x] = colMaxI[other];
-            }
-        }
-        __syncthreads();
-    }
-
-    if (m_numRows > 4)
-    {
-        if (threadIdx.x < 4)
-        {
-            int other = threadIdx.x + 4;
-            if (partials[threadIdx.x] < partials[other])
-            {
-                partials[threadIdx.x] = partials[other];
-                colMaxI[threadIdx.x] = colMaxI[other];
-            }
-        }
-        __syncthreads();
-    }
-
-    if (threadIdx.x == 0)
-    {
-        for (int i = 1; i < 4 && i < m_numRows; i++)
-        {
-            if (partials[0] < partials[i])
-            {
-                partials[0] = partials[i];
-                colMaxI[0] = colMaxI[i];
-            }
-        }
-    }
-    __syncthreads();
-
-    for (int i = threadIdx.x; i < m_numRows; i += 512)
-    {
-        us[IDX2C(i, blockIdx.x, m_numRows)] = (i == colMaxI[0]) ? 1 : 0;
-    }
-}
-
-#if 0
-template<class ElemType>
-__global__ void _inplaceTruncateBottom(
-    ElemType* a,
-    const ElemType threshold,
-    const CUDA_LONG N)
-{
-    CUDA_LONG id = blockDim.x * blockIdx.x + threadIdx.x;
-    if (id>=N)
-        return;
-    if (a[id]<threshold)
-        a[id]=threshold;
-}
-#endif
-
-template<class ElemType>
-__global__ void _assignTruncateBottom(
-    ElemType* us,
-    const ElemType* a,
-    const ElemType threshold,
-    const CUDA_LONG N)
-{
-    CALCULATE_ELEMENTWISE_INDEX_OR_EXIT;
-    us[id] = a[id] < threshold ? threshold : a[id];
-}
-
-#if 0
-template<class ElemType>
-__global__ void _inplaceTruncateTop(
-    ElemType* a,
-    const ElemType threshold,
-    const CUDA_LONG N)
-{
-    CUDA_LONG id = blockDim.x * blockIdx.x + threadIdx.x;
-    if (id>=N)
-        return;
-    if (a[id]>threshold)
-        a[id]=threshold;
-}
-#endif
-
-template<class ElemType>
-__global__ void _assignTruncateTop(
-    ElemType* us,
-    const ElemType* a,
-    const ElemType threshold,
-    const CUDA_LONG N)
-{
-    CALCULATE_ELEMENTWISE_INDEX_OR_EXIT;
-    us[id] = a[id] > threshold ? threshold : a[id];
-}
-
-template<class ElemType>
-__global__ void _setToZeroIfAbsLessThan(
-    ElemType* a,
-    const ElemType threshold,
-    const CUDA_LONG N)
-{
-    CUDA_LONG id = blockDim.x * blockIdx.x + threadIdx.x;
-    if (id>=N)
-        return;
-    if (sizeof(ElemType)==sizeof(float))
-    {
-        if (fabsf(a[id])<threshold)
-            a[id]=0;
-    }
-    else
-    {
-        if (fabs(a[id])<threshold)
-            a[id]=0;
-    }
-}
-
-template<class ElemType>
-__global__ void _areEqual(
-    const ElemType* a,
-    const ElemType* b,
-    const CUDA_LONG N,
-    const ElemType threshold,
-    long *d_res)
-{
-    CUDA_LONG id = blockDim.x * blockIdx.x + threadIdx.x;
-    if (id>=N)
-        return;
-
-    if (sizeof(ElemType)==sizeof(float))
-    {
-        if (fabsf(a[id]-b[id]) > threshold) 
-        {
-            d_res[0]=0;
-        }
-    }
-    else
-    {
-        if (fabs(1.0*a[id]-1.0*b[id]) > threshold) 
-        {
-            d_res[0]=0;
-        }
-    }
-}
-
-// see Matrix<ElemType>::TensorShuffleScaleAndAdd() for comments
-template<class ElemType>
-__global__ void _tensorShuffleScaleAndAdd(
-    ElemType keepWeight, const ElemType* pa, size_t D, size_t S, size_t M, size_t K, size_t T, ElemType scaleFactor, const ElemType* pb, ElemType* pc)
-{
-    size_t N = D * S * M * K * T;
-    CUDA_LONG na = blockDim.x * blockIdx.x + threadIdx.x;   // input tensor of dimension (D x S x M x K x T)
-    if (na >= N)
-        return;
-    // recover the 5 indices from the loop counter
-    size_t d =  na                  % D;
-    size_t s = (na / D            ) % S;
-    size_t m = (na / D / S        ) % M;
-    size_t k = (na / D / S / M    ) % K;
-    size_t t = (na / D / S / M / K) % T;
-    // compute index for the a and b/c tensors
-    size_t nb = (((t * S + s) * M + m) * K + k) * D + d;    // output tensor of dimension (D x K x M x S x T): k/K and s/S swapped
-    // perform the computation
-    ElemType cval = keepWeight ? keepWeight * pb[nb] : 0;   // if weight is 0 then don't bother to read memory (efficiency) or to multiply (NaN-safe)
-    cval += scaleFactor * pa[na];
-    pc[nb] = cval;
-}
-
-// see Matrix<ElemType>::TensorShuffleScaleAndAdd() for comments
-template<class ElemType>
-__global__ void _tensorShuffleScaleAndAddRowSparse(
-    const ElemType* anzValues,  //source nz values
-    const GPUSPARSE_INDEX_TYPE* aRowIndex,
-    const GPUSPARSE_INDEX_TYPE* aColCSCIndex,
-    ElemType* cnzValues,  //target nz values
-    GPUSPARSE_INDEX_TYPE* cRowIndex,
-    GPUSPARSE_INDEX_TYPE* cColCSCIndex,
-    size_t D, size_t S, size_t M, size_t K, size_t T)
-{
-    CUDA_LONG col = blockDim.x * blockIdx.x + threadIdx.x;   // input tensor of dimension (D x S x M x K x T)
-    if (col >= T)
-        return;
-
-    size_t N = D * S * M * K;
-    int start = aColCSCIndex[col];
-    int end = aColCSCIndex[col + 1];
-    int current = start;
-
-    for (size_t nc = 0; nc < N; nc++)
-    {
-        // recover the 5 indices from the loop counter
-        size_t d = (nc                  ) % D;
-        size_t s = (nc / D              ) % S;
-        size_t m = (nc / D / S          ) % M;
-        size_t k = (nc / D / S / M      ) % K;
-
-        // compute index for the a and b/c tensors
-        size_t na = ((s * M + m) * K + k) * D + d;    // output tensor of dimension (D x K x M x S): k/K and s/S swapped
-
-        for (size_t j = start; j < end; j++)
-        {
-            if (aRowIndex[j] == na)
-            {
-                cnzValues[current] = anzValues[j];
-                cRowIndex[current] = nc;
-                current++;
-                break;
-            }
-        }
-    }
-
-    cColCSCIndex[col] = start;
-    cColCSCIndex[col + 1] = end;
-}
-
-template<class ElemType>
-__global__ void _hasElement(
-    const ElemType* a,
-    const CUDA_LONG N,
-    ElemType *d_res  /// [2x1] vector. The first is the value to be compared and the second is the 0/1 to return
-    )
-{
-    CUDA_LONG id = blockDim.x * blockIdx.x + threadIdx.x;
-    if (id >= N)
-        return;
-
-    if (a[id] == d_res[0])
-    {
-        d_res[1] = 1;
-    }
-}
-
-template<class ElemType>
-__global__ void _setDiagonalValue(
-    ElemType* a,
-    const ElemType v,
-    const CUDA_LONG N,
-    const CUDA_LONG ld)
-{
-    int id = blockDim.x * blockIdx.x + threadIdx.x;
-    if (id>=N)
-        return;    
-    a[IDX2C(id,id,ld)]=v;
-
-}
-
-template<class ElemType>
-__global__ void _setDiagonalValueFromVector(
-    ElemType* a,
-    const ElemType* b,
-    const CUDA_LONG N)
-{
-    int id = blockDim.x * blockIdx.x + threadIdx.x;
-    if (id>=N)
-        return; 
-    a[IDX2C(id,id,N)]=b[id];
-}
-
-template<class ElemType>
-__global__ void _adagrad(
-    ElemType* a,
-    ElemType* d_v,
-    const CUDA_LONG N,
-    ElemType* multipliers)
-{
-    CUDA_LONG id = blockDim.x * blockIdx.x + threadIdx.x;
-    if (id >= N)
-        return;
-
-    const ElemType floor = 1e-16f;
-
-    a[id] += d_v[id] * d_v[id];
-    ElemType temp = sqrt(a[id]+floor);
-    d_v[id] /= temp;
-
-    if (multipliers != nullptr)
-        multipliers[id] = 1/temp;
-}
-
-template<class ElemType>
-__global__ void _adagrad4BlockSparse(
-    ElemType* a,  //dense
-    const size_t numRows, //number of rows in a and in d_v
-    ElemType* d_v, //block sparse
-    const GPUSPARSE_INDEX_TYPE* blockId2ColOrRow,
-    ElemType* multipliers,
-    const bool colMajor,
-    const size_t len, //major dim, numRows in colMajor and numcols in rowMajor
-    const CUDA_LONG N) //total number of non-zero values
-{
-    CUDA_LONG id = blockDim.x * blockIdx.x + threadIdx.x;
-    if (id >= N)
-        return;
-
-    const ElemType floor = 1e-16f;
-    CUDA_LONG blockid = id / len;  
-    CUDA_LONG row = colMajor ? id - blockid*len : blockId2ColOrRow[blockid];
-    CUDA_LONG col = colMajor ? blockId2ColOrRow[blockid] : id - blockid*len;
-
-    size_t indexInA = row + col*numRows;
-    a[indexInA] += d_v[id] * d_v[id];
-    ElemType temp = sqrt(a[indexInA] + floor);
-    d_v[id] /= temp;
-
-    if (multipliers != nullptr)
-        multipliers[id] = 1 / temp;
-}
-
-template<class ElemType>
-__global__ void _fsadagrad(CUDA_LONG size, ElemType* grad, ElemType* smoothAda, ElemType* smoothMom, ElemType* val,
-    ElemType lr, ElemType mom, ElemType adaWeight, ElemType adaMul)
-{
-    CUDA_LONG idx = blockIdx.x * blockDim.x + threadIdx.x;
-    CUDA_LONG stride = blockDim.x * gridDim.x;
-    for (; idx < size; idx += stride)
-    {
-        ElemType g = grad[idx];
-        ElemType adaSqr = adaWeight * smoothAda[idx] + (1.0f - adaWeight) * g * g;
-        smoothAda[idx] = adaSqr;
-        if (adaSqr != 0.0f)
-        {
-            ElemType w;
-            if (sizeof(ElemType) == sizeof(double))
-            {
-                w = adaMul * rsqrt(adaSqr);
-            }
-            else
-            {
-                w = adaMul * rsqrtf(adaSqr);
-            }
-
-            if (w > 10.0f)
-                w = 10.0f;
-            g *= w;
-        }
-
-        if (mom > 0.0f)
-        {
-            g = mom * smoothMom[idx] + (1.0f - mom) * g;
-            smoothMom[idx] = g;
-        }
-
-        g *= lr;
-        val[idx] -= g;
-    }
-}
-
-template<class ElemType>
-__global__ void _rmsprop_init(
-    ElemType* avars, ElemType* signs, ElemType* steps,
-    ElemType* curr_grad,
-    const CUDA_LONG N
-    )
-{
-    CUDA_LONG i = blockDim.x * blockIdx.x + threadIdx.x;
-    if (i >= N)
-        return;
-
-    ElemType tmp = curr_grad[i];
-    avars[i] = tmp * tmp;
-    signs[i] = ElemType(0.0);
-    steps[i] = ElemType(0.02);
-}
-
-template<class ElemType>
-__global__ void _rmsprop(
-    ElemType* avars, ElemType* signs, ElemType* steps,
-    ElemType* curr_grad,
-    const CUDA_LONG N,
-    ElemType RMS_GAMMA,ElemType RMS_WGT_INC,ElemType RMS_WGT_MAX,ElemType RMS_WGT_DEC,ElemType RMS_WGT_MIN,
-    ElemType floor,
-    ElemType *upd_gpu,
-    ElemType* multipliers
-    )
-{
-    CUDA_LONG i = blockDim.x * blockIdx.x + threadIdx.x;
-    if (i >= N)
-        return;
-
-    avars[i] = RMS_GAMMA * avars[i] + (ElemType(1.0)-RMS_GAMMA)* (curr_grad[i] * curr_grad[i]);
-
-    //// grad sign base 3: 0->neg, 1->zero, 2->pos
-    //const int grad_sign = 1 + (ElemType(0) < curr_grad[i]) - (curr_grad[i] < ElemType(0));
-
-    //// signs[i] contains three consecutive grad_sign
-    //signs[i]  = 3*(int(signs[i]) % 9) + grad_sign;
-
-    //// update according to the following table:
-    //// (!pos,!pos,!pos) or (!neg,!neg,!neg): RMS_WGT_INC
-    //// (!neg,!neg,neg) or (!pos,!pos,pos): RMS_WGT_DEC
-    //// otherwise: no action
-
-    //switch(int(upd_gpu[int(signs[i])]))
-    //{
-    //case 0:
-    //    steps[i] = max(steps[i] * RMS_WGT_DEC, RMS_WGT_MIN);
-    //    break;
-    //case 2:
-    //    steps[i] = min(steps[i] * RMS_WGT_INC, RMS_WGT_MAX);
-    //    break;
-    //}
-    //curr_grad[i] *= steps[i] / sqrt(avars[i] + floor);
-
-    const int grad_sign = (ElemType(0) < curr_grad[i]) - (curr_grad[i] < ElemType(0));
-
-    if( signs[i] * grad_sign > 0 )
-        steps[i] = min(steps[i] * RMS_WGT_INC, RMS_WGT_MAX);
-    else
-        steps[i] = max(steps[i] * RMS_WGT_DEC, RMS_WGT_MIN);
-
-    ElemType temp = steps[i] / sqrt(avars[i] + floor);
-    curr_grad[i] *= temp;
-    signs[i] = grad_sign;
-
-    if (multipliers != nullptr)
-        multipliers[i] = temp;
-}
-
-template<class ElemType>
-__global__ void _rescaleToRange(
-    ElemType* a,
-    const CUDA_LONG N,
-    const ElemType low,
-    const ElemType high)
-{
-    CUDA_LONG id = blockDim.x * blockIdx.x + threadIdx.x;
-    if (id>=N)
-        return;    
-    a[id]=a[id]*(high-low)+low;
-}
-
-template<class ElemType>
-__global__ void _setMaskAndScale(
-    ElemType* a,
-    const CUDA_LONG N,
-    const ElemType maskRate,
-    const ElemType scaleValue)
-{
-    CUDA_LONG id = blockDim.x * blockIdx.x + threadIdx.x;
-    if (id>=N)
-        return;    
-    a[id]=a[id]<=maskRate? 0 : scaleValue;
-}
-
-template<class ElemType>
-__global__ void _vectorSum(
-    ElemType* c, //output
-    const ElemType* a, //input
-    const CUDA_LONG n, //a.numRows
-    const CUDA_LONG m, //a.numCols
-    const bool isColWise)
-{
-    int id = blockDim.x * blockIdx.x + threadIdx.x;
-    if ((isColWise && id >= m) || (!isColWise && id >= n))
-        return;
-
-    ElemType sum = 0;
-
-    if (isColWise)
-    {
-        for (CUDA_LONG i = 0; i<n; ++i)
-        {
-            sum += a[IDX2C(i, id, n)];
-        }
-    }
-    else
-    {
-        for (CUDA_LONG j = 0; j<m; ++j)
-        {
-            sum += a[IDX2C(id, j, n)];
-        }
-    }
-    c[id] = sum;
-}
-
-template<class ElemType>
-__global__ void _vectorNorm1(
-    ElemType* c, //output
-    const ElemType* a, //input
-    const CUDA_LONG n, //a.numRows
-    const CUDA_LONG m, //a.numCols
-    const bool isColWise)
-{
-    int id = blockDim.x * blockIdx.x + threadIdx.x;
-    if ((isColWise && id>=m)||(!isColWise && id>=n))
-        return;
-
-    ElemType sum = 0;
-
-    if (isColWise)
-    {
-        for (CUDA_LONG i=0;i<n;++i)
-        {
-            if (sizeof(ElemType)==sizeof(float))
-            {
-                sum+=fabsf(a[IDX2C(i,id,n)]);
-            }
-            else
-            {
-                sum+=fabs(a[IDX2C(i,id,n)]);
-            }
-        }
-    }
-    else
-    {
-        for (CUDA_LONG j=0;j<m;++j)
-        {
-            if (sizeof(ElemType)==sizeof(float))
-            {
-                sum+=fabsf(a[IDX2C(id,j,n)]);
-            }
-            else
-            {
-                sum+=fabs(a[IDX2C(id,j,n)]);
-            }
-        }
-    }
-    c[id]=sum;
-}
-
-
-//one column per thread
-template<class ElemType>
-__global__ void _vectorNorm2(
-    ElemType* c,  //output
-    const ElemType* a, //input
-    const CUDA_LONG N, //a.GetNumRows();
-    const CUDA_LONG M, //a.GetNumCols();
-    const bool isColWise) 
-{
-    CUDA_LONG id = blockDim.x * blockIdx.x + threadIdx.x;
-    if ((isColWise && id>=M) || (!isColWise && id>=N))
-        return;
-
-    ElemType sum = 0;
-    if (isColWise)
-    {
-        for (CUDA_LONG i=0;i<N;++i)
-        {
-            ElemType v = a[IDX2C(i,id,N)];
-            sum += v * v;
-        }
-    }
-    else
-    {
-        for (CUDA_LONG j=0;j<M;++j)
-        {
-            ElemType v = a[IDX2C(id,j,N)];
-            sum += v * v;
-        }
-    }
-
-    if (sizeof(ElemType) == sizeof(float))
-        c[id] = sqrtf(sum);
-    else
-        c[id] = sqrt(sum);
-}
-
-template<class ElemType>
-__global__ void _convertInd2ValsAdjustInd(
-    ElemType* inds,
-    const ElemType* M,
-    ElemType* vals,    
-    const CUDA_LONG n, //number of cols
-    const CUDA_LONG m, //number of rows
-    const bool isColWise)
-{
-    int id = blockDim.x * blockIdx.x + threadIdx.x;
-    if ((isColWise && id>=n)||(!isColWise && id>=m))
-        return;
-    inds[id]--;
-    if (isColWise)
-    {
-        vals[id]=M[IDX2C((int)inds[id],id,m)];
-    }
-    else
-    {
-        vals[id]=M[IDX2C(id,(int)inds[id],m)];
-    }
-}
-
-
-    //assume each column is an input sample. Each sample is stored in [channel, row, col]  (r00, g00, b00, r01, g01, b01, r10, g10, b10, r11, g11, b11)
-template<class ElemType>
-__global__ void _assignPackedConvolutionInput(ElemType * packedMatrix, const ElemType * inputSubBatch, const CUDA_LONG batchSize,
-                                                 const CUDA_LONG inputWidth, const CUDA_LONG inputHeight, const CUDA_LONG inputChannels,
-                                                 const CUDA_LONG outputWidth, const CUDA_LONG outputHeight, const CUDA_LONG outputChannels,
-                                                 const CUDA_LONG kernelWidth, const CUDA_LONG kernelHeight, const CUDA_LONG horizontalSubsample, const CUDA_LONG verticalSubsample, const bool zeroPadding)
-{
-    const CUDA_LONG inputHeightTimesChannel = inputHeight * inputChannels; 
-    const size_t inputDim = inputWidth*inputHeightTimesChannel;
-
-    const CUDA_LONG idall = blockIdx.x * blockDim.x + threadIdx.x; 
-    const CUDA_LONG sample = idall / inputDim;
-    if (sample >= batchSize) 
-        return; 
-
-    const CUDA_LONG id = idall % inputDim;
-    const CUDA_LONG y = id / inputHeightTimesChannel; //inputCol
-
-    const size_t packedInputRows = kernelWidth * kernelHeight * inputChannels;
-    const size_t packedInputColsPerSample = outputWidth * outputHeight;  //output size per channel
-
-    // IN_ELEM_ROWPOS(channel, row, col) = (channel + (row + col * inputHeight) * inputChannels)
-    // IN_ELEM_COLPOS = sample
-
-    const CUDA_LONG nXC = id % inputHeightTimesChannel; //channel + inputRow*inputChannels
-    const CUDA_LONG x = nXC / inputChannels; //inputRow
-    const CUDA_LONG c = nXC % inputChannels; //channel
-
-    ElemType currentInputValue = inputSubBatch[id + sample*inputDim]; 
-
-    CUDA_LONG x0 = 0, y0 = 0, x1 = 0, y1 = 0;
-    if (zeroPadding)
-    {
-        const CUDA_LONG halfKernelWidth = kernelWidth/2; 
-        const CUDA_LONG halfKernelHeight = kernelHeight/2; 
-
-        x0 = max(0.0f, ceil((x-(ElemType)kernelHeight+1.0f+halfKernelHeight)/ (ElemType)verticalSubsample));  //row : first wrow in which x is in
-        x1 = x+halfKernelHeight-x0*verticalSubsample;    //first posxInKernel
-        y0 = max(0.0f, ceil((y-(ElemType)kernelWidth+1.0f+halfKernelWidth)/(ElemType)horizontalSubsample));  //col : first wcol in which y is in
-        y1 = y+halfKernelWidth-y0*horizontalSubsample;  //first posyInKernel
-    }
-    else
-    {
-        x0 = max(0.0f, ceil((x-(ElemType)kernelHeight+1)/ (ElemType)verticalSubsample));  //row : first wrow in which x is in
-        x1 = x-x0*verticalSubsample;    //first posxInKernel
-        y0 = max(0.0f, ceil((y-(ElemType)kernelWidth+1)/(ElemType)horizontalSubsample));  //col : first wcol in which y is in
-        y1 = y-y0*horizontalSubsample;  //first posyInKernel
-    }
-
-    // PACK_ELEM_ROWPOS(channel, posxInKernel, posyInKernel) = (channel * kernelWidth * kernelHeight + posxInKernel + posyInKernel * kernelHeight)
-    // PACK_ELEM_COLPOS(sample, wrow, wcol) = (sample*packedInputColsPerSample + outputHeight*wcol + wrow
-
-    CUDA_LONG packColBase = sample*packedInputColsPerSample + y0*outputHeight; 
-    for (CUDA_LONG wcol = y0, posyInKernel = y1; wcol < outputWidth && posyInKernel>=0; wcol++, posyInKernel -= horizontalSubsample) 
-    {
-        CUDA_LONG packRowBase = c * kernelWidth * kernelHeight + posyInKernel * kernelHeight;
-        for (CUDA_LONG wrow = x0, posxInKernel = x1; wrow < outputHeight && posxInKernel>=0; wrow++, posxInKernel -= verticalSubsample) 
-        {
-            const CUDA_LONG packRow = packRowBase + posxInKernel; 
-            const CUDA_LONG packCol = packColBase + wrow; 
-            packedMatrix[packRow + packCol*packedInputRows] = currentInputValue; 
-        }
-        packColBase += outputHeight; 
-    }
-}
-
-    //assume each column is an input sample. Each sample is stored in [channel, row, col]  (r00, g00, b00, r01, g01, b01, r10, g10, b10, r11, g11, b11)
-template<class ElemType>
-__global__ void _unpackConvolutionInput(const ElemType * packedMatrix, ElemType * inputSubBatch, const CUDA_LONG batchSize,
-                                                 const CUDA_LONG inputWidth, const CUDA_LONG inputHeight, const CUDA_LONG inputChannels,
-                                                 const CUDA_LONG outputWidth, const CUDA_LONG outputHeight, const CUDA_LONG outputChannels,
-                                                 const CUDA_LONG kernelWidth, const CUDA_LONG kernelHeight, const CUDA_LONG horizontalSubsample, const CUDA_LONG verticalSubsample, const bool zeroPadding)
-{
-    const CUDA_LONG inputHeightTimesChannel = inputHeight * inputChannels; 
-    const size_t inputDim = inputWidth*inputHeightTimesChannel;
-
-    const CUDA_LONG idall = blockIdx.x * blockDim.x + threadIdx.x; 
-    const CUDA_LONG sample = idall / inputDim;
-    if (sample >= batchSize) 
-        return; 
-
-    const CUDA_LONG id = idall % inputDim;
-    const CUDA_LONG y = id / inputHeightTimesChannel; //inputCol
-
-    const size_t packedInputRows = kernelWidth * kernelHeight * inputChannels;
-    const size_t packedInputColsPerSample = outputWidth * outputHeight;  //output size per channel
-
-    // IN_ELEM_ROWPOS(channel, row, col) = (channel + (row + col * inputHeight) * inputChannels)
-    // IN_ELEM_COLPOS = sample
-
-    const CUDA_LONG nXC = id % inputHeightTimesChannel; //channel + inputRow*inputChannels
-    const CUDA_LONG x = nXC / inputChannels; //inputRow
-    const CUDA_LONG c = nXC % inputChannels; //channel
-
-    CUDA_LONG x0 = 0, y0 = 0, x1 = 0, y1 = 0;
-    if (zeroPadding)
-    {
-        const CUDA_LONG halfKernelWidth = kernelWidth/2; 
-        const CUDA_LONG halfKernelHeight = kernelHeight/2; 
-
-        x0 = max(0.0f, ceil((x-(ElemType)kernelHeight+1.0f+halfKernelHeight)/ (ElemType)verticalSubsample));  //row : first wrow in which x is in
-        x1 = x+halfKernelHeight-x0*verticalSubsample;    //first posxInKernel
-        y0 = max(0.0f, ceil((y-(ElemType)kernelWidth+1.0f+halfKernelWidth)/(ElemType)horizontalSubsample));  //col : first wcol in which y is in
-        y1 = y+halfKernelWidth-y0*horizontalSubsample;  //first posyInKernel
-    }
-    else
-    {
-        x0 = max(0.0f, ceil((x-(ElemType)kernelHeight+1)/ (ElemType)verticalSubsample));  //row : first wrow in which x is in
-        x1 = x-x0*verticalSubsample;    //first posxInKernel
-        y0 = max(0.0f, ceil((y-(ElemType)kernelWidth+1)/(ElemType)horizontalSubsample));  //col : first wcol in which y is in
-        y1 = y-y0*horizontalSubsample;  //first posyInKernel
-    }
-
-    // PACK_ELEM_ROWPOS(channel, posxInKernel, posyInKernel) = (channel * kernelWidth * kernelHeight + posxInKernel + posyInKernel * kernelHeight)
-    // PACK_ELEM_COLPOS(sample, wrow, wcol) = (sample*packedInputColsPerSample + outputHeight*wcol + wrow
-
-    ElemType currentInputValue = inputSubBatch[id + sample*inputDim]; 
-    CUDA_LONG packColBase = sample*packedInputColsPerSample + y0*outputHeight; 
-    for (CUDA_LONG wcol = y0, posyInKernel = y1; wcol < outputWidth && posyInKernel>=0; wcol++, posyInKernel -= horizontalSubsample) 
-    {
-        CUDA_LONG packRowBase = c * kernelWidth * kernelHeight + posyInKernel * kernelHeight;
-        for (CUDA_LONG wrow = x0, posxInKernel = x1; wrow < outputHeight && posxInKernel>=0; wrow++, posxInKernel -= verticalSubsample) 
-        {
-            const CUDA_LONG packRow = packRowBase + posxInKernel; 
-            const CUDA_LONG packCol = packColBase + wrow; 
-            currentInputValue += packedMatrix[packRow + packCol*packedInputRows]; 
-        }
-        packColBase += outputHeight; 
-    }
-
-    inputSubBatch[id + sample*inputDim] = currentInputValue; 
-}
-
-template<class ElemType>
-__global__ void _assignMaxPoolingResult(ElemType * outputBatch, const ElemType * inputBatch, const CUDA_LONG batchSize, const CUDA_LONG channels,
-                                                const CUDA_LONG inputWidth, const CUDA_LONG inputHeight,  const CUDA_LONG inputSizePerSample, 
-                                                const CUDA_LONG outputWidth, const CUDA_LONG outputHeight, const CUDA_LONG outputSizePerSample, 
-                                                const CUDA_LONG windowWidth, const CUDA_LONG windowHeight, const CUDA_LONG horizontalSubsample, const CUDA_LONG verticalSubsample)
-{
-    const CUDA_LONG outputIndex = blockIdx.x * blockDim.x + threadIdx.x; 
-    const CUDA_LONG sample = outputIndex / outputSizePerSample; 
-    if (sample >= batchSize) 
-        return; 
-
-    const CUDA_LONG outputIndexWithinSample = outputIndex % outputSizePerSample; 
-    const CUDA_LONG inputHeightTimesChannel = inputHeight * channels; 
-    const CUDA_LONG outputHeightTimesChannel = outputHeight * channels; 
-
-
-    // IN_ELEM_ROWPOS(channel, row, col) = (channel + (row + col * inputHeight) * channels)
-    // IN_ELEM_COLPOS = sample
-
-    // OUT_ELEM_ROWPOS(channel, wrow, wcol) = (channel + (wrow + wcol * outputHeight) * channels)
-    // OUT_ELEM_COLPOS = sample
-
-    const CUDA_LONG y = outputIndexWithinSample / outputHeightTimesChannel; //wcol
-    const CUDA_LONG nXC = outputIndexWithinSample % outputHeightTimesChannel; //channel + wrow*channels
-    const CUDA_LONG x = nXC / channels; //wrow
-    const CUDA_LONG c = nXC % channels; //channel
-
-    const ElemType *inputBatchBase4Sample = inputBatch + sample*inputSizePerSample;
-    register ElemType maxVal = -FLT_MAX; 
-    const CUDA_LONG rowInWindowBase = (x*verticalSubsample + y*horizontalSubsample*inputHeight)*channels+c;
-    for (CUDA_LONG colInWindow=0; colInWindow<windowWidth; colInWindow++) 
-    {   
-        CUDA_LONG rowInInput = rowInWindowBase + colInWindow * inputHeightTimesChannel;
-        for (CUDA_LONG rowInWindow=0; rowInWindow<windowHeight; rowInWindow++)
-        {
-            const ElemType val = inputBatchBase4Sample[rowInInput]; 
-            maxVal = max(maxVal, val); 
-            rowInInput += channels;
-        }
-    }
-    outputBatch[outputIndexWithinSample + sample*outputSizePerSample] = maxVal; 
-}
-
-template<class ElemType>
-__global__ void _addMaxPoolingGradient(ElemType * inputGradientBatch, const ElemType * outputGradientBatch, const ElemType * inputBatch, const ElemType * outputBatch, 
-                                                const CUDA_LONG batchSize, const CUDA_LONG channels, 
-                                                const CUDA_LONG inputWidth, const CUDA_LONG inputHeight, const CUDA_LONG inputSizePerSample, 
-                                                const CUDA_LONG outputWidth, const CUDA_LONG outputHeight, const CUDA_LONG outputSizePerSample, 
-                                                const CUDA_LONG windowWidth, const CUDA_LONG windowHeight, const CUDA_LONG horizontalSubsample, const CUDA_LONG verticalSubsample)
-{
-    const CUDA_LONG inputIndex = blockIdx.x * blockDim.x + threadIdx.x; 
-    const CUDA_LONG sample = inputIndex / inputSizePerSample; 
-    if (sample >= batchSize) 
-        return; 
-   
-    const CUDA_LONG inputIndexWithinSample = inputIndex % inputSizePerSample; 
-
-    const CUDA_LONG inputHeightTimesChannel = inputHeight * channels; 
-    const CUDA_LONG outputHeightTimesChannel = outputHeight * channels; 
-
-    // IN_ELEM_ROWPOS(channel, row, col) = (channel + (row + col * inputHeight) * channels)
-    // IN_ELEM_COLPOS = sample
-
-    // OUT_ELEM_ROWPOS(channel, wrow, wcol) = (channel + (wrow + wcol * outputHeight) * channels)
-    // OUT_ELEM_COLPOS = sample
-
-    const CUDA_LONG y = inputIndexWithinSample / inputHeightTimesChannel; //col in input
-    const CUDA_LONG nXC = inputIndexWithinSample % inputHeightTimesChannel; //channel + row*chanels
-    const CUDA_LONG x = nXC / channels; //row in input
-    const CUDA_LONG c = nXC % channels; //channel
-
-    CUDA_LONG startOutX = max(0.0f, ceil((x-(ElemType)windowHeight+1)/ (ElemType)verticalSubsample));  //inclusive start
-    CUDA_LONG endOutX = (x/verticalSubsample < outputHeight-1)? x/verticalSubsample : outputHeight-1; //inclusive end
-    CUDA_LONG startOutY = max(0.0f, ceil((y-(ElemType)windowWidth+1)/(ElemType)horizontalSubsample));  //inclusive start
-    CUDA_LONG endOutY = (y/horizontalSubsample < outputWidth-1)? y/horizontalSubsample : outputWidth-1; //inclusive end
-
-
-    ElemType *inputGradientBatchBase4Sample = inputGradientBatch + sample*inputSizePerSample;
-    const ElemType *outputGradientBatchBase4Sample = outputGradientBatch + sample*outputSizePerSample;
-    const ElemType * outputBatchBase4Sample = outputBatch + sample*outputSizePerSample;
-
-    ElemType inputValue = inputBatch[inputIndexWithinSample + sample*inputSizePerSample];
-    for (CUDA_LONG outY=startOutY; outY<=endOutY; outY++)
-    {
-        for (CUDA_LONG outX=startOutX; outX<=endOutX; outX++)
-        {
-            CUDA_LONG outputIndex = outY * outputHeightTimesChannel + outX * channels + c; 
-            if (inputValue == outputBatchBase4Sample[outputIndex])
-                inputGradientBatchBase4Sample[inputIndexWithinSample] += outputGradientBatchBase4Sample[outputIndex];
-        }
-    }  
-}
-template<class ElemType>
-__global__ void _assignAveragePoolingResult(ElemType * outputBatch, const ElemType * inputBatch, const CUDA_LONG batchSize, const CUDA_LONG channels,
-                                                const CUDA_LONG inputWidth, const CUDA_LONG inputHeight,  const CUDA_LONG inputSizePerSample, 
-                                                const CUDA_LONG outputWidth, const CUDA_LONG outputHeight, const CUDA_LONG outputSizePerSample, 
-                                                const CUDA_LONG windowWidth, const CUDA_LONG windowHeight, const CUDA_LONG horizontalSubsample, const CUDA_LONG verticalSubsample)
-{
-    const CUDA_LONG outputIndex = blockIdx.x * blockDim.x + threadIdx.x; 
-    const CUDA_LONG sample = outputIndex / outputSizePerSample; 
-    if (sample >= batchSize) 
-        return; 
-
-    const CUDA_LONG outputIndexWithinSample = outputIndex % outputSizePerSample; 
-    const CUDA_LONG inputHeightTimesChannel = inputHeight * channels; 
-    const CUDA_LONG outputHeightTimesChannel = outputHeight * channels; 
-
-
-    // IN_ELEM_ROWPOS(channel, row, col) = (channel + (row + col * inputHeight) * channels)
-    // IN_ELEM_COLPOS = sample
-
-    // OUT_ELEM_ROWPOS(channel, wrow, wcol) = (channel + (wrow + wcol * outputHeight) * channels)
-    // OUT_ELEM_COLPOS = sample
-
-    const CUDA_LONG y = outputIndexWithinSample / outputHeightTimesChannel; //wcol
-    const CUDA_LONG nXC = outputIndexWithinSample % outputHeightTimesChannel; //channel + wrow*channels
-    const CUDA_LONG x = nXC / channels; //wrow
-    const CUDA_LONG c = nXC % channels; //channel
-
-    const ElemType *inputBatchBase4Sample = inputBatch + sample*inputSizePerSample;
-
-    register ElemType average = 0; 
-    const CUDA_LONG rowInWindowBase = (x*verticalSubsample + y*horizontalSubsample*inputHeight)*channels+c;
-    for (CUDA_LONG colInWindow=0; colInWindow<windowWidth; colInWindow++) 
-    {   
-        CUDA_LONG rowInInput = rowInWindowBase + colInWindow * inputHeightTimesChannel;
-        for (CUDA_LONG rowInWindow=0; rowInWindow<windowHeight; rowInWindow++)
-        {
-            average += inputBatchBase4Sample[rowInInput]; 
-            rowInInput += channels;
-        }
-    }
-
-    outputBatch[outputIndexWithinSample + sample*outputSizePerSample] = average/windowWidth/windowHeight; 
-}
-
-template<class ElemType>
-__global__ void _addAveragePoolingGradient(ElemType * inputGradientBatch, const ElemType * outputGradientBatch, 
-                                                const CUDA_LONG batchSize, const CUDA_LONG channels, 
-                                                const CUDA_LONG inputWidth, const CUDA_LONG inputHeight, const CUDA_LONG inputSizePerSample, 
-                                                const CUDA_LONG outputWidth, const CUDA_LONG outputHeight, const CUDA_LONG outputSizePerSample, 
-                                                const CUDA_LONG windowWidth, const CUDA_LONG windowHeight, const CUDA_LONG horizontalSubsample, const CUDA_LONG verticalSubsample)
-{
-    const CUDA_LONG inputIndex = blockIdx.x * blockDim.x + threadIdx.x; 
-    const CUDA_LONG sample = inputIndex / inputSizePerSample; 
-    if (sample >= batchSize) 
-        return; 
-   
-    const CUDA_LONG inputIndexWithinSample = inputIndex % inputSizePerSample; 
-
-    const CUDA_LONG inputHeightTimesChannel = inputHeight * channels; 
-    const CUDA_LONG outputHeightTimesChannel = outputHeight * channels; 
-    const CUDA_LONG windowSize = windowWidth * windowHeight;
-
-    // IN_ELEM_ROWPOS(channel, row, col) = (channel + (row + col * inputHeight) * channels)
-    // IN_ELEM_COLPOS = sample
-
-    // OUT_ELEM_ROWPOS(channel, wrow, wcol) = (channel + (wrow + wcol * outputHeight) * channels)
-    // OUT_ELEM_COLPOS = sample
-
-    const CUDA_LONG y = inputIndexWithinSample / inputHeightTimesChannel; //col in input
-    const CUDA_LONG nXC = inputIndexWithinSample % inputHeightTimesChannel; //channel + row*chanels
-    const CUDA_LONG x = nXC / channels; //row in input
-    const CUDA_LONG c = nXC % channels; //channel
-
-    CUDA_LONG startOutX = max(0.0f, ceil((x-(ElemType)windowHeight+1)/ (ElemType)verticalSubsample));  //inclusive start
-    CUDA_LONG endOutX = (x/verticalSubsample < outputHeight-1)? x/verticalSubsample : outputHeight-1; //inclusive end
-    CUDA_LONG startOutY = max(0.0f, ceil((y-(ElemType)windowWidth+1)/(ElemType)horizontalSubsample));  //inclusive start
-    CUDA_LONG endOutY = (y/horizontalSubsample < outputWidth-1)? y/horizontalSubsample : outputWidth-1; //inclusive end
-
-    ElemType *inputGradientBatchBase4Sample = inputGradientBatch + sample*inputSizePerSample;
-    const ElemType *outputGradientBatchBase4Sample = outputGradientBatch + sample*outputSizePerSample;
-
-    for (CUDA_LONG outY=startOutY; outY<=endOutY; outY++)
-    {
-        for (CUDA_LONG outX=startOutX; outX<=endOutX; outX++)
-        {
-            CUDA_LONG outputIndex = outY * outputHeightTimesChannel + outX * channels + c; 
-            inputGradientBatchBase4Sample[inputIndexWithinSample] += outputGradientBatchBase4Sample[outputIndex]/windowSize;
-        }
-    }  
-}
-
-template<class ElemType>
-__global__ void _addMaxPoolingGradientLoopOut(ElemType * inputGradientBatch, const ElemType * outputGradientBatch, const ElemType * inputBatch, const ElemType * outputBatch, 
-                                                const CUDA_LONG batchSize, const CUDA_LONG channels, 
-                                                const CUDA_LONG inputWidth, const CUDA_LONG inputHeight, const CUDA_LONG inputSizePerSample, 
-                                                const CUDA_LONG outputWidth, const CUDA_LONG outputHeight, const CUDA_LONG outputSizePerSample, 
-                                                const CUDA_LONG windowWidth, const CUDA_LONG windowHeight, const CUDA_LONG horizontalSubsample, const CUDA_LONG verticalSubsample)
-{
-    const CUDA_LONG outputIndex = blockIdx.x * blockDim.x + threadIdx.x; 
-    const CUDA_LONG sample = outputIndex / outputSizePerSample; 
-    if (sample >= batchSize) 
-        return; 
-   
-    const CUDA_LONG outputIndexWithinSample = outputIndex % outputSizePerSample; 
-    const CUDA_LONG inputWidthTimesChannel = inputWidth * channels; 
-    const CUDA_LONG outputWidthTimesChannel = outputWidth * channels; 
-    const CUDA_LONG y = outputIndexWithinSample / outputWidthTimesChannel; 
-    const CUDA_LONG nXC = outputIndexWithinSample % outputWidthTimesChannel; 
-    const CUDA_LONG x = nXC / channels; 
-    const CUDA_LONG c = nXC % channels; 
-
-    const CUDA_LONG offset0 = sample*inputSizePerSample + y*verticalSubsample*inputWidthTimesChannel + x*horizontalSubsample*channels;
-    const ElemType *pCurWindow4Input = inputBatch + offset0; // pooling to current window's first input pixel 
-    ElemType *pCurWindow4InGradient = inputGradientBatch + offset0; 
-    for (CUDA_LONG yy=0; yy<windowHeight; yy++) 
-    {
-        const CUDA_LONG offset1 = yy*inputWidthTimesChannel + c; 
-        const ElemType *pf0 = pCurWindow4Input + offset1; 
-        ElemType *pf1 = pCurWindow4InGradient + offset1; 
-        for (CUDA_LONG xx=0; xx<windowWidth; xx++)
-        {
-            const CUDA_LONG offset2 = xx*channels; 
-            if (pf0[offset2] == outputBatch[outputIndex]) 
-            {
-                pf1[offset2] += outputGradientBatch[outputIndex]; //need to be atomic however atomicAdd on double is not supported.
-            }
-        }
-    }
-}
-
-template<class ElemType>
-__global__ void _addElementProductOf(
-    ElemType* us,
-    const ElemType* a,
-    const ElemType* b,
-    const CUDA_LONG N)
-{
-    CUDA_LONG id = blockDim.x * blockIdx.x + threadIdx.x;
-    if (id>=N)
-        return;
-    us[id]+=(a[id]*b[id]);
-}
-
-template<class ElemType>
-__global__ void _columnElementMultiplyWith(
-    ElemType* us,
-    const ElemType* a,
-    const CUDA_LONG N, //a.GetNumRows();
-    const CUDA_LONG M) //us.GetNumCols();
-{
-    CUDA_LONG id = blockDim.x * blockIdx.x + threadIdx.x;
-    if (id>=N)
-        return;
-
-    //__shared__ ElemType _a[GridDim::maxThreadsPerBlock];
-    //_a[threadIdx.x]=a[id];
-    ElemType mul=a[id];
-    for (CUDA_LONG j=0;j<M;++j)
-    {
-        us[IDX2C(id,j,N)]=us[IDX2C(id,j,N)]*mul;
-    }
-}
-
-template<class ElemType>
-__global__ void _rowElementMultiplyWith(
-    ElemType* us,
-    const ElemType* a,
-    const CUDA_LONG N, //us.GetNumRows();
-    const CUDA_LONG M) //a.GetNumCols();
-{
-    CUDA_LONG id = blockDim.x * blockIdx.x + threadIdx.x;
-    if (id>=M)
-        return;
-
-    //__shared__ ElemType _a[GridDim::maxThreadsPerBlock];
-    //_a[threadIdx.x]=a[id];
-    ElemType mul=a[id];
-    for (CUDA_LONG i=0;i<N;++i)
-    {
-        us[IDX2C(i,id,N)]=us[IDX2C(i,id,N)]*mul;
-    }
-}
-
-template<class ElemType>
-__global__ void _rowElementDivideBy(
-    ElemType* us,
-    const ElemType* a,
-    const CUDA_LONG N, //us.GetNumRows();
-    const CUDA_LONG M) //a.GetNumCols();
-{
-    CUDA_LONG id = blockDim.x * blockIdx.x + threadIdx.x;
-    if (id >= M)
-        return;
-
-    //__shared__ ElemType _a[GridDim::maxThreadsPerBlock];
-    //_a[threadIdx.x]=a[id];
-    ElemType v = a[id];
-    if (v >= 0 && v < EPS_IN_INVERSE)
-        v = EPS_IN_INVERSE;
-    else if (v < 0 && v > -EPS_IN_INVERSE)
-        v = (-EPS_IN_INVERSE);
-
-    for (CUDA_LONG i = 0; i<N; ++i)
-    {
-        us[IDX2C(i, id, N)] = us[IDX2C(i, id, N)] / v;
-    }
-}
-
-template<class ElemType>
-__global__ void _ColumnElementDivideBy(
-    ElemType* us,
-    const ElemType* a,
-    const CUDA_LONG N, //a.GetNumRows();
-    const CUDA_LONG M) //us.GetNumCols();
-{
-    CUDA_LONG id = blockDim.x * blockIdx.x + threadIdx.x;
-    if (id>=N)
-        return;
-
-    ElemType smallValue = EPS_IN_INVERSE;
-
-    //__shared__ ElemType _a[GridDim::maxThreadsPerBlock];
-    //_a[threadIdx.x]=a[id];
-    ElemType v=a[id];
-    for (CUDA_LONG j=0;j<M;++j)
-    {
-        if (v <0 && v > -smallValue)
-            us[IDX2C(id,j,N)] /= (-smallValue);
-        else if (v >=0 && v < smallValue)
-            us[IDX2C(id,j,N)] /= smallValue;
-        else
-            us[IDX2C(id,j,N)] /= v;
-    }
-
-}
-
-
-template<class ElemType>
-__global__ void _innerProduct(
-    ElemType* c,
-    const ElemType* a,
-    const ElemType* b,
-    const CUDA_LONG N, //a.GetNumRows();
-    const CUDA_LONG M, //a.GetNumCols();
-    const bool isColWise) 
-{
-    CUDA_LONG id = blockDim.x * blockIdx.x + threadIdx.x;
-    if ((isColWise && id>=M) || (!isColWise && id>=N))
-        return;
-
-    ElemType sum = 0;
-    CUDA_LONG index;
-    if (isColWise)
-    {
-        for (CUDA_LONG i=0; i<N; ++i)
-        {
-            index = IDX2C(i,id,N);
-            sum += a[index]* b[index];
-        }
-    }
-    else
-    {
-        for (CUDA_LONG j=0; j<M; ++j)
-        {
-            index = IDX2C(id,j, N);
-            sum += a[index]* b[index];
-        }
-    }
-
-    c[id] = sum;
-}
-
-
-template<class ElemType>
-__global__ void _assignSignOf(
-    ElemType* a,
-    const ElemType* b,
-    const CUDA_LONG N)
-{
-    CUDA_LONG id = blockDim.x * blockIdx.x + threadIdx.x;
-    if (id>=N)
-        return;
-    ElemType v = b[id];
-    a[id] = (v == (ElemType)0? (ElemType)0 : (v > 0? (ElemType)1 : (ElemType)(-1)));
-}
-
-template<class ElemType>
-__global__ void _addSignOf(
-    ElemType* a,
-    const ElemType* b,
-    const CUDA_LONG N)
-{
-    CUDA_LONG id = blockDim.x * blockIdx.x + threadIdx.x;
-    if (id>=N)
-        return;
-    ElemType v = b[id];
-    a[id] += (v == (ElemType)0? (ElemType)0 : (v > 0? (ElemType)1 : (ElemType)(-1)));
-}
-
-// This function processes 1 column per block. this function needs 512 threads
-template<class ElemType, bool IsMax>
-__global__ void _vectorMaxMinReduce( 
-    const ElemType* us,
-    ElemType* Indexes,
-    ElemType* Values,
-    const CUDA_LONG numRows,
-    const CUDA_LONG numCols)
-{
-    //we first find max per column    
-    __shared__ ElemType partials[512];        
-    __shared__ int partialsInd[512];
-    if (IsMax)
-    {
-        partials[threadIdx.x]=-10000000;
-    }
-    else
-    {
-        partials[threadIdx.x]=10000000;
-    }
-    partialsInd[threadIdx.x]=-1;
-
-    for (int i = threadIdx.x; i < numRows; i += 512)
-    {
-        if ((IsMax ? (us[IDX2C(i, blockIdx.x, numRows)] > partials[threadIdx.x]) : (us[IDX2C(i, blockIdx.x, numRows)] < partials[threadIdx.x])) || (partialsInd[threadIdx.x] == -1))
-        {
-            partials[threadIdx.x] = us[IDX2C(i, blockIdx.x, numRows)];
-            partialsInd[threadIdx.x]=i;       
-        }
-    }
-    __syncthreads();
-
-    if (threadIdx.x < 256)
-    {
-        if ((IsMax ? (partials[threadIdx.x + 256] > partials[threadIdx.x]) : (partials[threadIdx.x + 256] < partials[threadIdx.x])) || (partialsInd[threadIdx.x] == -1))
-        {
-            partials[threadIdx.x] = partials[threadIdx.x + 256];
-            partialsInd[threadIdx.x] = partialsInd[threadIdx.x + 256];
-        }
-    }
-    __syncthreads();
-
-    if (threadIdx.x < 128)
-    {
-        if ((IsMax ? (partials[threadIdx.x + 128] > partials[threadIdx.x]) : (partials[threadIdx.x + 128] < partials[threadIdx.x])) || (partialsInd[threadIdx.x] == -1))
-        {
-            partials[threadIdx.x] = partials[threadIdx.x + 128];
-            partialsInd[threadIdx.x] = partialsInd[threadIdx.x + 128];
-        }
-    }
-    __syncthreads();
-
-    if (threadIdx.x < 64)
-    {
-        if ((IsMax ? (partials[threadIdx.x + 64] > partials[threadIdx.x]) : (partials[threadIdx.x + 64] < partials[threadIdx.x])) || (partialsInd[threadIdx.x] == -1))
-        {
-            partials[threadIdx.x] = partials[threadIdx.x + 64];
-            partialsInd[threadIdx.x] = partialsInd[threadIdx.x + 64];
-        }
-    }
-    __syncthreads();
-
-    if (threadIdx.x < 32)
-    {
-        if ((IsMax ? (partials[threadIdx.x + 32] > partials[threadIdx.x]) : (partials[threadIdx.x + 32] < partials[threadIdx.x])) || (partialsInd[threadIdx.x] == -1))
-        {
-            partials[threadIdx.x] = partials[threadIdx.x + 32];
-            partialsInd[threadIdx.x] = partialsInd[threadIdx.x + 32];
-        }
-    }
-    __syncthreads();
-
-    if (threadIdx.x < 16)
-    {
-        if ((IsMax ? (partials[threadIdx.x + 16] > partials[threadIdx.x]) : (partials[threadIdx.x + 16] < partials[threadIdx.x])) || (partialsInd[threadIdx.x] == -1))
-        {
-            partials[threadIdx.x] = partials[threadIdx.x + 16];
-            partialsInd[threadIdx.x] = partialsInd[threadIdx.x + 16];
-        }
-    }
-    __syncthreads();
-
-    if (threadIdx.x < 8)
-    {
-        if ((IsMax ? (partials[threadIdx.x + 8] > partials[threadIdx.x]) : (partials[threadIdx.x + 8] < partials[threadIdx.x])) || (partialsInd[threadIdx.x] == -1))
-        {
-            partials[threadIdx.x] = partials[threadIdx.x + 8];
-            partialsInd[threadIdx.x] = partialsInd[threadIdx.x + 8];
-        }
-    }
-    __syncthreads();
-
-    if (threadIdx.x < 4)
-    {
-        if ((IsMax ? (partials[threadIdx.x + 4] > partials[threadIdx.x]) : (partials[threadIdx.x + 4] < partials[threadIdx.x])) || (partialsInd[threadIdx.x] == -1))
-        {
-            partials[threadIdx.x] = partials[threadIdx.x + 4];
-            partialsInd[threadIdx.x] = partialsInd[threadIdx.x + 4];
-        }
-    }
-    __syncthreads();
-
-    if (threadIdx.x == 0)
-    {
-        ElemType mx = partials[0];
-        int ind = partialsInd[0];
-        if ((IsMax ? (mx < partials[1]) : (mx > partials[1])) || (ind == -1))
-        {
-            mx = partials[1];
-            ind = partialsInd[1];
-        }
-        if ((IsMax ? (mx < partials[2]) : (mx > partials[2])) || (ind == -1))
-        {
-            mx = partials[2];
-            ind = partialsInd[2];
-        }
-        if ((IsMax ? (mx < partials[3]) : (mx > partials[3])) || (ind == -1))
-        {
-            mx = partials[3];
-            ind = partialsInd[3];
-        }
-        Values[blockIdx.x] = mx;
-        Indexes[blockIdx.x] = ind;
-    }
-}
-
-template<class ElemType>
-__global__ void _vectorMax(
-    const ElemType* us,
-    ElemType* maxIndexes,
-    ElemType* maxValues,
-    const CUDA_LONG m,  //number of rows
-    const CUDA_LONG n,  //number of cols
-    const bool isColWise) 
-{
-    CUDA_LONG id = blockDim.x * blockIdx.x + threadIdx.x;
-    CUDA_LONG maxInd = -1;
-    ElemType maxVal = -100000;
-
-    if (isColWise)
-    {
-        if (id>=n)
-            return;
-
-        for (CUDA_LONG i=0;i<m;i++)
-        {
-            if (maxInd==-1 || us[IDX2C(i,id,m)]>=maxVal)
-            {
-                maxInd = i;
-                maxVal = us[IDX2C(i,id,m)];
-            }
-        }
-    }
-    else
-    {
-        if (id>=m)
-            return;
-
-        for (CUDA_LONG j=0;j<n;j++)
-        {
-            if (maxInd==-1 || us[IDX2C(id,j,m)]>=maxVal)
-            {
-                maxInd = j;
-                maxVal = us[IDX2C(id,j,m)];
-            }
-        }
-    }
-    maxIndexes[id]=maxInd;
-    maxValues[id]=maxVal;
-}
-
-template<class ElemType>
-__global__ void _vectorMin(
-    const ElemType* us,
-    ElemType* minIndexes,
-    ElemType* minValues,
-    const CUDA_LONG m,  //number of rows
-    const CUDA_LONG n,  //number of cols
-    const bool isColWise) 
-{
-    CUDA_LONG id = blockDim.x * blockIdx.x + threadIdx.x;
-    CUDA_LONG minInd = -1;
-    ElemType minVal = -100000;
-
-    if (isColWise)
-    {
-        if (id>=n)
-            return;
-
-        for (CUDA_LONG i=0;i<m;i++)
-        {
-            if (minInd==-1 || us[IDX2C(i,id,m)]<=minVal)
-            {
-                minInd = i;
-                minVal = us[IDX2C(i,id,m)];
-            }
-        }
-    }
-    else
-    {
-        if (id>=m)
-            return;
-
-        for (CUDA_LONG j=0;j<n;j++)
-        {
-            if (minInd==-1 || us[IDX2C(id,j,m)]<=minVal)
-            {
-                minInd = j;
-                minVal = us[IDX2C(id,j,m)];
-            }
-        }
-    }
-    minIndexes[id]=minInd;
-    minValues[id]=minVal;
-}
-
-template<class ElemType>
-__global__ void _matrixMatrixAddOnCuda(
-    const ElemType alpha,
-    const ElemType *a,
-    const ElemType *b,
-    ElemType *c,
-    const CUDA_LONG N
-    )
-{
-    CALCULATE_ELEMENTWISE_INDEX_OR_EXIT(id,N);
-    c[id] = alpha * a[id] + b[id];
-}
-
-template<class ElemType>
-__global__ void _matrixVectorRowWiseAddWithThreadPerElem(
-    const ElemType *a,
-    const ElemType *b,
-    ElemType* us,
-    ElemType alpha,
-    const CUDA_LONG m,  //number of rows
-    const CUDA_LONG n)  //number of cols     
-{
-    CUDA_LONG N = m*n; // used in CALCULATE_ELEMENTWISE_INDEX_OR_EXIT(id,N) macro
-    CALCULATE_ELEMENTWISE_INDEX_OR_EXIT(id,N);
-
-    CUDA_LONG col = id / m;
-
-    us[id] = alpha*a[col] + b[id];
-}
-
-//this implementation uses more threads but also more memory access
-template<class ElemType>
-__global__ void _matrixVectorColumnWiseAddWithThreadPerElem(
-    const ElemType *a,
-    const ElemType *b,
-    ElemType* us,
-    ElemType alpha,
-    const CUDA_LONG m,  //number of rows
-    const CUDA_LONG n)  //number of cols     
-{
-    CUDA_LONG N = m*n; // used in CALCULATE_ELEMENTWISE_INDEX_OR_EXIT(id,N) macro
-    CALCULATE_ELEMENTWISE_INDEX_OR_EXIT(id,N);
-
-    CUDA_LONG col = id / m;
-    CUDA_LONG row = id - col*m;
-
-    us[id] = alpha*a[row] + b[id];
-}
-
-template<class ElemType>
-__global__ void _matrixVectorColumnWiseAddWithThreadPerRow(
-    const ElemType *a,
-    ElemType* us,
-    ElemType alpha,
-    const CUDA_LONG m,  //number of rows
-    const CUDA_LONG n)  //number of cols     
-{
-#ifdef VALIDATION
-    if (blockDim.x * blockIdx.x + threadIdx.x == 0)
-    {
-        printf("** _matrixVectorColumnWiseAdd on device:\na = %p, us = %p, alpha = %f, m = %ld, n = %ld\n", 
-            a,us,alpha,m,n);
-        printf("us[0] = %f\n", us[0]);
-        printf("a[0] = %f\n", a[0]);
-    }
-#endif
-    int id = blockDim.x * blockIdx.x + threadIdx.x;
-    if (id>=m)
-        return;
-    ElemType tmp = a[id];
-#ifdef VALIDATION
-    printf("  a[%d] = %f\n", id, tmp);
-#endif
-    for (CUDA_LONG j = 0; j < n; ++j )
-    {
-        us[j*m+id] += alpha*tmp;
-    }
- 
-}
-
-
-template<class ElemType>
-__global__ void _matrixVectorColumnWiseAddBlockPerRow(
-    const ElemType* a,
-    ElemType* us,
-    ElemType alpha,
-    const CUDA_LONG m,  //number of rows
-    const CUDA_LONG n)  //number of cols     
-{    
-    ElemType tmp;
-
-    if (threadIdx.x==0)
-    {
-        tmp = a[blockIdx.x];
-    }
-    __syncthreads();
-
-    int loadPerThread = n/blockDim.x; 
-
-    for (int i= threadIdx.x*loadPerThread; i< (threadIdx.x == blockDim.x - 1 ? n : (threadIdx.x+1)*loadPerThread);++i)
-    {
-        us[m*blockIdx.x + i] += alpha*tmp;
-    }
-}
-
-
-
-template<class ElemType>
-__global__ void _addScaledDifference( 
-    ElemType alpha,
-    ElemType *a,
-    ElemType *b,
-    ElemType *c,
-    CUDA_LONG N)
-{
-    CUDA_LONG id = blockDim.x * blockIdx.x + threadIdx.x;
-    if (id>=N)
-        return;
-    c[id] = c[id] + (a[id]-b[id]) * (alpha);
-}
-
-template<class ElemType>
-__global__ void _assignScaledDifference( 
-    ElemType alpha,
-    ElemType *a,
-    ElemType *b,
-    ElemType *c,
-    CUDA_LONG N)
-{
-    CUDA_LONG id = blockDim.x * blockIdx.x + threadIdx.x;
-    if (id>=N)
-        return;
-    c[id] = (a[id]-b[id]) * (alpha);
-}
-
-template<class ElemType>
-__global__ void _addScaledDifference( 
-    ElemType *alpha,
-    ElemType *a,
-    ElemType *b,
-    ElemType *c,
-    CUDA_LONG N)
-{
-    CUDA_LONG id = blockDim.x * blockIdx.x + threadIdx.x;
-    if (id>=N)
-        return;
-    c[id] = c[id] + (a[id]-b[id]) * alpha[0];
-}
-
-template<class ElemType>
-__global__ void _assignScaledDifference( 
-    ElemType *alpha,
-    ElemType *a,
-    ElemType *b,
-    ElemType *c,
-    CUDA_LONG N)
-{
-    CUDA_LONG id = blockDim.x * blockIdx.x + threadIdx.x;
-    if (id>=N)
-        return;
-    c[id] = (a[id]-b[id]) * alpha[0];
-}
-
-template<class ElemType>
-__global__ void _addElementToElement( 
-    const ElemType *a, CUDA_LONG indexA,
-    ElemType *c, CUDA_LONG indexC)
-{
-    CUDA_LONG id = blockDim.x * blockIdx.x + threadIdx.x;
-    if (id>0)
-        return;
-    c[indexC] += a[indexA];
-}
-
-template<class ElemType>
-__global__ void _assignNumOfDiff( 
-    const ElemType *a,
-    const ElemType *b,
-    ElemType *c,
-    CUDA_LONG N)
-{
-    __shared__ ElemType partialSums[1024];
-    partialSums[threadIdx.x]=0;
-    //int id = blockDim.x * blockIdx.x + threadIdx.x;
-    CUDA_LONG loadPerThread = N/blockDim.x; 
-    for (CUDA_LONG i= threadIdx.x*loadPerThread; i< (threadIdx.x == blockDim.x - 1 ? N : (threadIdx.x+1)*loadPerThread);++i)
-    {
-        partialSums[threadIdx.x]+=(a[i] != b[i]);
-    }
-    __syncthreads();
-
-    //512
-    if (threadIdx.x<512)
-    {
-        partialSums[threadIdx.x]+=partialSums[threadIdx.x+512];
-    }
-    __syncthreads();
-
-    //256
-    if (threadIdx.x<256)
-    {
-        partialSums[threadIdx.x]+=partialSums[threadIdx.x+256];
-    }
-    __syncthreads();
-
-    //128
-    if (threadIdx.x<128)
-    {
-        partialSums[threadIdx.x]+=partialSums[threadIdx.x+128];
-    }
-    __syncthreads();
-
-    //64
-    if (threadIdx.x<64)
-    {
-        partialSums[threadIdx.x]+=partialSums[threadIdx.x+64];
-    }
-    __syncthreads();
-
-    //32
-    if (threadIdx.x<32)
-    {
-        partialSums[threadIdx.x]+=partialSums[threadIdx.x+32];
-    }
-    __syncthreads();
-
-    //16
-    if (threadIdx.x<16)
-    {
-        partialSums[threadIdx.x]+=partialSums[threadIdx.x+16];
-    }
-    __syncthreads();
-
-    //8
-    if (threadIdx.x<8)
-    {
-        partialSums[threadIdx.x]+=partialSums[threadIdx.x+8];
-    }
-    __syncthreads();
-
-    //4
-    if (threadIdx.x<4)
-    {
-        partialSums[threadIdx.x]+=partialSums[threadIdx.x+4];
-    }
-    __syncthreads();
-
-    if (threadIdx.x==0)
-    {
-        c[0] = partialSums[0]+partialSums[1]+partialSums[2]+partialSums[3];
-    }
-}
-
-
-/*template<class ElemType>
-__global__ void _assignNumOfDiff( 
-ElemType *a,
-ElemType *b,
-ElemType *c,
-CUDA_LONG N)
-{
-//TO DO: replace atomic operation with reduction
-
-__shared__ int totalSum;
-if (threadIdx.x == 0) totalSum = 0;
-__syncthreads();
-
-int id = blockDim.x * blockIdx.x + threadIdx.x;
-if (id>=N)
-return;
-
-int localVal = (a[id] != b[id]);
-atomicAdd(&totalSum, localVal);
-__syncthreads();
-
-c[id] = totalSum;
-}*/
-
-template<class ElemType>
-__global__ void _scaleArray(
-    ElemType alpha,
-    ElemType *us,
-    CUDA_LONG N)
-{
-    CUDA_LONG id = blockDim.x * blockIdx.x + threadIdx.x;
-    if (id>=N)
-        return;
-    us[id]=us[id]*alpha;
-}
-
-
-template<class ElemType>
-__global__ void _sparseCSRPlusDense(
-    ElemType alpha,
-    const ElemType* m_dVal,
-    const int* m_dRow,
-    const int* m_dCol,
-    ElemType* pArrayDev,
-    CUDA_LONG M)
-{
-    CUDA_LONG id = blockDim.x * blockIdx.x + threadIdx.x;
-    if (id>=M)
-        return;
-    int start = m_dRow[id];
-    int end = m_dRow[id+1];
-    for (int _i=start;_i<end;++_i)  //_i is index in m_dVal and m_dCol
-    {
-        int j = m_dCol[_i];
-        pArrayDev[IDX2C(id,j,M)]+=(alpha*m_dVal[_i]);
-    }
-}
-
-template<class ElemType>
-__global__ void _sparseCSRElemMulDense(    
-    const ElemType* m_dVal,
-    const int* m_dRow,
-    const int* m_dCol,
-    const ElemType* b,
-    ElemType* c,
-    CUDA_LONG M)
-{
-    CUDA_LONG id = blockDim.x * blockIdx.x + threadIdx.x;
-    if (id>=M)
-        return;
-    int start = m_dRow[id];
-    int end = m_dRow[id+1];
-    for (int _i=start;_i<end;++_i)  //_i is index in m_dVal and m_dCol
-    {
-        int j = m_dCol[_i];
-        c[IDX2C(id,j,M)]=b[IDX2C(id,j,M)]*m_dVal[_i];
-    }
-}
-
-
-//c = alpha * op(a) * op(b) + beta*c
-// TODO: This function can be further improved by loading the kernel in shared memory
-template<class ElemType>
-__global__ void _dense1DConvMultSparseCSCAndWeightedAddToDense(
-    int m,                  // rowDense
-    int k,                  // colDense
-    int n,                  // colSparse
-    int numChannels,        // input num channels
-    int numSteps,           // convolution num steps
-    int horizontalSubsample,// convolution step size
-    bool channelwise,       // pixelwise for normal multiplication and channelwise for convolution operation
-    ElemType alpha,
-    const ElemType* a,      //dense
-    bool transposeA,
-    const ElemType* bnzValues,  //sparse nz values
-    const GPUSPARSE_INDEX_TYPE* rowIndex,
-    const GPUSPARSE_INDEX_TYPE* colCSCIndex,
-    ElemType beta,
-    ElemType* c  //dense target
-    )
-{
-    CUDA_LONG id = blockDim.x * blockIdx.x + threadIdx.x;
-    if (id >= m*numSteps*n)
-        return;
-
-    int colInC = id / (m * numSteps);
-    int rowInC = id % (m * numSteps);
-    int stepIdx = rowInC / m;
-    
-    int start = colCSCIndex[colInC];
-    int end = colCSCIndex[colInC + 1];
-
-    ElemType s = 0;
-    for (int j = start; j < end; j++)  //j points to the value
-    {
-        int i = rowIndex[j] - (horizontalSubsample * numChannels * stepIdx); // offset row index by the convolution step
-
-        if (i >= 0)
-        {
-            if (i >= k)
-                break;
-
-            // Convert to channelwise index.
-            // This is similar to rowwise to columnwise conversion
-            if (channelwise)
-            {
-                int pixel = i / numChannels;
-                int channel = i % numChannels;
-                int numPixels = k / numChannels;
-                i = channel * numPixels + pixel;
-            }
-
-            if (!transposeA)
-                s += a[IDX2C(rowInC % m, i, m)] * bnzValues[j];
-            else
-                s += a[IDX2C(i, rowInC % m, k)] * bnzValues[j];
-        }
-    }
-
-    c[IDX2C(rowInC, colInC, m * numSteps)] = alpha * s + (beta == 0 ? 0 : beta * c[IDX2C(rowInC, colInC, m * numSteps)]); // If beta is zero then don't lookup c
-}
-
-/// c += alpha * a * b^T
-template<class ElemType>
-__global__ void _dense1DConvMultSparseCSCTransposeAndAddToDense(
-    int m,                      // rowDense
-    int k,                      // colDense
-    int n,                      // colSparse
-    int numChannels,            // input num channels
-    int numSteps,               // convolution num steps
-    int horizontalSubsample,    // convolution step size
-    bool channelwise,           // pixelwise for normal multiplication and channelwise for convolution operation
-    int rowInB,                 // row index of the sparse matrix
-    ElemType alpha,
-    const ElemType* a,          //dense
-    bool transposeA,
-    const ElemType* bnzValues,  //sparse nz values
-    const GPUSPARSE_INDEX_TYPE* rowIndex,
-    const GPUSPARSE_INDEX_TYPE* colCSCIndex,
-    ElemType* c                 //dense target
-    )
-{
-    CUDA_LONG id = blockDim.x * blockIdx.x + threadIdx.x;
-    if (id >= m*numSteps)
-        return;
-
-    int rowInC = id;
-    int stepIdx = rowInC / m;
-    int i = rowInB - (horizontalSubsample * numChannels * stepIdx); // offset row index by the convolution step
-
-    if (i < 0 || i >= k)
-        return;
-
-    // Convert to channelwise index.
-    // This is similar to rowwise to columnwise conversion
-    if (channelwise)
-    {
-        int pixel = i / numChannels;
-        int channel = i % numChannels;
-        int numPixels = k / numChannels;
-        i = channel * numPixels + pixel;
-    }
-
-    int start = colCSCIndex[rowInB];
-    int end = colCSCIndex[rowInB + 1];
-
-    ElemType s = 0;
-    for (int j = start; j<end; j++)  //j points to the value that are in the same row
-    {
-        int colInC = rowIndex[j];  // the column index because of transpose
-        
-        // bnzValues[j] = the b[][j] value
-        if (!transposeA)
-            s = a[IDX2C(rowInC % m, i, m)] * bnzValues[j];
-        else
-            s = a[IDX2C(i, rowInC % m, k)] * bnzValues[j];
-
-        atomicAdd(&c[IDX2C(rowInC, colInC, m * numSteps)], alpha * s);
-    }
-}
-
-template<class ElemType>
-__global__ void _reshape(
-    int oldNumRows,                             // old row count
-    int oldNumCols,                             // old col count
-    int newNumRows,                             // new row count
-    int newNumCols,                             // new col count
-    const GPUSPARSE_INDEX_TYPE* oldRowIndex,    // old row index array
-    const GPUSPARSE_INDEX_TYPE* oldColumnIndex, // old column index array
-    GPUSPARSE_INDEX_TYPE* newRowIndex,          // new row index array
-    GPUSPARSE_INDEX_TYPE* newColumnIndex        // new column index array
-    )
-{
-    CUDA_LONG id = blockDim.x * blockIdx.x + threadIdx.x;
-    if (id >= newNumCols)
-        return;
-
-    int currentCol = id;
-    int oldColLower = (newNumRows * currentCol) / oldNumRows;
-    int oldColUpper = (newNumRows * (currentCol + 1)) / oldNumRows;
-
-    // initialize to the end and then scan in the right direction in the for-loop
-    int currentColStart = oldColumnIndex[oldNumCols];
-
-    for (int oldCol = oldColLower; oldCol <= min(oldColUpper, oldNumCols); oldCol++)
-    {
-        int start = oldColumnIndex[oldCol];
-        int end = (oldCol < oldNumCols) ? oldColumnIndex[oldCol + 1] : oldColumnIndex[oldNumCols] + 1;
-
-        for (int j = start; j < end; j++)  //j points to the value
-        {
-            int oldRow = oldRowIndex[j];
-            int index = (oldCol * oldNumRows + oldRow);
-            int newCol = index / newNumRows;
-            int newRow = index % newNumRows;
-
-            newRowIndex[j] = newRow;
-
-            if (newCol >= currentCol && currentColStart > j)
-                currentColStart = j;
-        }
-    }
-
-    newColumnIndex[currentCol] = currentColStart;
-
-    if (currentCol == (newNumCols - 1))
-        newColumnIndex[newNumCols] = oldColumnIndex[oldNumCols]; // set end pointer
-}
-
-//called before _determineBlockIds and _denseMulSparseCSCTransposeToSparseBlockCol to determine which columns have values and
-//what's the mapping from the column id in the resulted SparseBlockCol format to the column id in the dense format
-//input: rowIndexes: the row indexes of the CSC sparse matrix to be multiplied with
-//blockIDs: the blockID mapping in the resulting matrix; 
-//nnz: number of nonzero value or the size of rowIndexes;
-template<class ElemType>
-__global__ void _findColsWithValues(
-    const GPUSPARSE_INDEX_TYPE* rowIndexes, GPUSPARSE_INDEX_TYPE* blockIds, const size_t nnz)
-{
-    const size_t index = blockIdx.x * blockDim.x + threadIdx.x;
-    if (index >= nnz)
-        return;
-
-    blockIds[rowIndexes[index]] = 1; //this row has value.
-}
-
-//called before _denseMulSparseCSCTransposeToSparseBlockCol and after _findColsWithValuesto determine which columns have values and
-//what's the mapping from the column id in the resulted SparseBlockCol format to the column id in the dense format
-//input: rowIndexes: the row indexes of the CSC sparse matrix to be multiplied with
-//blockId2Col: the blockID to colum id mapping in the resulting matrix; 
-//col2BlockId: the col2BlockId to blockID mapping in the resulting matrix; 
-//numCols: number of columns in the resulting matrix or the size of blockIDs
-//blockSize: return the blockSize with values, *blockSize must be zero before passed in.
-template<class ElemType>
-__global__ void _determineBlockIds(
-    GPUSPARSE_INDEX_TYPE* blockId2Col, GPUSPARSE_INDEX_TYPE*col2BlockId, const size_t numCols, size_t* blockSize)
-{
-    const size_t index = blockIdx.x * blockDim.x + threadIdx.x;
-    if (index >= numCols)
-        return;
-
-    size_t blockIndex = numCols;
-    if (blockId2Col[index] > 0)
-    {
-        blockIndex = atomicAdd((unsigned int *)blockSize, (unsigned int)1);
-        col2BlockId[index] = blockIndex;
-    }
-
-    __syncthreads();
-
-    if (blockIndex < numCols)
-        blockId2Col[blockIndex] = index;
-}
-
-// backward pass from hidden layer to feature weight
-//result (sparse BlockCol)= alpha * (lhs (dense) X rhs^T (sparse CSC)
-//assume resultValues are 0-initialized
-template<class ElemType>
-__global__ void _denseMulSparseCSCTransposeToSparseBlockCol2(
-    const ElemType alpha,
-    const ElemType* lhsValues,
-    const size_t numRowsLhs,
-    const size_t numColsRhs,
-    const ElemType* rhsNZValues,
-    const GPUSPARSE_INDEX_TYPE* rhsRows,
-    const GPUSPARSE_INDEX_TYPE* rhsCols,
-    const GPUSPARSE_INDEX_TYPE* col2blockIds,
-    ElemType* resultValues)
-{
-    const CUDA_LONG index = blockIdx.x * blockDim.x + threadIdx.x;
-    const CUDA_LONG lhsCol = index / numRowsLhs; //rhsCol == lhsCol
-    if (lhsCol >= numColsRhs)
-        return;
-    const CUDA_LONG lhsRow = index - numRowsLhs*lhsCol; //resultRow == lhsRow
-
-    //each thread handles one [row, col] combination
-    ElemType lhsValue = alpha*lhsValues[IDX2C(lhsRow, lhsCol, numRowsLhs)];
-
-    CUDA_LONG start = rhsCols[lhsCol]; //rhsCol == lhsCol
-    CUDA_LONG end = rhsCols[lhsCol + 1];
-
-    for (CUDA_LONG p = start; p < end; p++)
-    {
-        CUDA_LONG rhsRow = rhsRows[p];
-        ElemType rhsVal = rhsNZValues[p];
-        CUDA_LONG resultCol = col2blockIds[rhsRow]; //resultCol == rhsRow maps to columnid 
-
-        //assume resultValues are 0-initialized
-        atomicAdd(&resultValues[IDX2C(lhsRow, resultCol, numRowsLhs)], lhsValue * rhsVal);
-    }
-}
-
-// backward pass from hidden layer to feature weight
-//result (sparse BlockCol)= alpha * (lhs (dense) X rhs^T (sparse CSC)
-//assume resultValues are 0-initialized
-template<class ElemType>
-__global__ void _denseMulSparseCSCTransposeToSparseBlockCol(
-    const ElemType alpha,
-    const ElemType* lhsValues,
-    const size_t numRowsLhs,
-    const size_t numColsRhs,
-    const ElemType* rhsNZValues,
-    const GPUSPARSE_INDEX_TYPE* rhsRows,
-    const GPUSPARSE_INDEX_TYPE* rhsCols,
-    const GPUSPARSE_INDEX_TYPE* rhsRowIdx,
-    ElemType* resultValues,
-    GPUSPARSE_INDEX_TYPE* resultBlockIds)
-{
-    const CUDA_LONG index = blockIdx.x * blockDim.x + threadIdx.x;
-    const CUDA_LONG lhsCol = index / numRowsLhs; //rhsCol == lhsCol
-    if (lhsCol >= numColsRhs)
-        return;
-    const CUDA_LONG lhsRow = index - numRowsLhs*lhsCol; //resultRow == lhsRow
-
-    //each thread handles one [row, col] combination
-    ElemType lhsValue = alpha*lhsValues[IDX2C(lhsRow, lhsCol, numRowsLhs)];
-
-    CUDA_LONG start = rhsCols[lhsCol]; //rhsCol == lhsCol
-    CUDA_LONG end = rhsCols[lhsCol + 1];
-
-    for (CUDA_LONG p = start; p < end; p++)
-    {
-        CUDA_LONG rhsRow = rhsRows[p]; 
-        ElemType rhsVal = rhsNZValues[p];
-        CUDA_LONG resultCol = rhsRowIdx[p]; //resultCol == rhsRow maps to columnid 
-        resultBlockIds[resultCol] = rhsRow;  //indicate which colmn it actually points to
-
-        //assume resultValues are 0-initialized
-        atomicAdd(&resultValues[IDX2C(lhsRow, resultCol, numRowsLhs)], lhsValue * rhsVal);
-    }
-}
-
-
-// gradients update
-template<class ElemType>
-__global__ void _scaleSparseBlockAndAddToDense(    
-    const ElemType alpha,
-    const bool blockCol, //true if blockRow
-    const size_t numRows,
-    const size_t numCols,
-    const size_t numBlocks,
-    const ElemType* lhsValues,  //lhs is blockCol or blockRow
-    const GPUSPARSE_INDEX_TYPE* blockIds,
-    ElemType* rhs)
-{
-    const CUDA_LONG index = blockIdx.x * blockDim.x + threadIdx.x;
-    CUDA_LONG row, col;
-    if (blockCol)
-    {
-        const CUDA_LONG blockId = index / numRows;
-        if (blockId >= numBlocks)
-            return;
-        row = index - numRows* blockId;
-        col = blockIds[blockId];
-    }
-    else
-    {
-        const CUDA_LONG blockId = index / numCols;
-        if (blockId >= numBlocks)
-            return;
-        col = index - numCols* blockId;
-        row = blockIds[blockId];
-    }
-    rhs[IDX2C(row, col, numRows)] += alpha * lhsValues[index];
-}
-
-// compute predictions in cross entory node
-template<class ElemType>
-__global__ void _computePrediction(
-    int nv,
-    const ElemType* a,
-    int numrows,
-    const ElemType* weight,   
-    int nrs,
-    int labelSize,
-    const GPUSPARSE_INDEX_TYPE* labelRow,
-    const size_t* block2Id,
-    const ElemType* cls,
-    const ElemType* idx2cls,    
-    ElemType* val,
-    GPUSPARSE_INDEX_TYPE* row,
-    GPUSPARSE_INDEX_TYPE* pb)
-{
-    // get label block id
-    int id = -1;
-    int offset = -1;
-    for(int i = 1; i < labelSize; i++) 
-    {
-        if (blockIdx.x < block2Id[i]) 
-        {
-            id = i-1;
-            offset = blockIdx.x - block2Id[i-1];
-            break;
-        }
-    }
-    if( id == -1) 
-    {
-        id = labelSize-1;
-        offset = blockIdx.x - block2Id[labelSize-1];
-    }
-
-    int t = labelRow[id];
-    int iStt;
-    int iEnd;
-    if(t < nv) 
-    {
-        int clsid = idx2cls[t];
-        iStt = cls[IDX2C(0, clsid, 2)];
-        iEnd = cls[IDX2C(1, clsid, 2)];
-    } 
-    else 
-    {
-        iStt = nv;
-        iEnd = nrs;
-    }
-    int i = iStt + offset;
-    int j = id /2;
-    
-    int loadPerThread = (numrows+blockDim.x-1)/blockDim.x;
-    int tStart = loadPerThread * threadIdx.x;
-    int tEnd = min((int)numrows, loadPerThread + tStart);
-
-    ElemType v = 0.0;
-    for (int h = tStart; h < tEnd; h++)
-    {
-        v += weight[IDX2C(i,h,nrs)] * a[IDX2C(h,j,numrows)]; 
-    }
-    atomicAdd(&val[blockIdx.x], v);
-    row[blockIdx.x] = i;
-
-    if(blockIdx.x == 0 && threadIdx.x == 0) 
-        pb[0] = 0;
-    
-    if((threadIdx.x == 0) && (i == iEnd-1) && (i >= nv)) 
-        pb[j+1] = blockIdx.x+1;
-}
-
-// normalize predictions in cross entropy node
-template<class ElemType>
-__global__ void _normalizePrediction(
-    const size_t labelSize,
-    const size_t expandedLabelSize,
-    const GPUSPARSE_INDEX_TYPE* labelRow,
-    const size_t* block2Id,    
-    const GPUSPARSE_INDEX_TYPE* row,
-    ElemType* val,
-    ElemType* entropyScore)
-{    
-    __shared__ ElemType partials[512];
-    partials[threadIdx.x] = 0;
-
-    int p = blockIdx.x;
-    int t = labelRow[p];
-    int start = block2Id[p];
-    int end;
-    if(p == labelSize -1) 
-    {
-        end = expandedLabelSize;
-    } 
-    else 
-    {
-        end = block2Id[p+1];
-    }
-    int len = end - start;
-
-    int loadPerThread = (len+blockDim.x-1)/blockDim.x;
-    int tStart = loadPerThread * threadIdx.x;
-    int tLen = min((int)len, loadPerThread + tStart);
-
-    for(int i = start + tStart; i < start + tLen; i++) 
-    {
-        partials[threadIdx.x] += exp(val[i]);
-    }
-
-    __syncthreads();
-
-    // now sum up the objective function
-    int nTotalThreads = blockDim.x;
-
-    while (nTotalThreads >1)
-    {
-        int halfPoint = (nTotalThreads >> 1);
-
-        if (threadIdx.x < halfPoint)
-            partials[threadIdx.x] += partials[threadIdx.x+halfPoint];
-
-        __syncthreads();
-
-        nTotalThreads = (nTotalThreads>>1);
-    }
-    
-    for(int i = start + tStart; i < start + tLen; i++) 
-    {
-        val[i] = log(exp(val[i])/partials[0]);
-        if(row[i] == t) 
-        {
-            atomicAdd(entropyScore, -val[i]);
-            val[i] *= -1;
-        }
-    }
-}
-
-// compute prediction error in cross entropy node
-template<class ElemType>
-__global__ void _computePredictionError(
-    ElemType* val,
-    int N)
-{    
-    int p = blockDim.x * blockIdx.x + threadIdx.x;
-    if (p>=N)
-        return;
-
-    if(val[p] < 0) 
-        val[p] = exp(val[p]); //negative;
-    else 
-        val[p] = exp(-val[p])-1; //positive
-}
-
-// compute gradients of input in cross entropy node
-template<class ElemType>
-__global__ void _computeGradientOfInput(
-    const ElemType* val,
-    const GPUSPARSE_INDEX_TYPE* row,
-    const GPUSPARSE_INDEX_TYPE* pb,    
-    ElemType* weight,
-    size_t nrs,
-    ElemType* grd,
-    size_t numrows)
-{        
-    int h = blockIdx.x%numrows;
-    int j = blockIdx.x/numrows;
-
-    int start = pb[j];
-    int end = pb[j+1];
-    int len = end - start;
-    
-    int load = (len+blockDim.x-1)/blockDim.x;
-    int pStart = start + load * threadIdx.x;
-    int pEnd = start + min(len, load * (threadIdx.x+1));
-
-    ElemType sum = 0;
-    for(int p = pStart; p < pEnd; p++) 
-    {
-        int i = row[p];
-        sum += val[p] * weight[IDX2C(i, h, nrs)]; 
-    }    
-
-    atomicAdd(&grd[IDX2C(h,j,numrows)], sum);
-}
-
-
-template<class ElemType>
-__global__ void computeNCEForwardProp(
-    const ElemType* val,
-    const int* col,
-    int numRows,
-    int sampleCount,
-    const ElemType* a,
-    int numCols_a,
-    const ElemType* b,
-    ElemType* res)
-{
-    // val and col are in CSR format
-    // val is an array contains log_Pn(w). To differentiate positive and negative samples, 
-    // we store log_Pn(w) as it is for positive samples, and -log_Pn(w) for negative samples
-    // col is an array contains index of the word samples
-    // a is a matrix in column major format contains output from hidden layer
-    // b is the weight matrix for output layer
-    // res is the buffer to store computed output (sparse)
-
-    // follow the convention, this kernel must be run on 512 threads per block
-    __shared__ ElemType partials[512];
-    partials[threadIdx.x] = 0;
-
-    // determine the elements to be handled by this block
-    int total = numRows * sampleCount;
-    int loadPerBlock = (total + gridDim.x - 1) / gridDim.x;
-
-    int start = loadPerBlock * blockIdx.x;
-    int end = min(total, loadPerBlock * (blockIdx.x + 1));
-
-    for (int i = start; i < end; i++)
-    {
-        int colIndex = col[i];
-        int rowIndex = i / sampleCount;
-
-        int loadPerThread = (numCols_a + blockDim.x - 1) / blockDim.x;
-        int tstart = loadPerThread * threadIdx.x;
-        int tend = min(numCols_a, loadPerThread * (threadIdx.x + 1));
-
-        for (int j = tstart; j < tend; j++)
-            partials[threadIdx.x] = a[IDX2C(rowIndex, j, numRows)] * b[IDX2C(j, colIndex, numCols_a)];
-
-        __syncthreads();
-
-        // sum up
-        int nTotalThreads = blockDim.x;
-
-        while (nTotalThreads >1)
-        {
-            int halfPoint = (nTotalThreads >> 1);
-
-            if (threadIdx.x < halfPoint)
-                partials[threadIdx.x] += partials[threadIdx.x + halfPoint];
-
-            __syncthreads();
-
-            nTotalThreads = (nTotalThreads >> 1);
-        }
-
-        if (threadIdx.x == 0)
-            res[i] = partials[0];
-    }
-}
-
-template<class ElemType>
-__global__ void _computeNceOutput(
-    const ElemType* col,
-    int numRows,
-    int sampleCount,
-    const ElemType* a,
-    int numCols_a,
-    const ElemType* b,
-    const ElemType* bias,
-    ElemType* res)
-{
-    // val and col are in CSR format
-    // val is an array contains log_Pn(w). To differentiate positive and negative samples, 
-    // we store log_Pn(w) as it is for positive samples, and -log_Pn(w) for negative samples
-    // col is an array contains index of the word samples
-    // a is a matrix in column major format contains output from hidden layer
-    // b is the weight matrix for output layer
-    // res is the buffer to store computed output (sparse)
-
-    // follow the convention, this kernel must be run on 512 threads per block
-    __shared__ ElemType partials[512];
-    partials[threadIdx.x] = 0;
-
-    //threadIdx.x range from[0 ~ 512)
-    //blockIdx.x range from[0 ~ nnz)
-    //blockDim.x equal to 512
-    //gridDim.x equal to nnz
-
-    // determine the elements to be handled by this block
-    int total = numRows * sampleCount;
-    int loadPerBlock = (total + gridDim.x - 1) / gridDim.x;
-
-    int start = loadPerBlock * blockIdx.x;
-    int end = min(total, loadPerBlock * (blockIdx.x + 1));
-
-    for (int i = start; i < end; i++)
-    {
-        int wid = (int)col[2 * i];
-        int batchid = i / sampleCount;
-
-        int loadPerThread = (numCols_a + blockDim.x - 1) / blockDim.x;
-        int tstart = loadPerThread * threadIdx.x;
-        int tend = min(numCols_a, loadPerThread * (threadIdx.x + 1));
-
-        for (int j = tstart; j < tend; j++)
-            partials[threadIdx.x] = a[IDX2C(j, batchid, numCols_a)] * b[IDX2C(j, wid, numCols_a)];
-
-        __syncthreads();
-
-        // sum up
-        int nTotalThreads = blockDim.x;
-
-        while (nTotalThreads >1)
-        {
-            int halfPoint = (nTotalThreads >> 1);
-
-            if (threadIdx.x < halfPoint)
-                partials[threadIdx.x] += partials[threadIdx.x + halfPoint];
-
-            __syncthreads();
-
-            nTotalThreads = (nTotalThreads >> 1);
-        }
-
-        if (threadIdx.x == 0)
-            res[i] = partials[0] + bias[wid];
-    }
-}
-
-
-template<class ElemType>
-__global__ void _assignSoftmaxSum(
-    const ElemType* softmax,    
-    int sampleCount,
-    const ElemType* a, 
-    ElemType* c) // run on 512 threads per block
-{
-    // val and col are in CSR format
-    // val is an array contains log_Pn(w). To differentiate positive and negative samples, 
-    // we store log_Pn(w) as it is for positive samples, and -log_Pn(w) for negative samples
-    // col is an array contains index of the word samples
-    // a is a matrix in column major format contains output from hidden layer
-    // b is the weight matrix for output layer
-    // tmp is the buffer that stores NCE output calculated from _computeNceOutput
-    // c is the matrix to store objective
-
-    __shared__ ElemType partials[512];
-    partials[threadIdx.x] = 0;
-
-    int total = sampleCount;
-    int loadPerThread = (total + blockDim.x - 1) / blockDim.x;
-
-    // find out the items this thread is responsible for
-    int start = loadPerThread * threadIdx.x;
-    int end = min(total, loadPerThread * (threadIdx.x + 1));    
-    for (int i = start; i < end; i++)
-    {
-        int wid = (int)a[i];
-        partials[threadIdx.x] += softmax[IDX2C(i, wid, sampleCount)];
-    }
-
-    __syncthreads();
-
-    // now sum up the objective function
-    int nTotalThreads = blockDim.x;
-
-    while (nTotalThreads >1)
-    {
-        int halfPoint = (nTotalThreads >> 1);
-
-        if (threadIdx.x < halfPoint)
-            partials[threadIdx.x] += partials[threadIdx.x + halfPoint];
-
-        __syncthreads();
-
-        nTotalThreads = (nTotalThreads >> 1);
-    }
-
-    if (threadIdx.x == 0)
-        c[0] = -partials[0];
-}
-
-template<class ElemType>
-__global__ void _assignNoiseContrastiveEstimation(
-    const ElemType* val,
-    int numRows,
-    int sampleCount,
-    const ElemType* a,
-    int width, // number of columns in a
-    const ElemType* b,
-    ElemType* tmp,
-    ElemType* c) // run on 512 threads per block
-{
-    // val and col are in CSR format
-    // val is an array contains log_Pn(w). To differentiate positive and negative samples, 
-    // we store log_Pn(w) as it is for positive samples, and -log_Pn(w) for negative samples
-    // col is an array contains index of the word samples
-    // a is a matrix in column major format contains output from hidden layer
-    // b is the weight matrix for output layer
-    // tmp is the buffer that stores NCE output calculated from _computeNceOutput
-    // c is the matrix to store objective
-
-    __shared__ ElemType partials[512];
-    partials[threadIdx.x] = 0;
-
-    int total = numRows * sampleCount;
-    int loadPerThread = (total + blockDim.x - 1) / blockDim.x;
-
-    // find out the items this thread is responsible for
-    int start = loadPerThread * threadIdx.x;
-    int end = min(total, loadPerThread * (threadIdx.x + 1));
-
-    ElemType log_num_noise_samples = log((ElemType)(sampleCount - 1));
-    for (int i = start; i < end; i++)
-    {
-        ElemType prob = -val[2 * i + 1];
-        bool positive = (prob > 0);
-        if (positive)
-            prob = -prob;
-        ElemType score_noise = log_num_noise_samples + prob;
-        ElemType z = logadd(tmp[i], score_noise);
-        ElemType logprob = tmp[i] - z;
-        ElemType logprob_noise = score_noise - z;
-        tmp[i] = -exp(logprob);
-        if (positive)
-            tmp[i] += 1;
-        if (positive)
-            partials[threadIdx.x] += logprob;
-        else
-            partials[threadIdx.x] += logprob_noise;
-    }
-
-    __syncthreads();
-
-    // now sum up the objective function
-    int nTotalThreads = blockDim.x;
-
-    while (nTotalThreads >1)
-    {
-        int halfPoint = (nTotalThreads >> 1);
-
-        if (threadIdx.x < halfPoint)
-            partials[threadIdx.x] += partials[threadIdx.x + halfPoint];
-
-        __syncthreads();
-
-        nTotalThreads = (nTotalThreads >> 1);
-    }
-
-    if (threadIdx.x == 0)
-        c[0] = -partials[0];
-}
-
-template<class ElemType>
-__global__ void _assignNceDerivative(
-    const ElemType* val,
-    int numRows,
-    int sampleCount,
-    const ElemType* a,
-    int width, // number of columns in a
-    const ElemType* b,
-    const ElemType* tmp,
-    ElemType* c,
-    size_t inputIndex)
-{
-    // val and col are CSR format sparse matrix for label
-    // val is an array contains log_Pn(w). To differentiate positive and negative samples
-    // we store log_Pn(w) as it is for positive samples, and -log_Pn(w) for negative samples
-    // col is an array contains index of the word samples
-    // a is a matrix in column major format contains output from hidden layer
-    // b is the weight matrix for output layer
-    // tmp is a matrix of precalculated error
-    // c is the output matrix to store calculated gradients
-
-    int total = numRows * sampleCount;
-    int loadPerBlock = (total + gridDim.x - 1) / gridDim.x;
-
-    // find out the items this block is responsible for
-    int start = loadPerBlock * blockIdx.x;
-    int end = min(total, loadPerBlock * (blockIdx.x + 1));
-
-    for (int i = start; i < end; i++)
-    {
-        int wid = (int)val[2 * i];
-        int batchId = i / sampleCount;
-
-        ElemType er = tmp[i]; // precalculated error for this output node
-      
-        // calculate gradients
-        int loadPerThread = (width + blockDim.x - 1) / blockDim.x;
-        int tstart = loadPerThread * threadIdx.x;
-        int tend = min(width, loadPerThread*(threadIdx.x + 1));
-
-        if (inputIndex == 1) // hidden layer output
-        {
-            for (int j = tstart; j < tend; j++)
-            {
-                ElemType val = -er * b[IDX2C(j, wid, width)];
-                atomicAdd(&c[IDX2C(j, batchId, width)], val);
-                //c[IDX2C(j, batchId, width)] += val;
-                //c[IDX2C(batchId, j, numRows)] += val;
-            }
-        }
-        else if (inputIndex == 2) // weight
-        {
-            for (int j = tstart; j < tend; j++)
-            {
-                ElemType val = -er * a[IDX2C(j, batchId, width)];
-                atomicAdd(&c[IDX2C(j, wid, width)], val);
-                //c[IDX2C(j, wid, width)] += val;
-            }
-        }
-        else //bias vector
-        {
-            //ElemType val = -er;
-            atomicAdd(&c[wid], -er);
-            //c[wid] -= er;
-        }
-    }
-}
-
-template<class ElemType>
-__global__ void _assignNceDerivativeNew(
-    const ElemType* val,
-    int numRows,
-    int sampleCount,
-    const ElemType* a,
-    int width, // number of columns in a
-    const ElemType* b,
-    const ElemType* tmp,
-    ElemType* c,
-    size_t inputIndex)
-{
-    // val and col are CSR format sparse matrix for label
-    // val is an array contains log_Pn(w). To differentiate positive and negative samples
-    // we store log_Pn(w) as it is for positive samples, and -log_Pn(w) for negative samples
-    // col is an array contains index of the word samples
-    // a is a matrix in column major format contains output from hidden layer
-    // b is the weight matrix for output layer
-    // tmp is a matrix of precalculated error
-    // c is the output matrix to store calculated gradients
-
-    // logical single index for this thread
-    int n = threadIdx.x + blockDim.x* blockIdx.x;
-
-    int batchId = n / sampleCount;
-    int total = numRows * sampleCount;
-    // is thread in range for the addition
-    if (n < total)
-    {
-        int wid = (int)val[2 * n];
-        ElemType er = tmp[n];
-        if (inputIndex == 1)
-        {
-            for (int i = 0; i < width; i++)
-            {
-                int j = (i + n) % width; //introduce randomization to avoid conflicts
-                ElemType val = -er * b[IDX2C(j, wid, width)];
-                atomicAdd(&c[IDX2C(j, batchId, width)], val);
-            }
-        }
-        else if (inputIndex == 2)
-        {
-            for (int i = 0; i < width; i++)
-            {
-                int j = (i + n) % width; //introduce randomization to avoid conflicts
-                ElemType val = -er * a[IDX2C(j, batchId, width)];
-                atomicAdd(&c[IDX2C(j, wid, width)], val);
-            }
-        }
-        else
-            atomicAdd(&c[wid], -er);
-    }
-}
-// compute gradients of weights in cross entropy node
-template<class ElemType>
-__global__ void _computeGradientOfWeight(
-    const ElemType* val,
-    const GPUSPARSE_INDEX_TYPE* row,
-    const GPUSPARSE_INDEX_TYPE* pb,
-    size_t mb,
-    size_t nv,
-    const GPUSPARSE_INDEX_TYPE* labelRow,
-    const size_t* labelBlock2UniqId,
-    const ElemType* cls,
-    const ElemType* idx2cls,
-    ElemType* input,
-    size_t nrs,
-    ElemType* blockVal,
-    GPUSPARSE_INDEX_TYPE* blockIds)
-{
-    int p = blockIdx.x;
-    ElemType v = val[p];
-    int i = row[p];
-    int j = -1;
-    for(int k = 1; k < mb; k++) 
-    {
-        if( p < pb[k]) 
-        {
-            j = k-1;
-            break;
-        }
-    }
-    if( j == -1) 
-    {
-        j = mb-1;
-    }
-
-    //figure out blocks
-    int bId = i < nv ? 2*j : 2*j+1;
-    int t = labelRow[bId];
-    int iStt;
-    if(t < nv) 
-    {
-        int clsid = idx2cls[t];
-        iStt = cls[IDX2C(0, clsid, 2)];
-    } 
-    else 
-    {
-        iStt = nv;
-    }
-    int offset = i - iStt;
-    int ii = labelBlock2UniqId[bId] + offset;
-
-    int load = (nrs+blockDim.x-1)/blockDim.x;
-    int pStart = load * threadIdx.x;
-    int pEnd = min((int)nrs, load + pStart);
-
-    for(int h = pStart; h < pEnd; h++) 
-    {        
-        ElemType temp = v * input[IDX2C(h, j, nrs)];    
-        atomicAdd(&blockVal[ii*nrs+h], temp);
-        blockIds[ii] = i;
-    }
-}
-
-// used in clipping gradients
-template<class ElemType>
-__global__ void _inplaceTruncate(
-    ElemType* a,
-    const ElemType threshold,
-    const CUDA_LONG N)
-{
-    CALCULATE_ELEMENTWISE_INDEX_OR_EXIT
-    ElemType locThresholdPos = abs(threshold);
-    ElemType locTHresholdNeg = -locThresholdPos; 
-    if (a[id] > locThresholdPos)
-    {
-        a[id] = locThresholdPos;
-    }
-    else if(a[id] < locTHresholdNeg)
-    {
-        a[id] = locTHresholdNeg;
-    }
-}
-
-template<class ElemType>
-__global__ void _inplaceSoftThreshold(
-    ElemType* a,
-    const ElemType threshold,
-    const CUDA_LONG N)
-{
-    CUDA_LONG id = blockDim.x * blockIdx.x + threadIdx.x;
-    if (id >= N)
-        return;
-
-    if (a[id] > threshold)
-    {
-        a[id] -= threshold;
-    }
-    else if (a[id] < -threshold)
-    {
-        a[id] += threshold;
-    }
-    else
-        a[id] = 0;
-}
-
-
-template<class ElemType>
-__global__ void _normalGradForSparseBlock(
-    const ElemType momentum,
-    const bool blockCol, //true if blockRow
-    const size_t numRows,
-    const size_t numCols,
-    const size_t numBlocks,
-    ElemType* lhsValues,  //lhs is blockCol or blockRow
-    const GPUSPARSE_INDEX_TYPE* blockIds,
-    ElemType* rhs)
-{
-    const CUDA_LONG index = blockIdx.x * blockDim.x + threadIdx.x;
-    CUDA_LONG row, col;
-    if (blockCol)
-    {
-        const CUDA_LONG blockId = index / numRows;
-        if (blockId >= numBlocks)
-            return;
-        row = index - numRows* blockId;
-        col = blockIds[blockId];
-    }
-    else
-    {
-        const CUDA_LONG blockId = index / numCols;
-        if (blockId >= numBlocks)
-            return;
-        col = index - numCols* blockId;
-        row = blockIds[blockId];
-    }
-    rhs[IDX2C(row, col, numRows)] = (1 - momentum)*lhsValues[index] + momentum*rhs[IDX2C(row, col, numRows)];
-    lhsValues[index] = rhs[IDX2C(row, col, numRows)];
-}
-
-static __inline__ __device__ double atomicAdd(double* address, double val)
-{
-    unsigned long long int* address_as_ull = (unsigned long long int*)address;
-    unsigned long long int old = *address_as_ull, assumed;
-
-    do {
-        assumed = old;
-        old = atomicCAS(address_as_ull, assumed, __double_as_longlong(val + __longlong_as_double(assumed)));
-    } while (assumed != old);
-
-    return __longlong_as_double(old);
-}
-
-template<class ElemType>
-static __inline__ __device__ ElemType logadd(ElemType x, ElemType y)
-{
-    ElemType temp, diff, z; 
-
-    if (x < y) 
-    {
-        temp = x; x = y; y = temp;
-    }
-    diff = y - x; 
-    if (diff < MINLOGEXP)
-    {
-        return (x < LSMALL)?LZERO:x;
-    }
-    else
-    {
-        z = exp(diff);
-        return x + log(1.0 + z);
-    }
-}
-
-//This function should be called with 1024 threads per block and 1 block
-//THIS IS NOT THE MOST EFFICIENT IMPLEMENTATION!!!
-template<class ElemType>
-__global__ void _reductionSum(
-    const ElemType* data,
-    ElemType *sum,
-    CUDA_LONG N)
-{
-
-    __shared__ ElemType partialSums[1024];
-    partialSums[threadIdx.x]=0;
-    //int id = blockDim.x * blockIdx.x + threadIdx.x;
-    CUDA_LONG loadPerThread = N/blockDim.x; 
-    for (CUDA_LONG i= threadIdx.x*loadPerThread; i< (threadIdx.x == blockDim.x - 1 ? N : (threadIdx.x+1)*loadPerThread);++i)
-    {
-        partialSums[threadIdx.x]+=data[i];
-    }
-    __syncthreads();
-
-    //512
-    if (threadIdx.x<512)
-    {
-        partialSums[threadIdx.x]+=partialSums[threadIdx.x+512];
-    }
-    __syncthreads();
-
-    //256
-    if (threadIdx.x<256)
-    {
-        partialSums[threadIdx.x]+=partialSums[threadIdx.x+256];
-    }
-    __syncthreads();
-
-    //128
-    if (threadIdx.x<128)
-    {
-        partialSums[threadIdx.x]+=partialSums[threadIdx.x+128];
-    }
-    __syncthreads();
-
-    //64
-    if (threadIdx.x<64)
-    {
-        partialSums[threadIdx.x]+=partialSums[threadIdx.x+64];
-    }
-    __syncthreads();
-
-    //32
-    if (threadIdx.x<32)
-    {
-        partialSums[threadIdx.x]+=partialSums[threadIdx.x+32];
-    }
-    __syncthreads();
-
-    //16
-    if (threadIdx.x<16)
-    {
-        partialSums[threadIdx.x]+=partialSums[threadIdx.x+16];
-    }
-    __syncthreads();
-
-    //8
-    if (threadIdx.x<8)
-    {
-        partialSums[threadIdx.x]+=partialSums[threadIdx.x+8];
-    }
-    __syncthreads();
-
-    //4
-    if (threadIdx.x<4)
-    {
-        partialSums[threadIdx.x]+=partialSums[threadIdx.x+4];
-    }
-    __syncthreads();
-
-    if (threadIdx.x==0)
-    {
-        sum[0] = partialSums[0]+partialSums[1]+partialSums[2]+partialSums[3];
-    }
-}
-
-//This function should be called with 1024 threads per block and 1 block
-//THIS IS NOT THE MOST EFFICIENT IMPLEMENTATION!!!
-template<class ElemType>
-__global__ void _reductionSumAndAssign(
-    ElemType* toAssign,
-    const ElemType* data,
-    CUDA_LONG N, //length of data
-    CUDA_LONG M) //length of toAssign
-{
-    __shared__ ElemType partialSums[1024];
-    __shared__ ElemType res;
-    partialSums[threadIdx.x]=0;
-    //int id = blockDim.x * blockIdx.x + threadIdx.x;
-    CUDA_LONG loadPerThread = N/blockDim.x; 
-    for (CUDA_LONG i= threadIdx.x*loadPerThread; i< (threadIdx.x == blockDim.x - 1 ? N : (threadIdx.x+1)*loadPerThread);++i)
-    {
-        partialSums[threadIdx.x]+=data[i];
-    }
-    __syncthreads();
-
-    //512
-    if (threadIdx.x<512)
-    {
-        partialSums[threadIdx.x]+=partialSums[threadIdx.x+512];
-    }
-    __syncthreads();
-
-    //256
-    if (threadIdx.x<256)
-    {
-        partialSums[threadIdx.x]+=partialSums[threadIdx.x+256];
-    }
-    __syncthreads();
-
-    //128
-    if (threadIdx.x<128)
-    {
-        partialSums[threadIdx.x]+=partialSums[threadIdx.x+128];
-    }
-    __syncthreads();
-
-    //64
-    if (threadIdx.x<64)
-    {
-        partialSums[threadIdx.x]+=partialSums[threadIdx.x+64];
-    }
-    __syncthreads();
-
-    //32
-    if (threadIdx.x<32)
-    {
-        partialSums[threadIdx.x]+=partialSums[threadIdx.x+32];
-    }
-    __syncthreads();
-
-    //16
-    if (threadIdx.x<16)
-    {
-        partialSums[threadIdx.x]+=partialSums[threadIdx.x+16];
-    }
-    __syncthreads();
-
-    //8
-    if (threadIdx.x<8)
-    {
-        partialSums[threadIdx.x]+=partialSums[threadIdx.x+8];
-    }
-    __syncthreads();
-
-    //4
-    if (threadIdx.x<4)
-    {
-        partialSums[threadIdx.x]+=partialSums[threadIdx.x+4];
-    }
-    __syncthreads();
-
-    if (threadIdx.x==0)
-    {
-        res = partialSums[0]+partialSums[1]+partialSums[2]+partialSums[3];
-        for (CUDA_LONG i=0;i<M;++i)
-            toAssign[i]=res;
-    }
-}
-
-//This function should be called with 1024 threads per block and 1 block
-//THIS IS NOT THE MOST EFFICIENT IMPLEMENTATION!!!
-template<class ElemType>
-__global__ void _reductionSum2(
-    const ElemType* data,
-    ElemType *sum,
-    CUDA_LONG N, 
-    bool takeSqrt=false)
-{
-
-    __shared__ ElemType partialSums[1024];
-    partialSums[threadIdx.x]=0;
-    //int id = blockDim.x * blockIdx.x + threadIdx.x;
-    CUDA_LONG loadPerThread = N/blockDim.x; 
-    for (CUDA_LONG i= threadIdx.x*loadPerThread; i< (threadIdx.x == blockDim.x - 1 ? N : (threadIdx.x+1)*loadPerThread);++i)
-        //for (int i= threadIdx.x*loadPerThread; i<(threadIdx.x+1)*loadPerThread;++i)
-    {
-        partialSums[threadIdx.x]+=(data[i]*data[i]);
-    }
-    __syncthreads();
-
-    //512
-    if (threadIdx.x<512)
-    {
-        partialSums[threadIdx.x]+=partialSums[threadIdx.x+512];
-    }
-    __syncthreads();
-
-    //256
-    if (threadIdx.x<256)
-    {
-        partialSums[threadIdx.x]+=partialSums[threadIdx.x+256];
-    }
-    __syncthreads();
-
-    //128
-    if (threadIdx.x<128)
-    {
-        partialSums[threadIdx.x]+=partialSums[threadIdx.x+128];
-    }
-    __syncthreads();
-
-    //64
-    if (threadIdx.x<64)
-    {
-        partialSums[threadIdx.x]+=partialSums[threadIdx.x+64];
-    }
-    __syncthreads();
-
-    //32
-    if (threadIdx.x<32)
-    {
-        partialSums[threadIdx.x]+=partialSums[threadIdx.x+32];
-    }
-    __syncthreads();
-
-    //16
-    if (threadIdx.x<16)
-    {
-        partialSums[threadIdx.x]+=partialSums[threadIdx.x+16];
-    }
-    __syncthreads();
-
-    //8
-    if (threadIdx.x<8)
-    {
-        partialSums[threadIdx.x]+=partialSums[threadIdx.x+8];
-    }
-    __syncthreads();
-
-    //4
-    if (threadIdx.x<4)
-    {
-        partialSums[threadIdx.x]+=partialSums[threadIdx.x+4];
-    }
-    __syncthreads();
-
-    if (threadIdx.x==0)
-    {
-        sum[0] = partialSums[0]+partialSums[1]+partialSums[2]+partialSums[3];
-        if (takeSqrt)
-        {
-            if (sizeof(ElemType)==sizeof(float))
-                sum[0] = sqrtf(sum[0]);
-            else
-                sum[0] = sqrt(sum[0]); 
-        }
-    }
-}
-
-
-//This function should be called with 1024 threads per block and 1 block
-//THIS IS NOT THE MOST EFFICIENT IMPLEMENTATION!!!
-template<class ElemType>
-__global__ void _reductionMatrixNormInf(
-    const ElemType* data,
-    ElemType *maxAbs,
-    CUDA_LONG N)
-{
-
-    __shared__ ElemType partialSums[1024];
-    partialSums[threadIdx.x]=0;
-    //int id = blockDim.x * blockIdx.x + threadIdx.x;
-    int loadPerThread = N/blockDim.x; 
-    for (int i= threadIdx.x*loadPerThread; i< (threadIdx.x == blockDim.x - 1 ? N : (threadIdx.x+1)*loadPerThread);++i)    
-    {
-        if (sizeof(ElemType)==sizeof(float))
-        {
-            partialSums[threadIdx.x]=max(fabsf(data[i]),partialSums[threadIdx.x]);
-        }
-        else
-        {
-            partialSums[threadIdx.x]=max(fabs(data[i]),partialSums[threadIdx.x]);
-        }
-    }
-    __syncthreads();
-
-    //512
-    if (threadIdx.x<512)
-    {
-        partialSums[threadIdx.x]=max(partialSums[threadIdx.x+512],partialSums[threadIdx.x]);        
-    }
-    __syncthreads();
-
-    //256
-    if (threadIdx.x<256)
-    {
-        partialSums[threadIdx.x]=max(partialSums[threadIdx.x+256],partialSums[threadIdx.x]);
-    }
-    __syncthreads();
-
-    //128
-    if (threadIdx.x<128)
-    {
-        partialSums[threadIdx.x]=max(partialSums[threadIdx.x+128],partialSums[threadIdx.x]);
-    }
-    __syncthreads();
-
-    //64
-    if (threadIdx.x<64)
-    {
-        partialSums[threadIdx.x]=max(partialSums[threadIdx.x+64],partialSums[threadIdx.x]);
-    }
-    __syncthreads();
-
-    //32
-    if (threadIdx.x<32)
-    {
-        partialSums[threadIdx.x]=max(partialSums[threadIdx.x+32],partialSums[threadIdx.x]);
-    }
-    __syncthreads();
-
-    //16
-    if (threadIdx.x<16)
-    {
-        partialSums[threadIdx.x]=max(partialSums[threadIdx.x+16],partialSums[threadIdx.x]);
-    }
-    __syncthreads();
-
-    //8
-    if (threadIdx.x<8)
-    {
-        partialSums[threadIdx.x]=max(partialSums[threadIdx.x+8],partialSums[threadIdx.x]);
-    }
-    __syncthreads();
-
-    //4
-    if (threadIdx.x<4)
-    {
-        partialSums[threadIdx.x]=max(partialSums[threadIdx.x+4],partialSums[threadIdx.x]);
-    }
-    __syncthreads();
-
-    if (threadIdx.x==0)
-    {
-        maxAbs[0] = max(max(partialSums[0],partialSums[1]),max(partialSums[2],partialSums[3]));
-    }
-}
-
-//This function should be called with 1024 threads per block and 1 block
-//THIS IS NOT THE MOST EFFICIENT IMPLEMENTATION!!!
-template<class ElemType>
-__global__ void _reductionMatrixNorm0(
-    const ElemType* data,
-    ElemType *nz,
-    CUDA_LONG N)
-{
-
-    __shared__ ElemType partialSums[1024];
-    partialSums[threadIdx.x]=0;
-    //int id = blockDim.x * blockIdx.x + threadIdx.x;
-    CUDA_LONG loadPerThread = N/blockDim.x; 
-    for (CUDA_LONG i= threadIdx.x*loadPerThread; i< (threadIdx.x == blockDim.x - 1 ? N : (threadIdx.x+1)*loadPerThread);++i)    
-    {
-        if (data[i]!=0)
-            ++partialSums[threadIdx.x];
-    }
-    __syncthreads();
-
-    //512
-    if (threadIdx.x<512)
-    {
-        partialSums[threadIdx.x]=partialSums[threadIdx.x+512]+partialSums[threadIdx.x];        
-    }
-    __syncthreads();
-
-    //256
-    if (threadIdx.x<256)
-    {
-        partialSums[threadIdx.x]=partialSums[threadIdx.x+256]+partialSums[threadIdx.x];
-    }
-    __syncthreads();
-
-    //128
-    if (threadIdx.x<128)
-    {
-        partialSums[threadIdx.x]=partialSums[threadIdx.x+128]+partialSums[threadIdx.x];
-    }
-    __syncthreads();
-
-    //64
-    if (threadIdx.x<64)
-    {
-        partialSums[threadIdx.x]=partialSums[threadIdx.x+64]+partialSums[threadIdx.x];
-    }
-    __syncthreads();
-
-    //32
-    if (threadIdx.x<32)
-    {
-        partialSums[threadIdx.x]=partialSums[threadIdx.x+32]+partialSums[threadIdx.x];
-    }
-    __syncthreads();
-
-    //16
-    if (threadIdx.x<16)
-    {
-        partialSums[threadIdx.x]=partialSums[threadIdx.x+16]+partialSums[threadIdx.x];
-    }
-    __syncthreads();
-
-    //8
-    if (threadIdx.x<8)
-    {
-        partialSums[threadIdx.x]=partialSums[threadIdx.x+8]+partialSums[threadIdx.x];
-    }
-    __syncthreads();
-
-    //4
-    if (threadIdx.x<4)
-    {
-        partialSums[threadIdx.x]=partialSums[threadIdx.x+4]+partialSums[threadIdx.x];
-    }
-    __syncthreads();
-
-    if (threadIdx.x==0)
-    {
-        nz[0] = partialSums[0]+partialSums[1]+partialSums[2]+partialSums[3];
-    }
-}
-
-
-template<class ElemType>
-__global__ void _getSparseVectorRepresntationForCSCMatrix(
-    const int* m_dRow,
-    const int* m_dCol,    
-    int* vectArray,    
-    const CUDA_LONG M,
-    const CUDA_LONG N)
-{
-    int i = blockDim.x * blockIdx.x + threadIdx.x;
-    if (i>=M)
-        return;
-    int start = m_dRow[i];
-    int end = m_dRow[i+1];
-    for (int _i=start;_i<end;++_i)  //_i is index in m_dVal and m_dCol
-    {
-        int j = m_dCol[_i];
-        vectArray[_i] = i*N + j;
-    }
-}
-
-
-template<class ElemType>
-__global__ void _lrHelper(
-    const ElemType* data1,    
-    const ElemType* data2,    
-    const CUDA_LONG N,
-    ElemType* d_res)
-{
-    __shared__ ElemType partialSums1[512];
-    __shared__ ElemType partialSums2[512];
-    partialSums1[threadIdx.x]=0;
-    partialSums2[threadIdx.x]=0;
-
-    //int id = blockDim.x * blockIdx.x + threadIdx.x;
-    int loadPerThread = N/blockDim.x;     
-    for (int i= threadIdx.x*loadPerThread; i< (threadIdx.x == blockDim.x - 1 ? N : (threadIdx.x+1)*loadPerThread);++i)        
-    {
-        partialSums1[threadIdx.x]+=(data1[i]*data1[i]);
-        partialSums2[threadIdx.x]+=(data2[i]*data2[i]);
-    }
-    __syncthreads();
-
-    /*
-    //512
-    if (threadIdx.x<512)
-    {
-    partialSums1[threadIdx.x]+=partialSums1[threadIdx.x+512];
-    partialSums2[threadIdx.x]+=partialSums2[threadIdx.x+512];
-    }
-    __syncthreads();*/
-
-    //256
-    if (threadIdx.x<256)
-    {
-        partialSums1[threadIdx.x]+=partialSums1[threadIdx.x+256];
-        partialSums2[threadIdx.x]+=partialSums2[threadIdx.x+256];        
-    }
-    __syncthreads();
-
-    //128
-    if (threadIdx.x<128)
-    {
-        partialSums1[threadIdx.x]+=partialSums1[threadIdx.x+128];
-        partialSums2[threadIdx.x]+=partialSums2[threadIdx.x+128];        
-    }
-    __syncthreads();
-
-    //64
-    if (threadIdx.x<64)
-    {
-        partialSums1[threadIdx.x]+=partialSums1[threadIdx.x+64];
-        partialSums2[threadIdx.x]+=partialSums2[threadIdx.x+64];        
-    }
-    __syncthreads();
-
-    //32
-    if (threadIdx.x<32)
-    {
-        partialSums1[threadIdx.x]+=partialSums1[threadIdx.x+32];
-        partialSums2[threadIdx.x]+=partialSums2[threadIdx.x+32];        
-    }
-    __syncthreads();
-
-    //16
-    if (threadIdx.x<16)
-    {
-        partialSums1[threadIdx.x]+=partialSums1[threadIdx.x+16];
-        partialSums2[threadIdx.x]+=partialSums2[threadIdx.x+16];        
-    }
-    __syncthreads();
-
-    //8
-    if (threadIdx.x<8)
-    {
-        partialSums1[threadIdx.x]+=partialSums1[threadIdx.x+8];
-        partialSums2[threadIdx.x]+=partialSums2[threadIdx.x+8];        
-    }
-    __syncthreads();
-
-    //4
-    if (threadIdx.x<4)
-    {
-        partialSums1[threadIdx.x]+=partialSums1[threadIdx.x+4];
-        partialSums2[threadIdx.x]+=partialSums2[threadIdx.x+4];        
-    }
-    __syncthreads();
-
-    if (threadIdx.x==0)
-    {        
-        ElemType fns1 = partialSums1[0]+partialSums1[1]+partialSums1[2]+partialSums1[3];
-        ElemType fns2 = partialSums2[0]+partialSums2[1]+partialSums2[2]+partialSums2[3];
-        if (sizeof(ElemType)==sizeof(float))
-        {                    
-            d_res[0] = max((ElemType)0, d_res[0]/max((ElemType)1.0e-10,sqrtf(fns1))/max((ElemType)1.0e-10,sqrtf(fns2)));            
-        }
-        else
-        {            
-            d_res[0] = max((ElemType)0, d_res[0]/max((ElemType)1.0e-10,sqrt(fns1))/max((ElemType)1.0e-10,sqrt(fns2)));              
-        }   
-    }
-}
-
-/*
-template<class ElemType>
-__global__ void _lrHelper(
-ElemType* d_tmp)
-{
-if (sizeof(ElemType)==sizeof(float))
-{
-d_tmp[0] = max((ElemType)0, d_tmp[0]/max((ElemType)1.0e-10,sqrtf(d_tmp[1]))/max((ElemType)1.0e-10,sqrtf(d_tmp[2])));            
-}
-else
-{
-d_tmp[0] = max((ElemType)0, d_tmp[0]/max((ElemType)1.0e-10,sqrt(d_tmp[1]))/max((ElemType)1.0e-10,sqrt(d_tmp[2])));            
-}
-}
-*/
-
-
-template<class ElemType>
-__global__ void _assignElementProductOfWithShiftNeg(
-    ElemType* us,
-    const ElemType* a,
-    const ElemType* b,
-    const int shift,
-    const int NTPlusOne,
-    const int BS)
-{
-    CUDA_LONG idx = blockDim.x * blockIdx.x + threadIdx.x;
-    CUDA_LONG idy = blockDim.y * blockIdx.y + threadIdx.y;
-
-    if (idx >= NTPlusOne || idy >= BS)
-        return;
-
-    if (idx == 0)
-    {
-        // this is row-0. No need to shift
-        us[IDX2C(idx, idy, NTPlusOne)] = a[idy] * b[idy];
-    }
-    else
-    {
-        int cs = shift + idx - 1;
-        int tmpidy = (idy + cs) % BS;
-        us[IDX2C(idx, idy, NTPlusOne)] = a[idy] * b[tmpidy];
-    }
-}
-
-template<class ElemType>
-__global__ void _innerProductWithShiftNeg(
-    ElemType* c,
-    const ElemType* a,
-    const ElemType* b,
-    const CUDA_LONG N, //a.GetNumRows();
-    const CUDA_LONG M, //a.GetNumCols();
-    const CUDA_LONG shift,
-    const CUDA_LONG NTPlusOne
-    )
-{
-    CUDA_LONG idx = blockDim.x * blockIdx.x + threadIdx.x;
-    CUDA_LONG idy = blockDim.y * blockIdx.y + threadIdx.y;
-
-    if (idx >= NTPlusOne || idy >= M)
-        return;
-
-    ElemType sum = 0;
-    CUDA_LONG index_a = 0;
-    CUDA_LONG index_b = 0;
-    CUDA_LONG col_a = 0;
-    CUDA_LONG col_b = 0;
-    if (idx == 0)
-    {
-        // this is row 0. No need to shift
-        // the product of a(:,idy) dot b(:,idy)
-        col_a = idy;
-        for (CUDA_LONG i = 0; i < N; ++i)
-        {
-            index_a = IDX2C(i, col_a, N);
-            sum += a[index_a] * b[index_a];
-        }
-    }
-    else
-    {
-        int cs = shift + idx - 1;
-        col_a = idy;
-        col_b = (idy + cs) % M;
-        for (int i = 0; i < N; ++i)
-        {
-            index_a = IDX2C(i, col_a, N);
-            index_b = IDX2C(i, col_b, N);
-            sum += a[index_a] * b[index_b];
-        }
-    }
-    c[IDX2C(idx, idy, NTPlusOne)] = sum;
-
-}
-
-template<class ElemType>
-__global__ void _getARowByIndex(
-    ElemType* us,
-    const ElemType* a,
-    const int O, // a's rows
-    const int P, // a's cols
-    const int m // the m-th row of a
-    )
-{
-    CUDA_LONG id = blockDim.x * blockIdx.x + threadIdx.x;
-    if (id >= P)
-        return;
-    //    us[id] = a[id] * b[id];
-    us[id] = a[IDX2C(m, id, O)];
-}
-
-
-template<class ElemType>
-__global__ void _conductRowElementMultiplyWithShift(
-    ElemType* us,
-    const ElemType* a,
-    const ElemType* b,
-    const int O, // b's rows
-    const int P, // b's cols
-    const int shift,
-    const bool isafixed)
-{
-    CUDA_LONG idx = blockDim.x * blockIdx.x + threadIdx.x;
-    CUDA_LONG idy = blockDim.y * blockIdx.y + threadIdx.y;
-
-    if (idx >= O || idy >= P)
-        return;
-
-    int tmpidy = (idy + shift) % P;
-    if (isafixed)
-    {
-        // we fix a, and shift b
-        us[IDX2C(idx, idy, O)] = a[idy] * b[IDX2C(idx, tmpidy, O)];
-    }
-    else
-    {
-        // we fix b, but shift a
-        us[IDX2C(idx, idy, O)] = a[tmpidy] * b[IDX2C(idx, idy, O)];
-    }
-
-}
-
-template<class ElemType>
-__global__ void _assignElementProductOfWithShift(
-    ElemType* us,
-    const ElemType* a,
-    const ElemType* b,
-    const int shift,
-    const CUDA_LONG N)
-{
-    CUDA_LONG id = blockDim.x * blockIdx.x + threadIdx.x;
-    if (id >= N)
-        return;
-
-    int tmpidb = (id + shift) % N;
-    us[id] = a[id] * b[tmpidb];
-}
-
-
-/// minus 1 at a specific position
-template<class ElemType>
-__global__ void _minusOneAt(
-    ElemType *c,
-    CUDA_LONG position, 
-    CUDA_LONG N)
-{
-    CUDA_LONG id = blockDim.x * blockIdx.x + threadIdx.x;
-    if (id >= N)
-        return;
-    if (id == position)
-        c[id] = c[id] - 1.0; 
-}
-
-
-/// the kernel function for RCRF  backward computation
-/// assume a column slice of input and output
-template<class ElemType>
-__global__ void _rcrfBackwardCompute(
-    const size_t iNumPos,
-    const ElemType* galpha,   /// column slice at current time t
-    ElemType* gbeta,          /// column slices with [row, 2] at current time t for [
-    const ElemType* gpair_scores,
-    const size_t iNumLab, const int shift)
-{
-    int id = blockDim.x * blockIdx.x + threadIdx.x;
-
-    extern __shared__ double sh_alpha_and_beta[]; /// intersting, has to use [], instead of *
-    /// need bye size = (iNumPos * iNumLab * 2 + iNumLab * iNumLab) * sizeof(ElemType)
-
-    ElemType * alpha = (ElemType*)(sh_alpha_and_beta);
-    ElemType * pair_scores = alpha + iNumPos * iNumLab;
-    ElemType * beta = alpha + iNumPos * iNumLab + iNumLab * iNumLab;
-
-    if (id < 0 || id >= iNumLab)
-        return;
-
-    /// copy global memory to shared memory to save time
-    for (int t = iNumPos - 1; t >= 0; t--)
-    {
-        alpha[IDX2C(id, t, iNumLab)] = galpha[IDX2C(id, t, iNumLab)];
-    }
-
-    for (int j = 0; j < iNumLab; j++)
-        pair_scores[IDX2C(id, j, iNumLab)] = gpair_scores[IDX2C(id, j, iNumLab)];
-
-    __syncthreads();
-
-    for (int t = iNumPos - 1; t >= 0; t--)
-    {
-        ElemType fSum;
-        ElemType fTmp = LZERO;
-        if (t == iNumPos - 1)
-        {
-            fSum = LZERO;
-            for (int j = 0; j < iNumLab; j++)
-            {
-                fSum = logadd(fSum, alpha[IDX2C(j, t, iNumLab)]);
-            }
-
-            fTmp = alpha[IDX2C(id, t, iNumLab)] - fSum;
-        }
-        else
-        {
-            for (int j = 0; j < iNumLab; j++)
-            {
-                fSum = LZERO;
-                for (int m = 0; m < iNumLab; m++)
-                {
-                    fSum = logadd(fSum, alpha[IDX2C(m, t, iNumLab)] + pair_scores[IDX2C(j, m, iNumLab)]);
-                }
-
-                fTmp = logadd(fTmp, beta[IDX2C(j, t + 1, iNumLab)] + alpha[IDX2C(id, t, iNumLab)] + pair_scores[IDX2C(j, id, iNumLab)] - fSum);
-            }
-        }
-
-        beta[IDX2C(id, t, iNumLab)] = fTmp;
-        __syncthreads();
-    }
-
-    /// copy from shared memory to global memory to pass values
-    for (int t = iNumPos - 1; t >= 0; t--)
-    {
-        gbeta[IDX2C(id, t, iNumLab)] = beta[IDX2C(id, t, iNumLab)];
-    }
-    //    __syncthreads();
-}
-
-/// the kernel function for RCRF  backward computation
-/// assume a column slice of input and output
-template<class ElemType>
-__global__ void _rcrfBackwardCompute(
-    const size_t t, /// time position 
-    const size_t iNumPos,
-    const ElemType* galpha,   /// column slice at current time t
-    ElemType* gbeta,          /// column slices with [row, 2] at current time t for [
-    const ElemType* gzeta,          /// column slices with [row, 2] at current time t for [
-    const ElemType* gpair_scores,   /// column slice at current time t
-    const size_t iNumLab, const int shift)
-{
-    int id = blockDim.x * blockIdx.x + threadIdx.x;
-
-    extern __shared__ double sh_alpha_and_beta[]; /// intersting, has to use [], instead of *
-    /// need bye size = (iNumPos * iNumLab * 2 + iNumLab * iNumLab) * sizeof(ElemType)
-
-    ElemType * alpha = (ElemType*)(sh_alpha_and_beta);
-    ElemType * beta_t1 = (ElemType*)(alpha + iNumLab);
-    ElemType * zeta = (ElemType*)(beta_t1 + iNumLab);
-    ElemType pair_scores[1024];
-
-    if (id < 0 || id >= iNumLab)
-        return;
-
-    /// copy global memory to shared memory to save time
-    alpha[id] = galpha[IDX2C(id, t, iNumLab)];
-    if (t < iNumPos - 1)
-        beta_t1[id] = gbeta[IDX2C(id, t + 1, iNumLab)];
-    zeta[id] = gzeta[id];
-
-    __syncthreads();
-
-    for (int j = 0; j < iNumLab; j++)
-        pair_scores[j] = gpair_scores[IDX2C(j, id, iNumLab)];
-
-    ElemType fTmp = LZERO;
-    if (t == iNumPos - 1)
-    {
-        fTmp = alpha[id] - zeta[id];
-    }
-    else
-    {
-        for (int j = 0; j < iNumLab; j++)
-        {
-            fTmp = logadd(fTmp, beta_t1[j] + alpha[id] + pair_scores[j] - zeta[j]);
-        }
-    }
-
-    gbeta[IDX2C(id, t, iNumLab)] = fTmp;
-
-}
-
-/// $\zeta_t(j) = {\sum_k exp(\delta_{t-1}(k) + a_{kj}(t))}$.
-template<class ElemType>
-__global__ void _rcrfBackwardComputeZeta(
-    const size_t t, /// time position 
-    const size_t iNumPos,
-    const ElemType* galpha,   /// column slice at current time t
-    ElemType* gzeta,          /// column slices with [row, 2] at current time t for [
-    const ElemType* gpair_scores,
-    const size_t iNumLab, const int shift)
-{
-    int id = blockDim.x * blockIdx.x + threadIdx.x;
-
-    extern __shared__ double sh_alpha_and_beta[]; /// intersting, has to use [], instead of *
-    /// need bye size = (iNumPos * iNumLab * 2 + iNumLab * iNumLab) * sizeof(ElemType)
-
-    ElemType * alpha = (ElemType*)(sh_alpha_and_beta);
-    ElemType pair_scores[1024];
-
-    if (id < 0 || id >= iNumLab)
-        return;
-
-    /// copy global memory to shared memory to save time
-    alpha[id] = galpha[IDX2C(id, t, iNumLab)];
-
-    __syncthreads();
-
-    for (int j = 0; j < iNumLab; j++)
-        pair_scores[j] = gpair_scores[IDX2C(id, j, iNumLab)];
-
-    ElemType fSum = LZERO;
-    for (int m = 0; m < iNumLab; m++)
-    {
-        if (t == iNumPos - 1)
-            fSum = logadd(fSum, alpha[IDX2C(m, 0, iNumLab)]);
-        else
-            fSum = logadd(fSum, alpha[IDX2C(m, 0, iNumLab)] + pair_scores[m]);
-    }
-
-    gzeta[id] = fSum;
-
-}
-
-/// $\zeta_t(j) = {\sum_k exp(\delta_{t-1}(k) + a_{kj}(t))}$.
-template<class ElemType>
-__global__ void _rcrfTransGrdComputeZeta(
-    const int t, /// time position 
-    const size_t iNumPos,
-    const ElemType* galpha,   /// column slice at current time t
-    ElemType* gzeta,          /// column slices with [row, 2] at current time t for [
-    const ElemType* gpair_scores,
-    const size_t iNumLab,
-    const size_t start_lbl,
-    const int shift)
-{
-    int id = blockDim.x * blockIdx.x + threadIdx.x;
-
-    extern __shared__ double sh_alpha_and_beta[]; /// intersting, has to use [], instead of *
-    /// need bye size = (iNumPos * iNumLab * 2 + iNumLab * iNumLab) * sizeof(ElemType)
-
-    ElemType * alpha = (ElemType*)(sh_alpha_and_beta);
-    ElemType pair_scores[1024];
-
-    if (id < 0 || id >= iNumLab)
-        return;
-
-    /// copy global memory to shared memory to save time
-    if (t >= 0)
-        alpha[id] = galpha[IDX2C(id, t, iNumLab)];
-
-    __syncthreads();
-
-    for (int j = 0; j < iNumLab; j++)
-        pair_scores[j] = gpair_scores[IDX2C(id, j, iNumLab)];
-
-    ElemType fSum = LZERO;
-    ElemType fTmp;
-    for (int m = 0; m < iNumLab; m++)
-    {
-        if (t < 0)
-        {
-            if (m == start_lbl)
-                fTmp = 0;
-            else fTmp = LZERO;
-        }
-        else
-            fTmp = alpha[m];
-
-        fSum = logadd(fSum, pair_scores[m] + fTmp);
-    }
-
-    gzeta[id] = fSum;
-
-}
-
-template<class ElemType>
-__global__ void _rcrfTransGrdCompute(
-    int t,
-    const size_t start_lbl,
-    const ElemType*   galpha,
-    const ElemType* gbeta,
-    const ElemType* gzeta,
-    const ElemType* gpair_scores,
-    const ElemType * lbls,
-    ElemType* grd,
-    const size_t iNumPos,
-    const size_t iNumLab,
-    const int shift)
-{
-    int id = blockDim.x * blockIdx.x + threadIdx.x;
-
-    extern __shared__ double sh_alpha_and_beta[]; /// intersting, has to use [], instead of *
-    /// need bye size = (iNumPos * iNumLab * 2 + iNumLab * iNumLab) * sizeof(ElemType)
-
-    ElemType * alpha = (ElemType*)(sh_alpha_and_beta);
-    ElemType * beta = (ElemType*)(alpha + iNumLab);
-    ElemType * zeta = (ElemType*)(beta + iNumLab);
-    ElemType pair_scores[1024];
-
-    if (id < 0 || id >= iNumLab)
-        return;
-
-    /// copy global memory to shared memory to save time
-    if (t > 0)
-        alpha[id] = galpha[IDX2C(id, t - 1, iNumLab)];
-    beta[id] = gbeta[IDX2C(id, t, iNumLab)];
-    zeta[id] = gzeta[id];
-
-    __syncthreads();
-
-    for (int j = 0; j < iNumLab; j++)
-        pair_scores[j] = gpair_scores[IDX2C(j, id, iNumLab)];
-
-    ElemType fTmp;
-    ElemType fTmp2;
-    for (int j = 0; j < iNumLab; j++){
-        if (t == 0)
-        {
-            if (id == start_lbl)
-                fTmp = 0;
-            else
-                fTmp = LZERO;
-        }
-        else
-            fTmp = alpha[id];
-
-        fTmp2 = fTmp + pair_scores[j] - zeta[j];
-        assert(fTmp2 <= 0.0);
-        fTmp2 += beta[j];
-
-        fTmp = exp(fTmp2);
-        grd[IDX2C(j, id, iNumLab)] += fTmp;
-    }
-
-    if ((t == 0 && id == start_lbl) || (t > 0 && t < iNumPos && lbls[IDX2C(id, t - 1, iNumLab)] != 0))
-    {
-        for (int ik = 0; ik < iNumLab; ik++)
-        {
-            if (lbls[IDX2C(ik, t, iNumLab)] != 0)
-                grd[IDX2C(ik, id, iNumLab)] -= 1.0;
-        }
-    }
-
-};
-
-template<class ElemType>
-__global__ void _reductionLogAddSum(
-    const ElemType* data,
-    ElemType *sum,
-    const size_t sum_size,
-    CUDA_LONG N)
-{
-
-    __shared__ ElemType partialLogAddSum[GridDim::maxThreadsPerBlock];
-
-    int id = blockDim.x * blockIdx.x + threadIdx.x;
-    int tid = threadIdx.x;
-
-    if (id < N)
-        partialLogAddSum[tid] = data[id];
-    else
-        partialLogAddSum[tid] = LZERO;
-
-    __syncthreads();
-
-    /// do reduction on the shared memory
-    size_t start_width = ceil((N + 0.0) / 2.0);
-    for (size_t s = start_width; s > 0; s >>= 1)
-    {
-        ElemType lSum = LZERO;
-        if (tid < s){
-            lSum = logadd(partialLogAddSum[tid], partialLogAddSum[tid + s]);
-            partialLogAddSum[tid] = lSum;
-        }
-    }
-    __syncthreads();
-
-
-    if (tid == 0)
-        sum[0] = partialLogAddSum[0];
-}
-
-// set the value of certain columns to be zero
-// the column is decided by threshhold value
-// TODO: This kernel has very poor performace and needs to
-// be optimized
-template<class ElemType>
-__global__ void _DropFrame(
-    ElemType *a,
-    const ElemType *label,
-    const ElemType *gamma,
-    const ElemType framedropthreshhold,
-    const long m_numCols,
-    const long m_numRows) //ld
-{
-    int col_id = blockDim.x * blockIdx.x + threadIdx.x;
-    if (col_id >= m_numCols)
-        return;
-    bool dropframe = false;
-    // find the 1 in the one-hot representation of the labels
-    // This is a linear scan--bad perf!
-    for (long i = 0; i<m_numRows; ++i)
-    {
-        int idx = IDX2C(i, col_id, m_numRows);
-        //printf("%u ", idx);
-        if (fabs(label[idx] - 1.0) < 0.1)       // we found the 1 in the vector
-        {
-            if (gamma[idx] < framedropthreshhold)
-                dropframe = true;
-            break;
-        }
-    }
-
-    if (dropframe)
-    {
-        //printf("frame dropped %u ", col_id);
-        for (long i = 0; i < m_numRows; ++i)
-        {
-            a[IDX2C(i, col_id, m_numRows)] = 0.0;
-        }
-    }
-
-}
-
-template<class ElemType>
-__global__ void _AssignSequenceError(const ElemType hsmoothingWeight, ElemType *error, const ElemType *label,
-    const ElemType *dnnoutput, const ElemType *gamma, ElemType alpha, const long N)
-{
-    int id = blockDim.x * blockIdx.x + threadIdx.x;
-    if (id >= N)
-        return;
-    error[id] -= alpha * (label[id] - (1.0 - hsmoothingWeight)*dnnoutput[id] - hsmoothingWeight * gamma[id]);
-    //change to ce
-    //error[id] -= alpha * (label[id] - dnnoutput[id] );
-
-}
-
-template<class ElemType>
-__global__ void _copyTopKResults(const uint64_t* indexes, const ElemType* values, ElemType* maxIndexes, ElemType* maxValues,
-    CUDA_LONG crow, CUDA_LONG ccol, int topK)
-{
-    CUDA_LONG id = blockDim.x * blockIdx.x + threadIdx.x;
-    if (id >= topK * ccol)
-        return;
-    CUDA_LONG irow = id % topK;
-    CUDA_LONG icol = id / topK;
-    maxIndexes[id] = static_cast<CUDA_LONG>(indexes[icol * crow + irow] >> 32);
-    maxValues[id] = values[icol * crow + irow];
-}
-
-template<int BlockSize, class ElemType>
-__global__ void _assignNumOfDiffCol(const ElemType *a, const ElemType *b, ElemType *c, CUDA_LONG crowB, CUDA_LONG ccol)
-{
-    assert(gridDim.x == 1 && gridDim.y == 1 && gridDim.z == 1);
-
-    int cur = 0;
-    CUDA_LONG icol = threadIdx.x;
-    for (; icol < ccol; icol += blockDim.x)
-    {
-        ElemType key = a[icol];
-        CUDA_LONG idxB = icol * crowB;
-        CUDA_LONG irow = 0;
-        for (; irow < crowB; irow++, idxB++)
-        {
-            if (b[idxB] == key)
-                break;
-        }
-
-        cur += (irow == crowB);
-    }
-
-    using BlockReduceT = cub::BlockReduce<int, BlockSize>;
-    __shared__ typename BlockReduceT::TempStorage tmp;
-
-    int res = BlockReduceT(tmp).Sum(cur);
-    if (threadIdx.x == 0)
-        *c = res;
-}
-
-template<class ElemType>
-__global__ void _maskColumnsValue(ElemType *a, const char *columnsMask, CUDA_LONG numCols, CUDA_LONG numRows, ElemType val)
-{
-    CUDA_LONG colIdx = blockIdx.x;
-    if (colIdx > numCols)
-        return;
-
-    if (columnsMask[IDX2C(0, colIdx, 1)] == 1)
-        return;
-
-    CUDA_LONG rowIdx = threadIdx.x;
-    for (; rowIdx < numRows; rowIdx += blockDim.x)
-    {
-        a[IDX2C(rowIdx, colIdx, numRows)] = val;
-    }
-}
-
-#endif // !CPUONLY
+//
+// <copyright file="GPUMatrixCUDAKernels.cu" company="Microsoft">
+//     Copyright (c) Microsoft Corporation.  All rights reserved.
+// </copyright>
+//
+
+#include "BestGpu.h"
+
+#ifndef CPUONLY
+
+#include <float.h>
+#include <cuda_runtime.h>
+#include "CommonMatrix.h"
+#include "device_functions.h"
+#include <assert.h>
+
+// REVIEW alexeyk: disable warnings properly for GCC/clang
+#ifdef _MSC_VER
+#pragma warning (push)
+#pragma warning (disable: 4100)
+#pragma warning (disable: 4127)
+#pragma warning (disable: 4201)
+#pragma warning (disable: 4515)
+#endif
+#include <cub/cub.cuh>
+#ifdef _MSC_VER
+#pragma warning (pop)
+#endif
+
+// We would like to use 64-bit integer to support large matrices. However, CUDA seems to support only 32-bit integer
+// For now, use int32_t to ensure that both Linux and Windows see this as 32 bit integer type.
+
+#ifndef CUDA_LONG
+#define CUDA_LONG int32_t
+#endif
+
+#define IDX2C(i,j,ld) (((j)*(ld))+(i)) // 0 based indexing
+
+// ---------------------------------------------------------------------------
+// GridDim -- helper to choose the CUDA grid dimensions
+// ---------------------------------------------------------------------------
+
+// TODO: move the computation of 'id' here as well
+struct GridDim
+{
+    static const CUDA_LONG maxThreadsPerBlock = 512;    // use this many threads per block
+    static const CUDA_LONG minBlocksPerGrid = 48;       // use at least that many blocks  --TODO: base this on actual hardware
+
+    // use these for launching
+    //   GridDim grid(NN);
+    //   kernel<<<grid.m_blocksPerGrid, grid.m_threadsPerBlock, ...>>>(...)
+    int m_blocksPerGrid, m_threadsPerBlock;             // (these may in the future be extended to multi-dimensional ones)
+
+    GridDim(CUDA_LONG N)    // linear grid
+    {
+        if (N == 0)                     // CUDA will fail to launch with 0 blocks
+            N = 1;
+        m_threadsPerBlock = GridDim::maxThreadsPerBlock;
+        m_blocksPerGrid = (N + m_threadsPerBlock - 1) / m_threadsPerBlock;
+        if (m_blocksPerGrid < minBlocksPerGrid)
+        {
+            // we cannot fill all blocks -> use less threads
+            m_threadsPerBlock = (N + minBlocksPerGrid - 1) / minBlocksPerGrid;
+            // round to multiples of 32 (warp size) for efficient memory access
+            m_threadsPerBlock = (m_threadsPerBlock + 31) / 32 * 32;
+            m_blocksPerGrid = (N + m_threadsPerBlock - 1) / m_threadsPerBlock;
+        }
+        assert(m_blocksPerGrid * m_threadsPerBlock >= N);
+    }
+
+    // compute our location on the grid
+    static __device__ CUDA_LONG GetLinearThreadId()
+    {
+        return blockDim.x * blockIdx.x + threadIdx.x;
+    }
+};
+
+#define CALCULATE_ELEMENTWISE_INDEX_OR_EXIT(id,N) CUDA_LONG id = GridDim::GetLinearThreadId(); if (id>=N) return;
+
+#ifdef __GNUC__
+#define UNUSED_FUNCTION_ATTRIBUTE __attribute__ ((unused))
+#else
+#define UNUSED_FUNCTION_ATTRIBUTE
+#endif
+
+// Predefine this for later.
+static __inline__ __device__ double atomicAdd(double* address, double val) UNUSED_FUNCTION_ATTRIBUTE;
+
+// ===========================================================================
+// CUDA kernels follow, lots of them
+// ===========================================================================
+
+// _elementWise*() kernels
+//
+// Designed to operate on contiguous blocks of memory, where the output is a simple function of the inputs.
+// The first parameters of every function are inputs, and the last two arguments to each function are always
+// (ElemenType *res, CUDA_LONG N), a pointer and length of the output block. Each thread computes a function
+// of the inputs for one value in the output.
+
+// This macro overloads _x() with float and double arguments, and inlines the correct library function. This simplifies templated kernel code.
+// TODO: merge with similar definition in TensorOps.h
+#define DEF_ELEMENT_PRIMITIVE(x) __device__ __forceinline__ float _##x(float f) { return x##f(f); } __device__ __forceinline__ double _##x(double f) { return x(f); }
+
+DEF_ELEMENT_PRIMITIVE(exp)
+DEF_ELEMENT_PRIMITIVE(log)
+DEF_ELEMENT_PRIMITIVE(tanh)
+DEF_ELEMENT_PRIMITIVE(sqrt)
+DEF_ELEMENT_PRIMITIVE(fabs)
+DEF_ELEMENT_PRIMITIVE(cos)
+DEF_ELEMENT_PRIMITIVE(sin)
+
+template<class ElemType>
+__global__ void _elementWisePowerOnCuda(
+    const ElemType alpha,     
+    const ElemType *a, 
+    ElemType *res,    
+    const CUDA_LONG N)
+{
+    CALCULATE_ELEMENTWISE_INDEX_OR_EXIT(id,N);
+    if (alpha==0)
+    {
+        res[id]=1;
+    }
+    else if (alpha==1)
+    {
+        res[id]=a[id];
+    }
+    else if (alpha==2)
+    {
+        res[id]=a[id]*a[id];
+    }
+    else if (alpha==3)
+    {
+        res[id]=a[id]*a[id]*a[id];
+    }
+    else
+    {
+        if (sizeof(ElemType)==sizeof(double))
+        {
+            res[id]=pow(a[id],alpha);
+        }
+        else
+        {
+            res[id]=powf(a[id],alpha);
+        }
+    }    
+};
+
+// Note that this code is inefficient on CUDA due to diverging code paths.
+template<class ElemType>
+__global__ void _elementWiseSigmoidOnCuda(    
+    const ElemType *a,
+    ElemType *res,    
+    const CUDA_LONG N)
+{
+    CALCULATE_ELEMENTWISE_INDEX_OR_EXIT;
+    if (a[id] >= 0)
+    {
+        double e = _exp(-a[id]);
+        res[id] = 1 / (1 + e);
+        }
+        else
+        {
+        double e = _exp(a[id]);
+        res[id] = e / (1 + e);
+        }
+};
+
+template<class ElemType>
+__global__ void _assignSigmoidOf(
+    const ElemType* a,
+    ElemType* res,
+    const CUDA_LONG N)
+{
+    CALCULATE_ELEMENTWISE_INDEX_OR_EXIT(id, N);
+
+    // This function computes 1 / (1 + e^(-x)) which yields 1 / (1 + e^|x|) if x is negative,
+    // and e^x / (1 + e^x) if x is positive.
+    // BUGBUG: This does not invert the calculation when the exp argument becomes large, potentially causing overflows.
+    //         There is a second version of this function that does. That should be used.
+#if 0   // this has the same speed now
+    res[id] = Microsoft::MSR::CNTK::Sigmoid(a[id]);
+#else
+    ElemType negElem = -a[id];
+    ElemType e = _exp(negElem);
+
+    res[id] = 1 / (e + 1);
+#endif
+};
+
+template<class ElemType>
+__global__ void _elementWiseLinRectDerivativeOnCuda(    
+    const ElemType *a,
+    ElemType *res,    
+    const CUDA_LONG N)
+{
+    CALCULATE_ELEMENTWISE_INDEX_OR_EXIT(id,N);
+    res[id] = (a[id] <= 0) ? 0 : 1;
+}
+
+template<class ElemType>
+__global__ void _elementWiseSigmoidDerivativeOnCuda( 
+    const ElemType *a,
+    ElemType *res,
+    const CUDA_LONG N)
+{
+    CALCULATE_ELEMENTWISE_INDEX_OR_EXIT(id,N);
+    res[id] = a[id] * (1-a[id]);
+}
+
+template<class ElemType>
+__global__ void _elementWiseTanhOnCuda(    
+    const ElemType *a,
+    ElemType *res,    
+    const CUDA_LONG N)
+{
+    CALCULATE_ELEMENTWISE_INDEX_OR_EXIT;
+    res[id] = _tanh(a[id]);
+};
+
+//to prevent negative values caused by floating operations, we force inputs to be >=0
+//this may, however, hide problems in the caller.
+template<class ElemType>
+__global__ void _elementWiseSqrtOnCuda(    
+    const ElemType *a,
+    ElemType *res,    
+    const CUDA_LONG N)
+{
+    CALCULATE_ELEMENTWISE_INDEX_OR_EXIT;
+    res[id] = _sqrt(max((ElemType)0, a[id]));
+};
+
+template<class ElemType>
+__global__ void _elementWiseExpOnCuda(  
+    const ElemType *a,
+    ElemType *res,    
+    const CUDA_LONG N)
+{
+    CALCULATE_ELEMENTWISE_INDEX_OR_EXIT;
+    res[id] = _exp(a[id]);
+};
+
+template<class ElemType>
+__global__ void _elementWiseLogOnCuda(    
+    const ElemType *a,
+    ElemType *res,    
+    const CUDA_LONG N)
+{
+    CALCULATE_ELEMENTWISE_INDEX_OR_EXIT;
+    res[id] = (a[id] < EPS_IN_LOG) ? LOG_OF_EPS_IN_LOG : _log(a[id]);
+};
+
+template<class ElemType>
+__global__ void _elementWiseAbsOnCuda(    
+    const ElemType *a,
+    ElemType *res,    
+    const CUDA_LONG N)
+{
+    CALCULATE_ELEMENTWISE_INDEX_OR_EXIT;
+    res[id] = _fabs(a[id]);
+};
+
+template<class ElemType>
+__global__ void _elementWiseCosineOnCuda(
+    const ElemType *a,
+    ElemType *res,    
+    const CUDA_LONG N)
+{
+    CALCULATE_ELEMENTWISE_INDEX_OR_EXIT;
+    res[id] = _cos(a[id]);
+};
+
+template<class ElemType>
+__global__ void _elementWiseNegativeSineOnCuda(    
+    const ElemType *a,
+    ElemType *res,    
+    const CUDA_LONG N)
+{
+    CALCULATE_ELEMENTWISE_INDEX_OR_EXIT;
+    res[id] = -_sin(a[id]);
+};
+
+template<class ElemType>
+__global__ void _setValue(    
+    ElemType* a,
+    const ElemType v,
+    const CUDA_LONG N)
+{
+    CUDA_LONG id = blockDim.x * blockIdx.x + threadIdx.x;
+    if (id>=N)
+        return;
+    a[id]=v;
+};
+
+template<class ElemType>
+__global__ void _setValue(    
+    ElemType* a,
+    const ElemType* d_v,
+    const CUDA_LONG N)
+{
+    CUDA_LONG id = blockDim.x * blockIdx.x + threadIdx.x;
+    if (id>=N)
+        return;
+    a[id]=d_v[0];
+};
+
+template<class ElemType>
+__global__ void _copyColumnsStrided(ElemType * dest, ElemType * src, CUDA_LONG N, CUDA_LONG numRows, CUDA_LONG destNumColsStride, CUDA_LONG srcNumColsStride)
+{
+    CUDA_LONG id = blockDim.x * blockIdx.x + threadIdx.x;
+    if (id >= N)
+        return;
+
+    CUDA_LONG denseColIdx = id / numRows;
+    CUDA_LONG rowIdx = id - (denseColIdx * numRows);
+
+    dest[(denseColIdx*destNumColsStride*numRows) + rowIdx] = src[(denseColIdx*srcNumColsStride*numRows) + rowIdx];
+}
+
+template<class ElemType>
+__global__ void _assignToRowSliceValuesOf(ElemType * dest, ElemType * src, const CUDA_LONG N, const CUDA_LONG startIndex, const CUDA_LONG destRows, const CUDA_LONG srcRows)
+{
+    CUDA_LONG id = blockDim.x * blockIdx.x + threadIdx.x;
+    if (id >= N)
+        return;
+
+    CUDA_LONG col = id / srcRows;
+    CUDA_LONG row = id - (col * srcRows);
+
+    dest[col*destRows + row + startIndex] = src[id];
+}
+
+template<class ElemType>
+__global__ void _assignRowSliceValuesOf(ElemType * dest, ElemType * src, const CUDA_LONG N, const CUDA_LONG startIndex, const CUDA_LONG destRows, const CUDA_LONG srcRows)
+{
+    CUDA_LONG id = blockDim.x * blockIdx.x + threadIdx.x;
+    if (id>=N)
+        return;
+
+    CUDA_LONG col = id / destRows;
+    CUDA_LONG row = id - (col * destRows);
+
+    //dest[id] = src[col*srcRows + row + startIndex];
+    dest[id] = src[IDX2C(row + startIndex, col, srcRows)];
+}
+
+template<class ElemType>
+__global__ void _addToRowSliceValuesOf(ElemType * dest, ElemType * src, const CUDA_LONG N, const CUDA_LONG startIndex, const CUDA_LONG destRows, const CUDA_LONG srcRows)
+{
+    CUDA_LONG id = blockDim.x * blockIdx.x + threadIdx.x;
+    if (id>=N)
+        return;
+
+    CUDA_LONG col = id / srcRows;  //src is the full matrix, rowslice is taken from the dest
+    CUDA_LONG row = id - (col * srcRows);
+
+    //dest[col*destRows + row + startIndex] += src[id];
+    dest[IDX2C(row + startIndex, col, destRows)] += src[id];
+}
+
+template<class ElemType>
+__global__ void _addWithRowSliceValuesOf(ElemType * dest, ElemType * src, const CUDA_LONG N, const CUDA_LONG startIndex, const CUDA_LONG destRows, const CUDA_LONG srcRows)
+{
+    CUDA_LONG id = blockDim.x * blockIdx.x + threadIdx.x;
+    if (id >= N)
+        return;
+
+    CUDA_LONG col = id / destRows;  //dest is the full matrix, rowslice is taken from the src
+    CUDA_LONG row = id - (col * destRows);
+
+    dest[id] += src[IDX2C(row + startIndex, col, srcRows)];
+}
+
+template<class ElemType>
+__global__ void _assignToDiagonalValuesOf(ElemType * dest, ElemType * src, const CUDA_LONG N, const CUDA_LONG srcCols)
+{
+    CUDA_LONG id = blockDim.x * blockIdx.x + threadIdx.x;
+    if (id >= N)
+        return;
+
+    CUDA_LONG col = id / srcCols;
+    CUDA_LONG row = id - (col * srcCols);
+
+    if (row == col)
+        dest[row] = src[id];
+}
+
+template<class ElemType>
+__global__ void _assignRowStackValuesOf(ElemType * dest, ElemType ** srces, size_t* startRowIndeces, const CUDA_LONG numSrces, const CUDA_LONG N, const CUDA_LONG destRows, const CUDA_LONG destCols)
+{
+    CUDA_LONG id = blockDim.x * blockIdx.x + threadIdx.x;
+    if (id >= N)
+        return;
+
+    CUDA_LONG col = id / destRows;  //dest is the full matrix, rowslice is taken from the src
+    CUDA_LONG row = id - (col * destRows);
+
+    //can we replace the for loop with something better?
+    int srcId = 0;
+    for (; srcId < numSrces; srcId++)
+    {
+        if (startRowIndeces[srcId + 1]>row)
+            break;
+    }
+
+    dest[id] = srces[srcId][IDX2C(row - startRowIndeces[srcId], col, startRowIndeces[srcId+1] - startRowIndeces[srcId])];
+}
+
+template<class ElemType>
+__global__ void _assignRepeatOf(ElemType * dest, ElemType * src, const CUDA_LONG N, const CUDA_LONG srcRows, const CUDA_LONG srcCols, const CUDA_LONG destRows)
+{
+    CUDA_LONG id = blockDim.x * blockIdx.x + threadIdx.x;
+    if (id >= N)
+        return;
+
+    CUDA_LONG destCol = id / destRows;
+    CUDA_LONG destRow = id - (destCol * destRows);
+
+    CUDA_LONG srcRow = destRow % srcRows;
+    CUDA_LONG srcCol = destCol % srcCols;
+
+    dest[id] = src[IDX2C(srcRow,srcCol,srcRows)];
+}
+
+template<class ElemType>
+__global__ void _addToRowRepeatValuesOf(ElemType * dest, ElemType * src, const CUDA_LONG N, const CUDA_LONG srcRows, const CUDA_LONG srcCols, const CUDA_LONG destRows)
+{
+    CUDA_LONG id = blockDim.x * blockIdx.x + threadIdx.x;
+    if (id >= N)
+        return;
+
+    CUDA_LONG col = id / srcRows;
+    CUDA_LONG row = (id - (col * srcRows)) % destRows;
+
+    //dest[col*destRows + row + startIndex] += src[id];
+    dest[IDX2C(row, col, destRows)] += src[id];
+}
+
+template<class ElemType>
+__global__ void _assignPositiveAndShiftedNegSample(ElemType * dest, const ElemType * src, const CUDA_LONG N, const CUDA_LONG srcRows, const CUDA_LONG srcCols, const CUDA_LONG destRows, const CUDA_LONG posNumber, const CUDA_LONG shiftNumber)
+{
+    CUDA_LONG id = blockDim.x * blockIdx.x + threadIdx.x;
+    if (id >= N)
+        return;
+
+    CUDA_LONG destCol = id / destRows;
+    CUDA_LONG destRow = id - (destCol * destRows);
+
+    CUDA_LONG sampleInDestCol = destRow / srcRows;
+    CUDA_LONG srcRow = destRow - srcRows * sampleInDestCol;
+    CUDA_LONG srcCol = sampleInDestCol < posNumber ? destCol : (destCol + shiftNumber + sampleInDestCol - posNumber) % srcCols;
+
+    dest[id] = src[IDX2C(srcRow, srcCol, srcRows)];
+}
+
+template<class ElemType>
+__global__ void _addFoldedPositiveAndShiftedNegSample(ElemType * folded, const ElemType * unfolded, const CUDA_LONG unfoldedN, const CUDA_LONG unfoldedRows, const CUDA_LONG unfoldedCols, const CUDA_LONG foldedRows, const CUDA_LONG posNumber, const CUDA_LONG shiftNumber)
+{
+    CUDA_LONG id = blockDim.x * blockIdx.x + threadIdx.x;
+    if (id >= unfoldedN)
+        return;
+
+    CUDA_LONG unfoldedCol = id / unfoldedRows;
+    CUDA_LONG unfoldedRow = id - (unfoldedCol * unfoldedRows);
+
+    CUDA_LONG sampleInUnfoldedCol = unfoldedRow / foldedRows;
+    CUDA_LONG foldedRow = unfoldedRow - foldedRows * sampleInUnfoldedCol;
+    CUDA_LONG foldedCol = sampleInUnfoldedCol < posNumber ? unfoldedCol : (unfoldedCol + shiftNumber + sampleInUnfoldedCol - posNumber) % unfoldedCols;
+
+    atomicAdd(&folded[IDX2C(foldedRow, foldedCol, foldedRows)], unfolded[id]);
+}
+
+template<class ElemType>
+__global__ void _assignDifferenceOf1(
+    ElemType* us,
+    const ElemType alpha,
+    const ElemType* a,
+    const CUDA_LONG N)
+{
+    CUDA_LONG id = blockDim.x * blockIdx.x + threadIdx.x;
+    if (id>=N)
+        return;
+    us[id]=alpha-a[id];
+};
+
+template<class ElemType>
+__global__ void _assignDifferenceOf2(
+    ElemType* us,
+    const ElemType alpha,
+    const ElemType* a,
+    const CUDA_LONG N)
+{
+    CUDA_LONG id = blockDim.x * blockIdx.x + threadIdx.x;
+    if (id>=N)
+        return;
+    us[id]=a[id]-alpha;
+};
+
+///a is a scalar
+template<class ElemType>
+__global__ void _scaleAndAddScalar(
+    ElemType* c,
+    const CUDA_LONG N,
+    const ElemType alpha,
+    const ElemType *a,
+    const ElemType *b
+)
+{
+    CUDA_LONG id = blockDim.x * blockIdx.x + threadIdx.x;
+    if (id>=N)
+        return;
+    c[id] = alpha*a[0] + b[id];
+};
+
+template<class ElemType>
+__global__ void _multiply1x1AndWeightedAdd(
+    ElemType alpha, const ElemType* a, const ElemType* b, ElemType beta, ElemType* c, CUDA_LONG N)
+{
+    CUDA_LONG id = blockDim.x * blockIdx.x + threadIdx.x;
+    if (id >= N)
+        return;
+    ElemType f = alpha * *a;    // scalar matrix
+    if (beta == 0)              // don't even read the memory if beta is 0
+        c[id] = b[id] * f;
+    else
+        c[id] = b[id] * f + c[id] * beta;
+}
+
+template<class ElemType>
+__global__ void _addValue(    
+    ElemType* a,
+    const ElemType v,
+    const CUDA_LONG N)
+{
+    CUDA_LONG id = blockDim.x * blockIdx.x + threadIdx.x;
+    if (id>=N)
+        return;
+    a[id]+=v;
+};
+
+template<class ElemType>
+__global__ void _addValue(    
+    ElemType* a,
+    const ElemType* d_v,
+    const CUDA_LONG N)
+{
+    CUDA_LONG id = blockDim.x * blockIdx.x + threadIdx.x;
+    if (id>=N)
+        return;
+    a[id]+=d_v[0];
+};
+
+
+template<class ElemType>
+__global__ void _elemMul(    
+    ElemType* a,
+    const ElemType* b,
+    const CUDA_LONG N)
+{
+    CUDA_LONG id = blockDim.x * blockIdx.x + threadIdx.x;
+    if (id>=N)
+        return;
+    a[id]*=b[id];
+};
+
+template<class ElemType>
+__global__ void _assignElementProductOf(
+    ElemType* us,
+    const ElemType* a,
+    const ElemType* b,
+    const CUDA_LONG N)
+{
+    CUDA_LONG id = blockDim.x * blockIdx.x + threadIdx.x;
+    if (id>=N)
+        return;
+    us[id]=a[id]*b[id];
+}
+
+template<class ElemType>
+__global__ void _assignKhatriRaoProductOf(
+    ElemType* us,
+    const ElemType* a,
+    const ElemType* b,
+    const CUDA_LONG rowsA, 
+    const CUDA_LONG rowsB, 
+    const CUDA_LONG cols)
+{
+    CUDA_LONG id = blockDim.x * blockIdx.x + threadIdx.x;
+
+    const CUDA_LONG rows = rowsA * rowsB;
+    const CUDA_LONG col = id / rows;
+    if (col >= cols) 
+        return; 
+
+    const CUDA_LONG row = id % rows;
+    const CUDA_LONG rowB = row / rowsA; 
+    const CUDA_LONG rowA = row % rowsA;
+
+    us[id] = a[rowA + col * rowsA] * b[rowB + col * rowsB];
+}
+
+template<class ElemType>
+__global__ void _addColumnReshapeProductOf(
+    ElemType* us,
+    const ElemType* a,
+    const ElemType* b,
+    const CUDA_LONG rowsB, 
+    const CUDA_LONG rowsC, 
+    const CUDA_LONG cols,
+    const bool transposeAColumn)
+{
+    CUDA_LONG id = blockDim.x * blockIdx.x + threadIdx.x;
+
+    const CUDA_LONG col = id / rowsC;
+    if (col >= cols) 
+        return; 
+
+    const CUDA_LONG row = id % rowsC;
+    CUDA_LONG bBase = col * rowsB;
+    CUDA_LONG aBase = bBase * rowsC;
+    ElemType v = 0;
+
+    if (transposeAColumn)
+    {
+        aBase += row * rowsB;
+        for (CUDA_LONG i=0; i<rowsB; i++)
+        {
+            v += a[aBase++] * b[bBase++];
+        }
+    }
+    else
+    {
+        aBase += row;
+        for (CUDA_LONG i=0; i<rowsB; i++)
+        {
+            v += a[aBase] * b[bBase++];
+            aBase += rowsC;
+        }
+    }
+    us[row + col * rowsC] += v;
+}
+
+template<class ElemType>
+__global__ void _assignElementDivisionOf(
+    ElemType* us,
+    const ElemType* a,
+    const ElemType* b,
+    const CUDA_LONG N)
+{
+    ElemType smallValue = EPS_IN_INVERSE;
+
+    CUDA_LONG id = blockDim.x * blockIdx.x + threadIdx.x;
+    if (id>=N)
+        return;
+
+    ElemType v = b[id];
+
+    if (v <0 && v > -smallValue)
+        us[id] = a[id]/(-smallValue);
+    else if (v >=0 && v < smallValue)
+        us[id] = a[id]/smallValue;
+    else
+        us[id]=a[id]/v;
+}
+
+template<class ElemType>
+__global__ void _elemInverse(
+    ElemType* us,
+    const CUDA_LONG N)
+{
+    ElemType smallValue = EPS_IN_INVERSE;
+
+    CUDA_LONG id = blockDim.x * blockIdx.x + threadIdx.x;
+    if (id>=N)
+        return;
+
+    if (us[id] <0 && us[id] > -smallValue)
+        us[id] = 1/-smallValue;
+    else if (us[id] >=0 && us[id] < smallValue)
+        us[id] = 1/smallValue;
+    else
+        us[id]=1/us[id];
+}
+
+template<class ElemType>
+__global__ void _logSoftMaxColWise(
+    ElemType *a,
+    const CUDA_LONG m_numCols,
+    const CUDA_LONG m_numRows) //ld
+{
+    int col_id = blockDim.x * blockIdx.x + threadIdx.x;
+    if (col_id >= m_numCols)
+        return;
+
+    __shared__ ElemType maxV[GridDim::maxThreadsPerBlock];
+    __shared__ ElemType Sum[GridDim::maxThreadsPerBlock];
+    maxV[threadIdx.x] = a[IDX2C(0, col_id, m_numRows)];
+    Sum[threadIdx.x] = 0;
+
+    for (CUDA_LONG i = 0; i<m_numRows; ++i)
+    {
+        if (a[IDX2C(i, col_id, m_numRows)]>maxV[threadIdx.x])
+        {
+            maxV[threadIdx.x] = a[IDX2C(i, col_id, m_numRows)];
+        }
+    }
+
+    for (CUDA_LONG i = 0; i<m_numRows; ++i)
+    {
+        ElemType tmp = a[IDX2C(i, col_id, m_numRows)] - maxV[threadIdx.x];
+        Sum[threadIdx.x] += (sizeof(ElemType) == sizeof(float) ? expf(tmp) : exp(tmp));
+    }
+    Sum[threadIdx.x] = maxV[threadIdx.x] + (sizeof(ElemType) == sizeof(float) ? logf(Sum[threadIdx.x]) : log(Sum[threadIdx.x]));
+    for (CUDA_LONG i = 0; i<m_numRows; ++i)
+    {
+        a[IDX2C(i, col_id, m_numRows)] -= Sum[threadIdx.x];
+    }
+}
+
+//template<class ElemType>
+//__global__ void _assignColumnwiseSoftmaxOf(
+//    const ElemType *a,
+//    ElemType* us,
+//    const CUDA_LONG m_numCols,
+//    const CUDA_LONG m_numRows) //thead per column
+//{
+//    int col_id = blockDim.x * blockIdx.x + threadIdx.x;
+//    if (col_id>=m_numCols)
+//        return;
+//
+//    __shared__ ElemType maxV[GridDim::maxThreadsPerBlock];
+//    __shared__ ElemType Sum[GridDim::maxThreadsPerBlock];
+//    maxV[threadIdx.x]=a[IDX2C(0,col_id,m_numRows)];
+//    Sum[threadIdx.x]=0;
+//
+//    for (CUDA_LONG i=0;i<m_numRows;++i)
+//    {
+//        if (a[IDX2C(i,col_id,m_numRows)]>maxV[threadIdx.x])
+//        {
+//            maxV[threadIdx.x]=a[IDX2C(i,col_id,m_numRows)];
+//        }
+//    }
+//
+//    for (CUDA_LONG i=0;i<m_numRows;++i)
+//    {
+//        if (sizeof(ElemType)==sizeof(float))
+//        {
+//            us[IDX2C(i,col_id,m_numRows)] = expf(a[IDX2C(i,col_id,m_numRows)]-maxV[threadIdx.x]);
+//        }
+//        else
+//        {
+//            us[IDX2C(i,col_id,m_numRows)] = exp(a[IDX2C(i,col_id,m_numRows)]-maxV[threadIdx.x]);
+//        }
+//        Sum[threadIdx.x] +=  us[IDX2C(i,col_id,m_numRows)];
+//    }
+//
+//    for (CUDA_LONG i=0;i<m_numRows;++i)
+//    {
+//        us[IDX2C(i,col_id,m_numRows)] /= Sum[threadIdx.x] ;
+//    }
+//}
+
+// each block processes one column. There must be 512 threads in a block
+template<class ElemType>
+__global__ void _assignColumnwiseLogSoftmaxOf(
+    const ElemType *a,
+    ElemType* us,
+    const CUDA_LONG m_numCols,
+    const CUDA_LONG m_numRows)
+{
+    // We first find max per column
+    __shared__ ElemType colMax[1];
+    __shared__ ElemType partials[512];
+    colMax[0] = -10000000;
+    partials[threadIdx.x] = -10000000;
+
+    for (int i = threadIdx.x; i < m_numRows; i += 512)
+    {
+        partials[threadIdx.x] = max(partials[threadIdx.x], a[IDX2C(i, blockIdx.x, m_numRows)]);
+    }
+    __syncthreads();
+
+    if (threadIdx.x < 256)
+    {
+        partials[threadIdx.x] = max(partials[threadIdx.x + 256], partials[threadIdx.x]);
+    }
+    __syncthreads();
+
+    if (threadIdx.x < 128)
+    {
+        partials[threadIdx.x] = max(partials[threadIdx.x + 128], partials[threadIdx.x]);
+    }
+    __syncthreads();
+
+    if (threadIdx.x < 64)
+    {
+        partials[threadIdx.x] = max(partials[threadIdx.x + 64], partials[threadIdx.x]);
+    }
+    __syncthreads();
+
+    if (threadIdx.x < 32)
+    {
+        partials[threadIdx.x] = max(partials[threadIdx.x + 32], partials[threadIdx.x]);
+    }
+    __syncthreads();
+
+    if (threadIdx.x < 16)
+    {
+        partials[threadIdx.x] = max(partials[threadIdx.x + 16], partials[threadIdx.x]);
+    }
+    __syncthreads();
+
+    if (threadIdx.x < 8)
+    {
+        partials[threadIdx.x] = max(partials[threadIdx.x + 8], partials[threadIdx.x]);
+    }
+    __syncthreads();
+
+    if (threadIdx.x < 4)
+    {
+        partials[threadIdx.x] = max(partials[threadIdx.x + 4], partials[threadIdx.x]);
+    }
+    __syncthreads();
+
+    if (threadIdx.x == 0)
+    {
+        colMax[0] = max(max(partials[0], partials[1]), max(partials[2], partials[3]));
+    }
+    partials[threadIdx.x] = 0.0f;
+    __syncthreads();
+
+    // Now start finding sums
+    __shared__ ElemType colSum[1];
+    colSum[0] = 0.0f;
+    for (int i = threadIdx.x; i < m_numRows; i += 512)
+    {
+        ElemType tmp = a[IDX2C(i, blockIdx.x, m_numRows)] - colMax[0];
+        us[IDX2C(i, blockIdx.x, m_numRows)] = tmp;
+        partials[threadIdx.x] += (sizeof(ElemType) == sizeof(float)) ? expf(tmp) : exp(tmp);
+    }
+    __syncthreads();
+
+    if (threadIdx.x < 256)
+    {
+        partials[threadIdx.x] += partials[threadIdx.x + 256];
+    }
+    __syncthreads();
+
+    if (threadIdx.x < 128)
+    {
+        partials[threadIdx.x] += partials[threadIdx.x + 128];
+    }
+    __syncthreads();
+
+    if (threadIdx.x < 64)
+    {
+        partials[threadIdx.x] += partials[threadIdx.x + 64];
+    }
+    __syncthreads();
+
+    if (threadIdx.x < 32)
+    {
+        partials[threadIdx.x] += partials[threadIdx.x + 32];
+    }
+    __syncthreads();
+
+    if (threadIdx.x < 16)
+    {
+        partials[threadIdx.x] += partials[threadIdx.x + 16];
+    }
+    __syncthreads();
+
+    if (threadIdx.x < 8)
+    {
+        partials[threadIdx.x] += partials[threadIdx.x + 8];
+    }
+    __syncthreads();
+
+    if (threadIdx.x < 4)
+    {
+        partials[threadIdx.x] += partials[threadIdx.x + 4];
+    }
+    __syncthreads();
+
+    if (threadIdx.x == 0)
+    {
+        colSum[0] = partials[0] + partials[1] + partials[2] + partials[3];
+        colSum[0] = (sizeof(ElemType) == sizeof(float)) ? logf(colSum[0]) : log(colSum[0]);
+    }
+    __syncthreads();
+
+    for (int i = threadIdx.x; i < m_numRows; i += 512)
+    {
+        us[IDX2C(i, blockIdx.x, m_numRows)] -= colSum[0];
+    }
+}
+
+template<class ElemType>
+__global__ void _logSoftMaxRowWise(
+    ElemType *a,
+    const CUDA_LONG m_numCols,
+    const CUDA_LONG m_numRows) //ld
+{
+    int row_id = blockDim.x * blockIdx.x + threadIdx.x;
+    if (row_id >= m_numRows)
+        return;
+
+    __shared__ ElemType maxV[GridDim::maxThreadsPerBlock];
+    __shared__ ElemType Sum[GridDim::maxThreadsPerBlock];
+    maxV[threadIdx.x] = a[IDX2C(row_id, 0, m_numRows)];
+    Sum[threadIdx.x] = 0;
+
+    for (CUDA_LONG j = 0; j<m_numCols; ++j)
+    {
+        if (a[IDX2C(row_id, j, m_numRows)]>maxV[threadIdx.x])
+        {
+            maxV[threadIdx.x] = a[IDX2C(row_id, j, m_numRows)];
+        }
+    }
+
+    for (CUDA_LONG j = 0; j<m_numCols; ++j)
+    {
+        ElemType tmp = a[IDX2C(row_id, j, m_numRows)] - maxV[threadIdx.x];
+        Sum[threadIdx.x] += sizeof(ElemType) == sizeof(float) ? expf(tmp) : exp(tmp);
+    }
+    Sum[threadIdx.x] = maxV[threadIdx.x] + (sizeof(ElemType) == sizeof(float) ? logf(Sum[threadIdx.x]) : log(Sum[threadIdx.x]));
+    for (CUDA_LONG j = 0; j<m_numCols; ++j)
+    {
+        a[IDX2C(row_id, j, m_numRows)] -= Sum[threadIdx.x];
+    }
+}
+
+// each block processes one column. There must be 512 threads in a block
+template<class ElemType>
+__global__ void _assignColumnwiseHardmaxOf(
+    const ElemType *a,
+    ElemType* us,
+    const CUDA_LONG m_numCols,
+    const CUDA_LONG m_numRows) 
+{
+    // We first find max per column
+    __shared__ ElemType partials[512];
+    __shared__ int colMaxI[512];
+    int row = threadIdx.x % m_numRows;
+    colMaxI[threadIdx.x] = row;
+    partials[threadIdx.x] = a[IDX2C(row, blockIdx.x, m_numRows)];
+
+    for (int i = threadIdx.x; i < m_numRows; i += 512)
+    {
+        if (partials[threadIdx.x] < a[IDX2C(i, blockIdx.x, m_numRows)])
+        {
+            partials[threadIdx.x] = a[IDX2C(i, blockIdx.x, m_numRows)];
+            colMaxI[threadIdx.x] = i;
+        }
+    }
+    __syncthreads();
+
+    if (m_numRows > 256)
+    {
+        if (threadIdx.x < 256)
+        {
+            int other = threadIdx.x + 256;
+            if (partials[threadIdx.x] < partials[other])
+            {
+                partials[threadIdx.x] = partials[other];
+                colMaxI[threadIdx.x] = colMaxI[other];
+            }
+        }
+        __syncthreads();
+    }
+
+    if (m_numRows > 128)
+    {
+        if (threadIdx.x < 128)
+        {
+            int other = threadIdx.x + 128;
+
+            if (partials[threadIdx.x] < partials[other])
+            {
+                partials[threadIdx.x] = partials[other];
+                colMaxI[threadIdx.x] = colMaxI[other];
+            }
+        }
+        __syncthreads();
+    }
+
+    if (m_numRows > 64)
+    {
+        if (threadIdx.x < 64)
+        {
+            int other = threadIdx.x + 64;
+            if (partials[threadIdx.x] < partials[other])
+            {
+                partials[threadIdx.x] = partials[other];
+                colMaxI[threadIdx.x] = colMaxI[other];
+            }
+        }
+        __syncthreads();
+    }
+
+    if (m_numRows > 32)
+    {
+        if (threadIdx.x < 32)
+        {
+            int other = threadIdx.x + 32;
+            if (partials[threadIdx.x] < partials[other])
+            {
+                partials[threadIdx.x] = partials[other];
+                colMaxI[threadIdx.x] = colMaxI[other];
+            }
+        }
+        __syncthreads();
+    }
+
+    if (m_numRows > 16)
+    {
+        if (threadIdx.x < 16)
+        {
+            int other = threadIdx.x + 16;
+            if (partials[threadIdx.x] < partials[other])
+            {
+                partials[threadIdx.x] = partials[other];
+                colMaxI[threadIdx.x] = colMaxI[other];
+            }
+        }
+        __syncthreads();
+    }
+
+    if (m_numRows > 8)
+    {
+        if (threadIdx.x < 8)
+        {
+            int other = threadIdx.x + 8;
+            if (partials[threadIdx.x] < partials[other])
+            {
+                partials[threadIdx.x] = partials[other];
+                colMaxI[threadIdx.x] = colMaxI[other];
+            }
+        }
+        __syncthreads();
+    }
+
+    if (m_numRows > 4)
+    {
+        if (threadIdx.x < 4)
+        {
+            int other = threadIdx.x + 4;
+            if (partials[threadIdx.x] < partials[other])
+            {
+                partials[threadIdx.x] = partials[other];
+                colMaxI[threadIdx.x] = colMaxI[other];
+            }
+        }
+        __syncthreads();
+    }
+
+    if (threadIdx.x == 0)
+    {
+        for (int i = 1; i < 4 && i < m_numRows; i++)
+        {
+            if (partials[0] < partials[i])
+            {
+                partials[0] = partials[i];
+                colMaxI[0] = colMaxI[i];
+            }
+        }
+    }
+    __syncthreads();
+
+    for (int i = threadIdx.x; i < m_numRows; i += 512)
+    {
+        us[IDX2C(i, blockIdx.x, m_numRows)] = (i == colMaxI[0]) ? 1 : 0;
+    }
+}
+
+#if 0
+template<class ElemType>
+__global__ void _inplaceTruncateBottom(
+    ElemType* a,
+    const ElemType threshold,
+    const CUDA_LONG N)
+{
+    CUDA_LONG id = blockDim.x * blockIdx.x + threadIdx.x;
+    if (id>=N)
+        return;
+    if (a[id]<threshold)
+        a[id]=threshold;
+}
+#endif
+
+template<class ElemType>
+__global__ void _assignTruncateBottom(
+    ElemType* us,
+    const ElemType* a,
+    const ElemType threshold,
+    const CUDA_LONG N)
+{
+    CALCULATE_ELEMENTWISE_INDEX_OR_EXIT;
+    us[id] = a[id] < threshold ? threshold : a[id];
+}
+
+#if 0
+template<class ElemType>
+__global__ void _inplaceTruncateTop(
+    ElemType* a,
+    const ElemType threshold,
+    const CUDA_LONG N)
+{
+    CUDA_LONG id = blockDim.x * blockIdx.x + threadIdx.x;
+    if (id>=N)
+        return;
+    if (a[id]>threshold)
+        a[id]=threshold;
+}
+#endif
+
+template<class ElemType>
+__global__ void _assignTruncateTop(
+    ElemType* us,
+    const ElemType* a,
+    const ElemType threshold,
+    const CUDA_LONG N)
+{
+    CALCULATE_ELEMENTWISE_INDEX_OR_EXIT;
+    us[id] = a[id] > threshold ? threshold : a[id];
+}
+
+template<class ElemType>
+__global__ void _setToZeroIfAbsLessThan(
+    ElemType* a,
+    const ElemType threshold,
+    const CUDA_LONG N)
+{
+    CUDA_LONG id = blockDim.x * blockIdx.x + threadIdx.x;
+    if (id>=N)
+        return;
+    if (sizeof(ElemType)==sizeof(float))
+    {
+        if (fabsf(a[id])<threshold)
+            a[id]=0;
+    }
+    else
+    {
+        if (fabs(a[id])<threshold)
+            a[id]=0;
+    }
+}
+
+template<class ElemType>
+__global__ void _areEqual(
+    const ElemType* a,
+    const ElemType* b,
+    const CUDA_LONG N,
+    const ElemType threshold,
+    long *d_res)
+{
+    CUDA_LONG id = blockDim.x * blockIdx.x + threadIdx.x;
+    if (id>=N)
+        return;
+
+    if (sizeof(ElemType)==sizeof(float))
+    {
+        if (fabsf(a[id]-b[id]) > threshold) 
+        {
+            d_res[0]=0;
+        }
+    }
+    else
+    {
+        if (fabs(1.0*a[id]-1.0*b[id]) > threshold) 
+        {
+            d_res[0]=0;
+        }
+    }
+}
+
+// see Matrix<ElemType>::TensorShuffleScaleAndAdd() for comments
+template<class ElemType>
+__global__ void _tensorShuffleScaleAndAdd(
+    ElemType keepWeight, const ElemType* pa, size_t D, size_t S, size_t M, size_t K, size_t T, ElemType scaleFactor, const ElemType* pb, ElemType* pc)
+{
+    size_t N = D * S * M * K * T;
+    CUDA_LONG na = blockDim.x * blockIdx.x + threadIdx.x;   // input tensor of dimension (D x S x M x K x T)
+    if (na >= N)
+        return;
+    // recover the 5 indices from the loop counter
+    size_t d =  na                  % D;
+    size_t s = (na / D            ) % S;
+    size_t m = (na / D / S        ) % M;
+    size_t k = (na / D / S / M    ) % K;
+    size_t t = (na / D / S / M / K) % T;
+    // compute index for the a and b/c tensors
+    size_t nb = (((t * S + s) * M + m) * K + k) * D + d;    // output tensor of dimension (D x K x M x S x T): k/K and s/S swapped
+    // perform the computation
+    ElemType cval = keepWeight ? keepWeight * pb[nb] : 0;   // if weight is 0 then don't bother to read memory (efficiency) or to multiply (NaN-safe)
+    cval += scaleFactor * pa[na];
+    pc[nb] = cval;
+}
+
+// see Matrix<ElemType>::TensorShuffleScaleAndAdd() for comments
+template<class ElemType>
+__global__ void _tensorShuffleScaleAndAddRowSparse(
+    const ElemType* anzValues,  //source nz values
+    const GPUSPARSE_INDEX_TYPE* aRowIndex,
+    const GPUSPARSE_INDEX_TYPE* aColCSCIndex,
+    ElemType* cnzValues,  //target nz values
+    GPUSPARSE_INDEX_TYPE* cRowIndex,
+    GPUSPARSE_INDEX_TYPE* cColCSCIndex,
+    size_t D, size_t S, size_t M, size_t K, size_t T)
+{
+    CUDA_LONG col = blockDim.x * blockIdx.x + threadIdx.x;   // input tensor of dimension (D x S x M x K x T)
+    if (col >= T)
+        return;
+
+    size_t N = D * S * M * K;
+    int start = aColCSCIndex[col];
+    int end = aColCSCIndex[col + 1];
+    int current = start;
+
+    for (size_t nc = 0; nc < N; nc++)
+    {
+        // recover the 5 indices from the loop counter
+        size_t d = (nc                  ) % D;
+        size_t s = (nc / D              ) % S;
+        size_t m = (nc / D / S          ) % M;
+        size_t k = (nc / D / S / M      ) % K;
+
+        // compute index for the a and b/c tensors
+        size_t na = ((s * M + m) * K + k) * D + d;    // output tensor of dimension (D x K x M x S): k/K and s/S swapped
+
+        for (size_t j = start; j < end; j++)
+        {
+            if (aRowIndex[j] == na)
+            {
+                cnzValues[current] = anzValues[j];
+                cRowIndex[current] = nc;
+                current++;
+                break;
+            }
+        }
+    }
+
+    cColCSCIndex[col] = start;
+    cColCSCIndex[col + 1] = end;
+}
+
+template<class ElemType>
+__global__ void _hasElement(
+    const ElemType* a,
+    const CUDA_LONG N,
+    ElemType *d_res  /// [2x1] vector. The first is the value to be compared and the second is the 0/1 to return
+    )
+{
+    CUDA_LONG id = blockDim.x * blockIdx.x + threadIdx.x;
+    if (id >= N)
+        return;
+
+    if (a[id] == d_res[0])
+    {
+        d_res[1] = 1;
+    }
+}
+
+template<class ElemType>
+__global__ void _setDiagonalValue(
+    ElemType* a,
+    const ElemType v,
+    const CUDA_LONG N,
+    const CUDA_LONG ld)
+{
+    int id = blockDim.x * blockIdx.x + threadIdx.x;
+    if (id>=N)
+        return;    
+    a[IDX2C(id,id,ld)]=v;
+
+}
+
+template<class ElemType>
+__global__ void _setDiagonalValueFromVector(
+    ElemType* a,
+    const ElemType* b,
+    const CUDA_LONG N)
+{
+    int id = blockDim.x * blockIdx.x + threadIdx.x;
+    if (id>=N)
+        return; 
+    a[IDX2C(id,id,N)]=b[id];
+}
+
+template<class ElemType>
+__global__ void _adagrad(
+    ElemType* a,
+    ElemType* d_v,
+    const CUDA_LONG N,
+    ElemType* multipliers)
+{
+    CUDA_LONG id = blockDim.x * blockIdx.x + threadIdx.x;
+    if (id >= N)
+        return;
+
+    const ElemType floor = 1e-16f;
+
+    a[id] += d_v[id] * d_v[id];
+    ElemType temp = sqrt(a[id]+floor);
+    d_v[id] /= temp;
+
+    if (multipliers != nullptr)
+        multipliers[id] = 1/temp;
+}
+
+template<class ElemType>
+__global__ void _adagrad4BlockSparse(
+    ElemType* a,  //dense
+    const size_t numRows, //number of rows in a and in d_v
+    ElemType* d_v, //block sparse
+    const GPUSPARSE_INDEX_TYPE* blockId2ColOrRow,
+    ElemType* multipliers,
+    const bool colMajor,
+    const size_t len, //major dim, numRows in colMajor and numcols in rowMajor
+    const CUDA_LONG N) //total number of non-zero values
+{
+    CUDA_LONG id = blockDim.x * blockIdx.x + threadIdx.x;
+    if (id >= N)
+        return;
+
+    const ElemType floor = 1e-16f;
+    CUDA_LONG blockid = id / len;  
+    CUDA_LONG row = colMajor ? id - blockid*len : blockId2ColOrRow[blockid];
+    CUDA_LONG col = colMajor ? blockId2ColOrRow[blockid] : id - blockid*len;
+
+    size_t indexInA = row + col*numRows;
+    a[indexInA] += d_v[id] * d_v[id];
+    ElemType temp = sqrt(a[indexInA] + floor);
+    d_v[id] /= temp;
+
+    if (multipliers != nullptr)
+        multipliers[id] = 1 / temp;
+}
+
+template<class ElemType>
+__global__ void _fsadagrad(CUDA_LONG size, ElemType* grad, ElemType* smoothAda, ElemType* smoothMom, ElemType* val,
+    ElemType lr, ElemType mom, ElemType adaWeight, ElemType adaMul)
+{
+    CUDA_LONG idx = blockIdx.x * blockDim.x + threadIdx.x;
+    CUDA_LONG stride = blockDim.x * gridDim.x;
+    for (; idx < size; idx += stride)
+    {
+        ElemType g = grad[idx];
+        ElemType adaSqr = adaWeight * smoothAda[idx] + (1.0f - adaWeight) * g * g;
+        smoothAda[idx] = adaSqr;
+        if (adaSqr != 0.0f)
+        {
+            ElemType w;
+            if (sizeof(ElemType) == sizeof(double))
+            {
+                w = adaMul * rsqrt(adaSqr);
+            }
+            else
+            {
+                w = adaMul * rsqrtf(adaSqr);
+            }
+
+            if (w > 10.0f)
+                w = 10.0f;
+            g *= w;
+        }
+
+        if (mom > 0.0f)
+        {
+            g = mom * smoothMom[idx] + (1.0f - mom) * g;
+            smoothMom[idx] = g;
+        }
+
+        g *= lr;
+        val[idx] -= g;
+    }
+}
+
+template<class ElemType>
+__global__ void _rmsprop_init(
+    ElemType* avars, ElemType* signs, ElemType* steps,
+    ElemType* curr_grad,
+    const CUDA_LONG N
+    )
+{
+    CUDA_LONG i = blockDim.x * blockIdx.x + threadIdx.x;
+    if (i >= N)
+        return;
+
+    ElemType tmp = curr_grad[i];
+    avars[i] = tmp * tmp;
+    signs[i] = ElemType(0.0);
+    steps[i] = ElemType(0.02);
+}
+
+template<class ElemType>
+__global__ void _rmsprop(
+    ElemType* avars, ElemType* signs, ElemType* steps,
+    ElemType* curr_grad,
+    const CUDA_LONG N,
+    ElemType RMS_GAMMA,ElemType RMS_WGT_INC,ElemType RMS_WGT_MAX,ElemType RMS_WGT_DEC,ElemType RMS_WGT_MIN,
+    ElemType floor,
+    ElemType *upd_gpu,
+    ElemType* multipliers
+    )
+{
+    CUDA_LONG i = blockDim.x * blockIdx.x + threadIdx.x;
+    if (i >= N)
+        return;
+
+    avars[i] = RMS_GAMMA * avars[i] + (ElemType(1.0)-RMS_GAMMA)* (curr_grad[i] * curr_grad[i]);
+
+    //// grad sign base 3: 0->neg, 1->zero, 2->pos
+    //const int grad_sign = 1 + (ElemType(0) < curr_grad[i]) - (curr_grad[i] < ElemType(0));
+
+    //// signs[i] contains three consecutive grad_sign
+    //signs[i]  = 3*(int(signs[i]) % 9) + grad_sign;
+
+    //// update according to the following table:
+    //// (!pos,!pos,!pos) or (!neg,!neg,!neg): RMS_WGT_INC
+    //// (!neg,!neg,neg) or (!pos,!pos,pos): RMS_WGT_DEC
+    //// otherwise: no action
+
+    //switch(int(upd_gpu[int(signs[i])]))
+    //{
+    //case 0:
+    //    steps[i] = max(steps[i] * RMS_WGT_DEC, RMS_WGT_MIN);
+    //    break;
+    //case 2:
+    //    steps[i] = min(steps[i] * RMS_WGT_INC, RMS_WGT_MAX);
+    //    break;
+    //}
+    //curr_grad[i] *= steps[i] / sqrt(avars[i] + floor);
+
+    const int grad_sign = (ElemType(0) < curr_grad[i]) - (curr_grad[i] < ElemType(0));
+
+    if( signs[i] * grad_sign > 0 )
+        steps[i] = min(steps[i] * RMS_WGT_INC, RMS_WGT_MAX);
+    else
+        steps[i] = max(steps[i] * RMS_WGT_DEC, RMS_WGT_MIN);
+
+    ElemType temp = steps[i] / sqrt(avars[i] + floor);
+    curr_grad[i] *= temp;
+    signs[i] = grad_sign;
+
+    if (multipliers != nullptr)
+        multipliers[i] = temp;
+}
+
+template<class ElemType>
+__global__ void _rescaleToRange(
+    ElemType* a,
+    const CUDA_LONG N,
+    const ElemType low,
+    const ElemType high)
+{
+    CUDA_LONG id = blockDim.x * blockIdx.x + threadIdx.x;
+    if (id>=N)
+        return;    
+    a[id]=a[id]*(high-low)+low;
+}
+
+template<class ElemType>
+__global__ void _setMaskAndScale(
+    ElemType* a,
+    const CUDA_LONG N,
+    const ElemType maskRate,
+    const ElemType scaleValue)
+{
+    CUDA_LONG id = blockDim.x * blockIdx.x + threadIdx.x;
+    if (id>=N)
+        return;    
+    a[id]=a[id]<=maskRate? 0 : scaleValue;
+}
+
+template<class ElemType>
+__global__ void _vectorSum(
+    ElemType* c, //output
+    const ElemType* a, //input
+    const CUDA_LONG n, //a.numRows
+    const CUDA_LONG m, //a.numCols
+    const bool isColWise)
+{
+    int id = blockDim.x * blockIdx.x + threadIdx.x;
+    if ((isColWise && id >= m) || (!isColWise && id >= n))
+        return;
+
+    ElemType sum = 0;
+
+    if (isColWise)
+    {
+        for (CUDA_LONG i = 0; i<n; ++i)
+        {
+            sum += a[IDX2C(i, id, n)];
+        }
+    }
+    else
+    {
+        for (CUDA_LONG j = 0; j<m; ++j)
+        {
+            sum += a[IDX2C(id, j, n)];
+        }
+    }
+    c[id] = sum;
+}
+
+template<class ElemType>
+__global__ void _vectorNorm1(
+    ElemType* c, //output
+    const ElemType* a, //input
+    const CUDA_LONG n, //a.numRows
+    const CUDA_LONG m, //a.numCols
+    const bool isColWise)
+{
+    int id = blockDim.x * blockIdx.x + threadIdx.x;
+    if ((isColWise && id>=m)||(!isColWise && id>=n))
+        return;
+
+    ElemType sum = 0;
+
+    if (isColWise)
+    {
+        for (CUDA_LONG i=0;i<n;++i)
+        {
+            if (sizeof(ElemType)==sizeof(float))
+            {
+                sum+=fabsf(a[IDX2C(i,id,n)]);
+            }
+            else
+            {
+                sum+=fabs(a[IDX2C(i,id,n)]);
+            }
+        }
+    }
+    else
+    {
+        for (CUDA_LONG j=0;j<m;++j)
+        {
+            if (sizeof(ElemType)==sizeof(float))
+            {
+                sum+=fabsf(a[IDX2C(id,j,n)]);
+            }
+            else
+            {
+                sum+=fabs(a[IDX2C(id,j,n)]);
+            }
+        }
+    }
+    c[id]=sum;
+}
+
+
+//one column per thread
+template<class ElemType>
+__global__ void _vectorNorm2(
+    ElemType* c,  //output
+    const ElemType* a, //input
+    const CUDA_LONG N, //a.GetNumRows();
+    const CUDA_LONG M, //a.GetNumCols();
+    const bool isColWise) 
+{
+    CUDA_LONG id = blockDim.x * blockIdx.x + threadIdx.x;
+    if ((isColWise && id>=M) || (!isColWise && id>=N))
+        return;
+
+    ElemType sum = 0;
+    if (isColWise)
+    {
+        for (CUDA_LONG i=0;i<N;++i)
+        {
+            ElemType v = a[IDX2C(i,id,N)];
+            sum += v * v;
+        }
+    }
+    else
+    {
+        for (CUDA_LONG j=0;j<M;++j)
+        {
+            ElemType v = a[IDX2C(id,j,N)];
+            sum += v * v;
+        }
+    }
+
+    if (sizeof(ElemType) == sizeof(float))
+        c[id] = sqrtf(sum);
+    else
+        c[id] = sqrt(sum);
+}
+
+template<class ElemType>
+__global__ void _convertInd2ValsAdjustInd(
+    ElemType* inds,
+    const ElemType* M,
+    ElemType* vals,    
+    const CUDA_LONG n, //number of cols
+    const CUDA_LONG m, //number of rows
+    const bool isColWise)
+{
+    int id = blockDim.x * blockIdx.x + threadIdx.x;
+    if ((isColWise && id>=n)||(!isColWise && id>=m))
+        return;
+    inds[id]--;
+    if (isColWise)
+    {
+        vals[id]=M[IDX2C((int)inds[id],id,m)];
+    }
+    else
+    {
+        vals[id]=M[IDX2C(id,(int)inds[id],m)];
+    }
+}
+
+
+    //assume each column is an input sample. Each sample is stored in [channel, row, col]  (r00, g00, b00, r01, g01, b01, r10, g10, b10, r11, g11, b11)
+template<class ElemType>
+__global__ void _assignPackedConvolutionInput(ElemType * packedMatrix, const ElemType * inputSubBatch, const CUDA_LONG batchSize,
+                                                 const CUDA_LONG inputWidth, const CUDA_LONG inputHeight, const CUDA_LONG inputChannels,
+                                                 const CUDA_LONG outputWidth, const CUDA_LONG outputHeight, const CUDA_LONG outputChannels,
+                                                 const CUDA_LONG kernelWidth, const CUDA_LONG kernelHeight, const CUDA_LONG horizontalSubsample, const CUDA_LONG verticalSubsample, const bool zeroPadding)
+{
+    const CUDA_LONG inputHeightTimesChannel = inputHeight * inputChannels; 
+    const size_t inputDim = inputWidth*inputHeightTimesChannel;
+
+    const CUDA_LONG idall = blockIdx.x * blockDim.x + threadIdx.x; 
+    const CUDA_LONG sample = idall / inputDim;
+    if (sample >= batchSize) 
+        return; 
+
+    const CUDA_LONG id = idall % inputDim;
+    const CUDA_LONG y = id / inputHeightTimesChannel; //inputCol
+
+    const size_t packedInputRows = kernelWidth * kernelHeight * inputChannels;
+    const size_t packedInputColsPerSample = outputWidth * outputHeight;  //output size per channel
+
+    // IN_ELEM_ROWPOS(channel, row, col) = (channel + (row + col * inputHeight) * inputChannels)
+    // IN_ELEM_COLPOS = sample
+
+    const CUDA_LONG nXC = id % inputHeightTimesChannel; //channel + inputRow*inputChannels
+    const CUDA_LONG x = nXC / inputChannels; //inputRow
+    const CUDA_LONG c = nXC % inputChannels; //channel
+
+    ElemType currentInputValue = inputSubBatch[id + sample*inputDim]; 
+
+    CUDA_LONG x0 = 0, y0 = 0, x1 = 0, y1 = 0;
+    if (zeroPadding)
+    {
+        const CUDA_LONG halfKernelWidth = kernelWidth/2; 
+        const CUDA_LONG halfKernelHeight = kernelHeight/2; 
+
+        x0 = max(0.0f, ceil((x-(ElemType)kernelHeight+1.0f+halfKernelHeight)/ (ElemType)verticalSubsample));  //row : first wrow in which x is in
+        x1 = x+halfKernelHeight-x0*verticalSubsample;    //first posxInKernel
+        y0 = max(0.0f, ceil((y-(ElemType)kernelWidth+1.0f+halfKernelWidth)/(ElemType)horizontalSubsample));  //col : first wcol in which y is in
+        y1 = y+halfKernelWidth-y0*horizontalSubsample;  //first posyInKernel
+    }
+    else
+    {
+        x0 = max(0.0f, ceil((x-(ElemType)kernelHeight+1)/ (ElemType)verticalSubsample));  //row : first wrow in which x is in
+        x1 = x-x0*verticalSubsample;    //first posxInKernel
+        y0 = max(0.0f, ceil((y-(ElemType)kernelWidth+1)/(ElemType)horizontalSubsample));  //col : first wcol in which y is in
+        y1 = y-y0*horizontalSubsample;  //first posyInKernel
+    }
+
+    // PACK_ELEM_ROWPOS(channel, posxInKernel, posyInKernel) = (channel * kernelWidth * kernelHeight + posxInKernel + posyInKernel * kernelHeight)
+    // PACK_ELEM_COLPOS(sample, wrow, wcol) = (sample*packedInputColsPerSample + outputHeight*wcol + wrow
+
+    CUDA_LONG packColBase = sample*packedInputColsPerSample + y0*outputHeight; 
+    for (CUDA_LONG wcol = y0, posyInKernel = y1; wcol < outputWidth && posyInKernel>=0; wcol++, posyInKernel -= horizontalSubsample) 
+    {
+        CUDA_LONG packRowBase = c * kernelWidth * kernelHeight + posyInKernel * kernelHeight;
+        for (CUDA_LONG wrow = x0, posxInKernel = x1; wrow < outputHeight && posxInKernel>=0; wrow++, posxInKernel -= verticalSubsample) 
+        {
+            const CUDA_LONG packRow = packRowBase + posxInKernel; 
+            const CUDA_LONG packCol = packColBase + wrow; 
+            packedMatrix[packRow + packCol*packedInputRows] = currentInputValue; 
+        }
+        packColBase += outputHeight; 
+    }
+}
+
+    //assume each column is an input sample. Each sample is stored in [channel, row, col]  (r00, g00, b00, r01, g01, b01, r10, g10, b10, r11, g11, b11)
+template<class ElemType>
+__global__ void _unpackConvolutionInput(const ElemType * packedMatrix, ElemType * inputSubBatch, const CUDA_LONG batchSize,
+                                                 const CUDA_LONG inputWidth, const CUDA_LONG inputHeight, const CUDA_LONG inputChannels,
+                                                 const CUDA_LONG outputWidth, const CUDA_LONG outputHeight, const CUDA_LONG outputChannels,
+                                                 const CUDA_LONG kernelWidth, const CUDA_LONG kernelHeight, const CUDA_LONG horizontalSubsample, const CUDA_LONG verticalSubsample, const bool zeroPadding)
+{
+    const CUDA_LONG inputHeightTimesChannel = inputHeight * inputChannels; 
+    const size_t inputDim = inputWidth*inputHeightTimesChannel;
+
+    const CUDA_LONG idall = blockIdx.x * blockDim.x + threadIdx.x; 
+    const CUDA_LONG sample = idall / inputDim;
+    if (sample >= batchSize) 
+        return; 
+
+    const CUDA_LONG id = idall % inputDim;
+    const CUDA_LONG y = id / inputHeightTimesChannel; //inputCol
+
+    const size_t packedInputRows = kernelWidth * kernelHeight * inputChannels;
+    const size_t packedInputColsPerSample = outputWidth * outputHeight;  //output size per channel
+
+    // IN_ELEM_ROWPOS(channel, row, col) = (channel + (row + col * inputHeight) * inputChannels)
+    // IN_ELEM_COLPOS = sample
+
+    const CUDA_LONG nXC = id % inputHeightTimesChannel; //channel + inputRow*inputChannels
+    const CUDA_LONG x = nXC / inputChannels; //inputRow
+    const CUDA_LONG c = nXC % inputChannels; //channel
+
+    CUDA_LONG x0 = 0, y0 = 0, x1 = 0, y1 = 0;
+    if (zeroPadding)
+    {
+        const CUDA_LONG halfKernelWidth = kernelWidth/2; 
+        const CUDA_LONG halfKernelHeight = kernelHeight/2; 
+
+        x0 = max(0.0f, ceil((x-(ElemType)kernelHeight+1.0f+halfKernelHeight)/ (ElemType)verticalSubsample));  //row : first wrow in which x is in
+        x1 = x+halfKernelHeight-x0*verticalSubsample;    //first posxInKernel
+        y0 = max(0.0f, ceil((y-(ElemType)kernelWidth+1.0f+halfKernelWidth)/(ElemType)horizontalSubsample));  //col : first wcol in which y is in
+        y1 = y+halfKernelWidth-y0*horizontalSubsample;  //first posyInKernel
+    }
+    else
+    {
+        x0 = max(0.0f, ceil((x-(ElemType)kernelHeight+1)/ (ElemType)verticalSubsample));  //row : first wrow in which x is in
+        x1 = x-x0*verticalSubsample;    //first posxInKernel
+        y0 = max(0.0f, ceil((y-(ElemType)kernelWidth+1)/(ElemType)horizontalSubsample));  //col : first wcol in which y is in
+        y1 = y-y0*horizontalSubsample;  //first posyInKernel
+    }
+
+    // PACK_ELEM_ROWPOS(channel, posxInKernel, posyInKernel) = (channel * kernelWidth * kernelHeight + posxInKernel + posyInKernel * kernelHeight)
+    // PACK_ELEM_COLPOS(sample, wrow, wcol) = (sample*packedInputColsPerSample + outputHeight*wcol + wrow
+
+    ElemType currentInputValue = inputSubBatch[id + sample*inputDim]; 
+    CUDA_LONG packColBase = sample*packedInputColsPerSample + y0*outputHeight; 
+    for (CUDA_LONG wcol = y0, posyInKernel = y1; wcol < outputWidth && posyInKernel>=0; wcol++, posyInKernel -= horizontalSubsample) 
+    {
+        CUDA_LONG packRowBase = c * kernelWidth * kernelHeight + posyInKernel * kernelHeight;
+        for (CUDA_LONG wrow = x0, posxInKernel = x1; wrow < outputHeight && posxInKernel>=0; wrow++, posxInKernel -= verticalSubsample) 
+        {
+            const CUDA_LONG packRow = packRowBase + posxInKernel; 
+            const CUDA_LONG packCol = packColBase + wrow; 
+            currentInputValue += packedMatrix[packRow + packCol*packedInputRows]; 
+        }
+        packColBase += outputHeight; 
+    }
+
+    inputSubBatch[id + sample*inputDim] = currentInputValue; 
+}
+
+template<class ElemType>
+__global__ void _assignMaxPoolingResult(ElemType * outputBatch, const ElemType * inputBatch, const CUDA_LONG batchSize, const CUDA_LONG channels,
+                                                const CUDA_LONG inputWidth, const CUDA_LONG inputHeight,  const CUDA_LONG inputSizePerSample, 
+                                                const CUDA_LONG outputWidth, const CUDA_LONG outputHeight, const CUDA_LONG outputSizePerSample, 
+                                                const CUDA_LONG windowWidth, const CUDA_LONG windowHeight, const CUDA_LONG horizontalSubsample, const CUDA_LONG verticalSubsample)
+{
+    const CUDA_LONG outputIndex = blockIdx.x * blockDim.x + threadIdx.x; 
+    const CUDA_LONG sample = outputIndex / outputSizePerSample; 
+    if (sample >= batchSize) 
+        return; 
+
+    const CUDA_LONG outputIndexWithinSample = outputIndex % outputSizePerSample; 
+    const CUDA_LONG inputHeightTimesChannel = inputHeight * channels; 
+    const CUDA_LONG outputHeightTimesChannel = outputHeight * channels; 
+
+
+    // IN_ELEM_ROWPOS(channel, row, col) = (channel + (row + col * inputHeight) * channels)
+    // IN_ELEM_COLPOS = sample
+
+    // OUT_ELEM_ROWPOS(channel, wrow, wcol) = (channel + (wrow + wcol * outputHeight) * channels)
+    // OUT_ELEM_COLPOS = sample
+
+    const CUDA_LONG y = outputIndexWithinSample / outputHeightTimesChannel; //wcol
+    const CUDA_LONG nXC = outputIndexWithinSample % outputHeightTimesChannel; //channel + wrow*channels
+    const CUDA_LONG x = nXC / channels; //wrow
+    const CUDA_LONG c = nXC % channels; //channel
+
+    const ElemType *inputBatchBase4Sample = inputBatch + sample*inputSizePerSample;
+    register ElemType maxVal = -FLT_MAX; 
+    const CUDA_LONG rowInWindowBase = (x*verticalSubsample + y*horizontalSubsample*inputHeight)*channels+c;
+    for (CUDA_LONG colInWindow=0; colInWindow<windowWidth; colInWindow++) 
+    {   
+        CUDA_LONG rowInInput = rowInWindowBase + colInWindow * inputHeightTimesChannel;
+        for (CUDA_LONG rowInWindow=0; rowInWindow<windowHeight; rowInWindow++)
+        {
+            const ElemType val = inputBatchBase4Sample[rowInInput]; 
+            maxVal = max(maxVal, val); 
+            rowInInput += channels;
+        }
+    }
+    outputBatch[outputIndexWithinSample + sample*outputSizePerSample] = maxVal; 
+}
+
+template<class ElemType>
+__global__ void _addMaxPoolingGradient(ElemType * inputGradientBatch, const ElemType * outputGradientBatch, const ElemType * inputBatch, const ElemType * outputBatch, 
+                                                const CUDA_LONG batchSize, const CUDA_LONG channels, 
+                                                const CUDA_LONG inputWidth, const CUDA_LONG inputHeight, const CUDA_LONG inputSizePerSample, 
+                                                const CUDA_LONG outputWidth, const CUDA_LONG outputHeight, const CUDA_LONG outputSizePerSample, 
+                                                const CUDA_LONG windowWidth, const CUDA_LONG windowHeight, const CUDA_LONG horizontalSubsample, const CUDA_LONG verticalSubsample)
+{
+    const CUDA_LONG inputIndex = blockIdx.x * blockDim.x + threadIdx.x; 
+    const CUDA_LONG sample = inputIndex / inputSizePerSample; 
+    if (sample >= batchSize) 
+        return; 
+   
+    const CUDA_LONG inputIndexWithinSample = inputIndex % inputSizePerSample; 
+
+    const CUDA_LONG inputHeightTimesChannel = inputHeight * channels; 
+    const CUDA_LONG outputHeightTimesChannel = outputHeight * channels; 
+
+    // IN_ELEM_ROWPOS(channel, row, col) = (channel + (row + col * inputHeight) * channels)
+    // IN_ELEM_COLPOS = sample
+
+    // OUT_ELEM_ROWPOS(channel, wrow, wcol) = (channel + (wrow + wcol * outputHeight) * channels)
+    // OUT_ELEM_COLPOS = sample
+
+    const CUDA_LONG y = inputIndexWithinSample / inputHeightTimesChannel; //col in input
+    const CUDA_LONG nXC = inputIndexWithinSample % inputHeightTimesChannel; //channel + row*chanels
+    const CUDA_LONG x = nXC / channels; //row in input
+    const CUDA_LONG c = nXC % channels; //channel
+
+    CUDA_LONG startOutX = max(0.0f, ceil((x-(ElemType)windowHeight+1)/ (ElemType)verticalSubsample));  //inclusive start
+    CUDA_LONG endOutX = (x/verticalSubsample < outputHeight-1)? x/verticalSubsample : outputHeight-1; //inclusive end
+    CUDA_LONG startOutY = max(0.0f, ceil((y-(ElemType)windowWidth+1)/(ElemType)horizontalSubsample));  //inclusive start
+    CUDA_LONG endOutY = (y/horizontalSubsample < outputWidth-1)? y/horizontalSubsample : outputWidth-1; //inclusive end
+
+
+    ElemType *inputGradientBatchBase4Sample = inputGradientBatch + sample*inputSizePerSample;
+    const ElemType *outputGradientBatchBase4Sample = outputGradientBatch + sample*outputSizePerSample;
+    const ElemType * outputBatchBase4Sample = outputBatch + sample*outputSizePerSample;
+
+    ElemType inputValue = inputBatch[inputIndexWithinSample + sample*inputSizePerSample];
+    for (CUDA_LONG outY=startOutY; outY<=endOutY; outY++)
+    {
+        for (CUDA_LONG outX=startOutX; outX<=endOutX; outX++)
+        {
+            CUDA_LONG outputIndex = outY * outputHeightTimesChannel + outX * channels + c; 
+            if (inputValue == outputBatchBase4Sample[outputIndex])
+                inputGradientBatchBase4Sample[inputIndexWithinSample] += outputGradientBatchBase4Sample[outputIndex];
+        }
+    }  
+}
+template<class ElemType>
+__global__ void _assignAveragePoolingResult(ElemType * outputBatch, const ElemType * inputBatch, const CUDA_LONG batchSize, const CUDA_LONG channels,
+                                                const CUDA_LONG inputWidth, const CUDA_LONG inputHeight,  const CUDA_LONG inputSizePerSample, 
+                                                const CUDA_LONG outputWidth, const CUDA_LONG outputHeight, const CUDA_LONG outputSizePerSample, 
+                                                const CUDA_LONG windowWidth, const CUDA_LONG windowHeight, const CUDA_LONG horizontalSubsample, const CUDA_LONG verticalSubsample)
+{
+    const CUDA_LONG outputIndex = blockIdx.x * blockDim.x + threadIdx.x; 
+    const CUDA_LONG sample = outputIndex / outputSizePerSample; 
+    if (sample >= batchSize) 
+        return; 
+
+    const CUDA_LONG outputIndexWithinSample = outputIndex % outputSizePerSample; 
+    const CUDA_LONG inputHeightTimesChannel = inputHeight * channels; 
+    const CUDA_LONG outputHeightTimesChannel = outputHeight * channels; 
+
+
+    // IN_ELEM_ROWPOS(channel, row, col) = (channel + (row + col * inputHeight) * channels)
+    // IN_ELEM_COLPOS = sample
+
+    // OUT_ELEM_ROWPOS(channel, wrow, wcol) = (channel + (wrow + wcol * outputHeight) * channels)
+    // OUT_ELEM_COLPOS = sample
+
+    const CUDA_LONG y = outputIndexWithinSample / outputHeightTimesChannel; //wcol
+    const CUDA_LONG nXC = outputIndexWithinSample % outputHeightTimesChannel; //channel + wrow*channels
+    const CUDA_LONG x = nXC / channels; //wrow
+    const CUDA_LONG c = nXC % channels; //channel
+
+    const ElemType *inputBatchBase4Sample = inputBatch + sample*inputSizePerSample;
+
+    register ElemType average = 0; 
+    const CUDA_LONG rowInWindowBase = (x*verticalSubsample + y*horizontalSubsample*inputHeight)*channels+c;
+    for (CUDA_LONG colInWindow=0; colInWindow<windowWidth; colInWindow++) 
+    {   
+        CUDA_LONG rowInInput = rowInWindowBase + colInWindow * inputHeightTimesChannel;
+        for (CUDA_LONG rowInWindow=0; rowInWindow<windowHeight; rowInWindow++)
+        {
+            average += inputBatchBase4Sample[rowInInput]; 
+            rowInInput += channels;
+        }
+    }
+
+    outputBatch[outputIndexWithinSample + sample*outputSizePerSample] = average/windowWidth/windowHeight; 
+}
+
+template<class ElemType>
+__global__ void _addAveragePoolingGradient(ElemType * inputGradientBatch, const ElemType * outputGradientBatch, 
+                                                const CUDA_LONG batchSize, const CUDA_LONG channels, 
+                                                const CUDA_LONG inputWidth, const CUDA_LONG inputHeight, const CUDA_LONG inputSizePerSample, 
+                                                const CUDA_LONG outputWidth, const CUDA_LONG outputHeight, const CUDA_LONG outputSizePerSample, 
+                                                const CUDA_LONG windowWidth, const CUDA_LONG windowHeight, const CUDA_LONG horizontalSubsample, const CUDA_LONG verticalSubsample)
+{
+    const CUDA_LONG inputIndex = blockIdx.x * blockDim.x + threadIdx.x; 
+    const CUDA_LONG sample = inputIndex / inputSizePerSample; 
+    if (sample >= batchSize) 
+        return; 
+   
+    const CUDA_LONG inputIndexWithinSample = inputIndex % inputSizePerSample; 
+
+    const CUDA_LONG inputHeightTimesChannel = inputHeight * channels; 
+    const CUDA_LONG outputHeightTimesChannel = outputHeight * channels; 
+    const CUDA_LONG windowSize = windowWidth * windowHeight;
+
+    // IN_ELEM_ROWPOS(channel, row, col) = (channel + (row + col * inputHeight) * channels)
+    // IN_ELEM_COLPOS = sample
+
+    // OUT_ELEM_ROWPOS(channel, wrow, wcol) = (channel + (wrow + wcol * outputHeight) * channels)
+    // OUT_ELEM_COLPOS = sample
+
+    const CUDA_LONG y = inputIndexWithinSample / inputHeightTimesChannel; //col in input
+    const CUDA_LONG nXC = inputIndexWithinSample % inputHeightTimesChannel; //channel + row*chanels
+    const CUDA_LONG x = nXC / channels; //row in input
+    const CUDA_LONG c = nXC % channels; //channel
+
+    CUDA_LONG startOutX = max(0.0f, ceil((x-(ElemType)windowHeight+1)/ (ElemType)verticalSubsample));  //inclusive start
+    CUDA_LONG endOutX = (x/verticalSubsample < outputHeight-1)? x/verticalSubsample : outputHeight-1; //inclusive end
+    CUDA_LONG startOutY = max(0.0f, ceil((y-(ElemType)windowWidth+1)/(ElemType)horizontalSubsample));  //inclusive start
+    CUDA_LONG endOutY = (y/horizontalSubsample < outputWidth-1)? y/horizontalSubsample : outputWidth-1; //inclusive end
+
+    ElemType *inputGradientBatchBase4Sample = inputGradientBatch + sample*inputSizePerSample;
+    const ElemType *outputGradientBatchBase4Sample = outputGradientBatch + sample*outputSizePerSample;
+
+    for (CUDA_LONG outY=startOutY; outY<=endOutY; outY++)
+    {
+        for (CUDA_LONG outX=startOutX; outX<=endOutX; outX++)
+        {
+            CUDA_LONG outputIndex = outY * outputHeightTimesChannel + outX * channels + c; 
+            inputGradientBatchBase4Sample[inputIndexWithinSample] += outputGradientBatchBase4Sample[outputIndex]/windowSize;
+        }
+    }  
+}
+
+template<class ElemType>
+__global__ void _addMaxPoolingGradientLoopOut(ElemType * inputGradientBatch, const ElemType * outputGradientBatch, const ElemType * inputBatch, const ElemType * outputBatch, 
+                                                const CUDA_LONG batchSize, const CUDA_LONG channels, 
+                                                const CUDA_LONG inputWidth, const CUDA_LONG inputHeight, const CUDA_LONG inputSizePerSample, 
+                                                const CUDA_LONG outputWidth, const CUDA_LONG outputHeight, const CUDA_LONG outputSizePerSample, 
+                                                const CUDA_LONG windowWidth, const CUDA_LONG windowHeight, const CUDA_LONG horizontalSubsample, const CUDA_LONG verticalSubsample)
+{
+    const CUDA_LONG outputIndex = blockIdx.x * blockDim.x + threadIdx.x; 
+    const CUDA_LONG sample = outputIndex / outputSizePerSample; 
+    if (sample >= batchSize) 
+        return; 
+   
+    const CUDA_LONG outputIndexWithinSample = outputIndex % outputSizePerSample; 
+    const CUDA_LONG inputWidthTimesChannel = inputWidth * channels; 
+    const CUDA_LONG outputWidthTimesChannel = outputWidth * channels; 
+    const CUDA_LONG y = outputIndexWithinSample / outputWidthTimesChannel; 
+    const CUDA_LONG nXC = outputIndexWithinSample % outputWidthTimesChannel; 
+    const CUDA_LONG x = nXC / channels; 
+    const CUDA_LONG c = nXC % channels; 
+
+    const CUDA_LONG offset0 = sample*inputSizePerSample + y*verticalSubsample*inputWidthTimesChannel + x*horizontalSubsample*channels;
+    const ElemType *pCurWindow4Input = inputBatch + offset0; // pooling to current window's first input pixel 
+    ElemType *pCurWindow4InGradient = inputGradientBatch + offset0; 
+    for (CUDA_LONG yy=0; yy<windowHeight; yy++) 
+    {
+        const CUDA_LONG offset1 = yy*inputWidthTimesChannel + c; 
+        const ElemType *pf0 = pCurWindow4Input + offset1; 
+        ElemType *pf1 = pCurWindow4InGradient + offset1; 
+        for (CUDA_LONG xx=0; xx<windowWidth; xx++)
+        {
+            const CUDA_LONG offset2 = xx*channels; 
+            if (pf0[offset2] == outputBatch[outputIndex]) 
+            {
+                pf1[offset2] += outputGradientBatch[outputIndex]; //need to be atomic however atomicAdd on double is not supported.
+            }
+        }
+    }
+}
+
+template<class ElemType>
+__global__ void _addElementProductOf(
+    ElemType* us,
+    const ElemType* a,
+    const ElemType* b,
+    const CUDA_LONG N)
+{
+    CUDA_LONG id = blockDim.x * blockIdx.x + threadIdx.x;
+    if (id>=N)
+        return;
+    us[id]+=(a[id]*b[id]);
+}
+
+template<class ElemType>
+__global__ void _columnElementMultiplyWith(
+    ElemType* us,
+    const ElemType* a,
+    const CUDA_LONG N, //a.GetNumRows();
+    const CUDA_LONG M) //us.GetNumCols();
+{
+    CUDA_LONG id = blockDim.x * blockIdx.x + threadIdx.x;
+    if (id>=N)
+        return;
+
+    //__shared__ ElemType _a[GridDim::maxThreadsPerBlock];
+    //_a[threadIdx.x]=a[id];
+    ElemType mul=a[id];
+    for (CUDA_LONG j=0;j<M;++j)
+    {
+        us[IDX2C(id,j,N)]=us[IDX2C(id,j,N)]*mul;
+    }
+}
+
+template<class ElemType>
+__global__ void _rowElementMultiplyWith(
+    ElemType* us,
+    const ElemType* a,
+    const CUDA_LONG N, //us.GetNumRows();
+    const CUDA_LONG M) //a.GetNumCols();
+{
+    CUDA_LONG id = blockDim.x * blockIdx.x + threadIdx.x;
+    if (id>=M)
+        return;
+
+    //__shared__ ElemType _a[GridDim::maxThreadsPerBlock];
+    //_a[threadIdx.x]=a[id];
+    ElemType mul=a[id];
+    for (CUDA_LONG i=0;i<N;++i)
+    {
+        us[IDX2C(i,id,N)]=us[IDX2C(i,id,N)]*mul;
+    }
+}
+
+template<class ElemType>
+__global__ void _rowElementDivideBy(
+    ElemType* us,
+    const ElemType* a,
+    const CUDA_LONG N, //us.GetNumRows();
+    const CUDA_LONG M) //a.GetNumCols();
+{
+    CUDA_LONG id = blockDim.x * blockIdx.x + threadIdx.x;
+    if (id >= M)
+        return;
+
+    //__shared__ ElemType _a[GridDim::maxThreadsPerBlock];
+    //_a[threadIdx.x]=a[id];
+    ElemType v = a[id];
+    if (v >= 0 && v < EPS_IN_INVERSE)
+        v = EPS_IN_INVERSE;
+    else if (v < 0 && v > -EPS_IN_INVERSE)
+        v = (-EPS_IN_INVERSE);
+
+    for (CUDA_LONG i = 0; i<N; ++i)
+    {
+        us[IDX2C(i, id, N)] = us[IDX2C(i, id, N)] / v;
+    }
+}
+
+template<class ElemType>
+__global__ void _ColumnElementDivideBy(
+    ElemType* us,
+    const ElemType* a,
+    const CUDA_LONG N, //a.GetNumRows();
+    const CUDA_LONG M) //us.GetNumCols();
+{
+    CUDA_LONG id = blockDim.x * blockIdx.x + threadIdx.x;
+    if (id>=N)
+        return;
+
+    ElemType smallValue = EPS_IN_INVERSE;
+
+    //__shared__ ElemType _a[GridDim::maxThreadsPerBlock];
+    //_a[threadIdx.x]=a[id];
+    ElemType v=a[id];
+    for (CUDA_LONG j=0;j<M;++j)
+    {
+        if (v <0 && v > -smallValue)
+            us[IDX2C(id,j,N)] /= (-smallValue);
+        else if (v >=0 && v < smallValue)
+            us[IDX2C(id,j,N)] /= smallValue;
+        else
+            us[IDX2C(id,j,N)] /= v;
+    }
+
+}
+
+
+template<class ElemType>
+__global__ void _innerProduct(
+    ElemType* c,
+    const ElemType* a,
+    const ElemType* b,
+    const CUDA_LONG N, //a.GetNumRows();
+    const CUDA_LONG M, //a.GetNumCols();
+    const bool isColWise) 
+{
+    CUDA_LONG id = blockDim.x * blockIdx.x + threadIdx.x;
+    if ((isColWise && id>=M) || (!isColWise && id>=N))
+        return;
+
+    ElemType sum = 0;
+    CUDA_LONG index;
+    if (isColWise)
+    {
+        for (CUDA_LONG i=0; i<N; ++i)
+        {
+            index = IDX2C(i,id,N);
+            sum += a[index]* b[index];
+        }
+    }
+    else
+    {
+        for (CUDA_LONG j=0; j<M; ++j)
+        {
+            index = IDX2C(id,j, N);
+            sum += a[index]* b[index];
+        }
+    }
+
+    c[id] = sum;
+}
+
+
+template<class ElemType>
+__global__ void _assignSignOf(
+    ElemType* a,
+    const ElemType* b,
+    const CUDA_LONG N)
+{
+    CUDA_LONG id = blockDim.x * blockIdx.x + threadIdx.x;
+    if (id>=N)
+        return;
+    ElemType v = b[id];
+    a[id] = (v == (ElemType)0? (ElemType)0 : (v > 0? (ElemType)1 : (ElemType)(-1)));
+}
+
+template<class ElemType>
+__global__ void _addSignOf(
+    ElemType* a,
+    const ElemType* b,
+    const CUDA_LONG N)
+{
+    CUDA_LONG id = blockDim.x * blockIdx.x + threadIdx.x;
+    if (id>=N)
+        return;
+    ElemType v = b[id];
+    a[id] += (v == (ElemType)0? (ElemType)0 : (v > 0? (ElemType)1 : (ElemType)(-1)));
+}
+
+// This function processes 1 column per block. this function needs 512 threads
+template<class ElemType, bool IsMax>
+__global__ void _vectorMaxMinReduce( 
+    const ElemType* us,
+    ElemType* Indexes,
+    ElemType* Values,
+    const CUDA_LONG numRows,
+    const CUDA_LONG numCols)
+{
+    //we first find max per column    
+    __shared__ ElemType partials[512];        
+    __shared__ int partialsInd[512];
+    if (IsMax)
+    {
+        partials[threadIdx.x]=-10000000;
+    }
+    else
+    {
+        partials[threadIdx.x]=10000000;
+    }
+    partialsInd[threadIdx.x]=-1;
+
+    for (int i = threadIdx.x; i < numRows; i += 512)
+    {
+        if ((IsMax ? (us[IDX2C(i, blockIdx.x, numRows)] > partials[threadIdx.x]) : (us[IDX2C(i, blockIdx.x, numRows)] < partials[threadIdx.x])) || (partialsInd[threadIdx.x] == -1))
+        {
+            partials[threadIdx.x] = us[IDX2C(i, blockIdx.x, numRows)];
+            partialsInd[threadIdx.x]=i;       
+        }
+    }
+    __syncthreads();
+
+    if (threadIdx.x < 256)
+    {
+        if ((IsMax ? (partials[threadIdx.x + 256] > partials[threadIdx.x]) : (partials[threadIdx.x + 256] < partials[threadIdx.x])) || (partialsInd[threadIdx.x] == -1))
+        {
+            partials[threadIdx.x] = partials[threadIdx.x + 256];
+            partialsInd[threadIdx.x] = partialsInd[threadIdx.x + 256];
+        }
+    }
+    __syncthreads();
+
+    if (threadIdx.x < 128)
+    {
+        if ((IsMax ? (partials[threadIdx.x + 128] > partials[threadIdx.x]) : (partials[threadIdx.x + 128] < partials[threadIdx.x])) || (partialsInd[threadIdx.x] == -1))
+        {
+            partials[threadIdx.x] = partials[threadIdx.x + 128];
+            partialsInd[threadIdx.x] = partialsInd[threadIdx.x + 128];
+        }
+    }
+    __syncthreads();
+
+    if (threadIdx.x < 64)
+    {
+        if ((IsMax ? (partials[threadIdx.x + 64] > partials[threadIdx.x]) : (partials[threadIdx.x + 64] < partials[threadIdx.x])) || (partialsInd[threadIdx.x] == -1))
+        {
+            partials[threadIdx.x] = partials[threadIdx.x + 64];
+            partialsInd[threadIdx.x] = partialsInd[threadIdx.x + 64];
+        }
+    }
+    __syncthreads();
+
+    if (threadIdx.x < 32)
+    {
+        if ((IsMax ? (partials[threadIdx.x + 32] > partials[threadIdx.x]) : (partials[threadIdx.x + 32] < partials[threadIdx.x])) || (partialsInd[threadIdx.x] == -1))
+        {
+            partials[threadIdx.x] = partials[threadIdx.x + 32];
+            partialsInd[threadIdx.x] = partialsInd[threadIdx.x + 32];
+        }
+    }
+    __syncthreads();
+
+    if (threadIdx.x < 16)
+    {
+        if ((IsMax ? (partials[threadIdx.x + 16] > partials[threadIdx.x]) : (partials[threadIdx.x + 16] < partials[threadIdx.x])) || (partialsInd[threadIdx.x] == -1))
+        {
+            partials[threadIdx.x] = partials[threadIdx.x + 16];
+            partialsInd[threadIdx.x] = partialsInd[threadIdx.x + 16];
+        }
+    }
+    __syncthreads();
+
+    if (threadIdx.x < 8)
+    {
+        if ((IsMax ? (partials[threadIdx.x + 8] > partials[threadIdx.x]) : (partials[threadIdx.x + 8] < partials[threadIdx.x])) || (partialsInd[threadIdx.x] == -1))
+        {
+            partials[threadIdx.x] = partials[threadIdx.x + 8];
+            partialsInd[threadIdx.x] = partialsInd[threadIdx.x + 8];
+        }
+    }
+    __syncthreads();
+
+    if (threadIdx.x < 4)
+    {
+        if ((IsMax ? (partials[threadIdx.x + 4] > partials[threadIdx.x]) : (partials[threadIdx.x + 4] < partials[threadIdx.x])) || (partialsInd[threadIdx.x] == -1))
+        {
+            partials[threadIdx.x] = partials[threadIdx.x + 4];
+            partialsInd[threadIdx.x] = partialsInd[threadIdx.x + 4];
+        }
+    }
+    __syncthreads();
+
+    if (threadIdx.x == 0)
+    {
+        ElemType mx = partials[0];
+        int ind = partialsInd[0];
+        if ((IsMax ? (mx < partials[1]) : (mx > partials[1])) || (ind == -1))
+        {
+            mx = partials[1];
+            ind = partialsInd[1];
+        }
+        if ((IsMax ? (mx < partials[2]) : (mx > partials[2])) || (ind == -1))
+        {
+            mx = partials[2];
+            ind = partialsInd[2];
+        }
+        if ((IsMax ? (mx < partials[3]) : (mx > partials[3])) || (ind == -1))
+        {
+            mx = partials[3];
+            ind = partialsInd[3];
+        }
+        Values[blockIdx.x] = mx;
+        Indexes[blockIdx.x] = ind;
+    }
+}
+
+template<class ElemType>
+__global__ void _vectorMax(
+    const ElemType* us,
+    ElemType* maxIndexes,
+    ElemType* maxValues,
+    const CUDA_LONG m,  //number of rows
+    const CUDA_LONG n,  //number of cols
+    const bool isColWise) 
+{
+    CUDA_LONG id = blockDim.x * blockIdx.x + threadIdx.x;
+    CUDA_LONG maxInd = -1;
+    ElemType maxVal = -100000;
+
+    if (isColWise)
+    {
+        if (id>=n)
+            return;
+
+        for (CUDA_LONG i=0;i<m;i++)
+        {
+            if (maxInd==-1 || us[IDX2C(i,id,m)]>=maxVal)
+            {
+                maxInd = i;
+                maxVal = us[IDX2C(i,id,m)];
+            }
+        }
+    }
+    else
+    {
+        if (id>=m)
+            return;
+
+        for (CUDA_LONG j=0;j<n;j++)
+        {
+            if (maxInd==-1 || us[IDX2C(id,j,m)]>=maxVal)
+            {
+                maxInd = j;
+                maxVal = us[IDX2C(id,j,m)];
+            }
+        }
+    }
+    maxIndexes[id]=maxInd;
+    maxValues[id]=maxVal;
+}
+
+template<class ElemType>
+__global__ void _vectorMin(
+    const ElemType* us,
+    ElemType* minIndexes,
+    ElemType* minValues,
+    const CUDA_LONG m,  //number of rows
+    const CUDA_LONG n,  //number of cols
+    const bool isColWise) 
+{
+    CUDA_LONG id = blockDim.x * blockIdx.x + threadIdx.x;
+    CUDA_LONG minInd = -1;
+    ElemType minVal = -100000;
+
+    if (isColWise)
+    {
+        if (id>=n)
+            return;
+
+        for (CUDA_LONG i=0;i<m;i++)
+        {
+            if (minInd==-1 || us[IDX2C(i,id,m)]<=minVal)
+            {
+                minInd = i;
+                minVal = us[IDX2C(i,id,m)];
+            }
+        }
+    }
+    else
+    {
+        if (id>=m)
+            return;
+
+        for (CUDA_LONG j=0;j<n;j++)
+        {
+            if (minInd==-1 || us[IDX2C(id,j,m)]<=minVal)
+            {
+                minInd = j;
+                minVal = us[IDX2C(id,j,m)];
+            }
+        }
+    }
+    minIndexes[id]=minInd;
+    minValues[id]=minVal;
+}
+
+template<class ElemType>
+__global__ void _matrixMatrixAddOnCuda(
+    const ElemType alpha,
+    const ElemType *a,
+    const ElemType *b,
+    ElemType *c,
+    const CUDA_LONG N
+    )
+{
+    CALCULATE_ELEMENTWISE_INDEX_OR_EXIT(id,N);
+    c[id] = alpha * a[id] + b[id];
+}
+
+template<class ElemType>
+__global__ void _matrixVectorRowWiseAddWithThreadPerElem(
+    const ElemType *a,
+    const ElemType *b,
+    ElemType* us,
+    ElemType alpha,
+    const CUDA_LONG m,  //number of rows
+    const CUDA_LONG n)  //number of cols     
+{
+    CUDA_LONG N = m*n; // used in CALCULATE_ELEMENTWISE_INDEX_OR_EXIT(id,N) macro
+    CALCULATE_ELEMENTWISE_INDEX_OR_EXIT(id,N);
+
+    CUDA_LONG col = id / m;
+
+    us[id] = alpha*a[col] + b[id];
+}
+
+//this implementation uses more threads but also more memory access
+template<class ElemType>
+__global__ void _matrixVectorColumnWiseAddWithThreadPerElem(
+    const ElemType *a,
+    const ElemType *b,
+    ElemType* us,
+    ElemType alpha,
+    const CUDA_LONG m,  //number of rows
+    const CUDA_LONG n)  //number of cols     
+{
+    CUDA_LONG N = m*n; // used in CALCULATE_ELEMENTWISE_INDEX_OR_EXIT(id,N) macro
+    CALCULATE_ELEMENTWISE_INDEX_OR_EXIT(id,N);
+
+    CUDA_LONG col = id / m;
+    CUDA_LONG row = id - col*m;
+
+    us[id] = alpha*a[row] + b[id];
+}
+
+template<class ElemType>
+__global__ void _matrixVectorColumnWiseAddWithThreadPerRow(
+    const ElemType *a,
+    ElemType* us,
+    ElemType alpha,
+    const CUDA_LONG m,  //number of rows
+    const CUDA_LONG n)  //number of cols     
+{
+#ifdef VALIDATION
+    if (blockDim.x * blockIdx.x + threadIdx.x == 0)
+    {
+        printf("** _matrixVectorColumnWiseAdd on device:\na = %p, us = %p, alpha = %f, m = %ld, n = %ld\n", 
+            a,us,alpha,m,n);
+        printf("us[0] = %f\n", us[0]);
+        printf("a[0] = %f\n", a[0]);
+    }
+#endif
+    int id = blockDim.x * blockIdx.x + threadIdx.x;
+    if (id>=m)
+        return;
+    ElemType tmp = a[id];
+#ifdef VALIDATION
+    printf("  a[%d] = %f\n", id, tmp);
+#endif
+    for (CUDA_LONG j = 0; j < n; ++j )
+    {
+        us[j*m+id] += alpha*tmp;
+    }
+ 
+}
+
+
+template<class ElemType>
+__global__ void _matrixVectorColumnWiseAddBlockPerRow(
+    const ElemType* a,
+    ElemType* us,
+    ElemType alpha,
+    const CUDA_LONG m,  //number of rows
+    const CUDA_LONG n)  //number of cols     
+{    
+    ElemType tmp;
+
+    if (threadIdx.x==0)
+    {
+        tmp = a[blockIdx.x];
+    }
+    __syncthreads();
+
+    int loadPerThread = n/blockDim.x; 
+
+    for (int i= threadIdx.x*loadPerThread; i< (threadIdx.x == blockDim.x - 1 ? n : (threadIdx.x+1)*loadPerThread);++i)
+    {
+        us[m*blockIdx.x + i] += alpha*tmp;
+    }
+}
+
+
+
+template<class ElemType>
+__global__ void _addScaledDifference( 
+    ElemType alpha,
+    ElemType *a,
+    ElemType *b,
+    ElemType *c,
+    CUDA_LONG N)
+{
+    CUDA_LONG id = blockDim.x * blockIdx.x + threadIdx.x;
+    if (id>=N)
+        return;
+    c[id] = c[id] + (a[id]-b[id]) * (alpha);
+}
+
+template<class ElemType>
+__global__ void _assignScaledDifference( 
+    ElemType alpha,
+    ElemType *a,
+    ElemType *b,
+    ElemType *c,
+    CUDA_LONG N)
+{
+    CUDA_LONG id = blockDim.x * blockIdx.x + threadIdx.x;
+    if (id>=N)
+        return;
+    c[id] = (a[id]-b[id]) * (alpha);
+}
+
+template<class ElemType>
+__global__ void _addScaledDifference( 
+    ElemType *alpha,
+    ElemType *a,
+    ElemType *b,
+    ElemType *c,
+    CUDA_LONG N)
+{
+    CUDA_LONG id = blockDim.x * blockIdx.x + threadIdx.x;
+    if (id>=N)
+        return;
+    c[id] = c[id] + (a[id]-b[id]) * alpha[0];
+}
+
+template<class ElemType>
+__global__ void _assignScaledDifference( 
+    ElemType *alpha,
+    ElemType *a,
+    ElemType *b,
+    ElemType *c,
+    CUDA_LONG N)
+{
+    CUDA_LONG id = blockDim.x * blockIdx.x + threadIdx.x;
+    if (id>=N)
+        return;
+    c[id] = (a[id]-b[id]) * alpha[0];
+}
+
+template<class ElemType>
+__global__ void _addElementToElement( 
+    const ElemType *a, CUDA_LONG indexA,
+    ElemType *c, CUDA_LONG indexC)
+{
+    CUDA_LONG id = blockDim.x * blockIdx.x + threadIdx.x;
+    if (id>0)
+        return;
+    c[indexC] += a[indexA];
+}
+
+template<class ElemType>
+__global__ void _assignNumOfDiff( 
+    const ElemType *a,
+    const ElemType *b,
+    ElemType *c,
+    CUDA_LONG N)
+{
+    __shared__ ElemType partialSums[1024];
+    partialSums[threadIdx.x]=0;
+    //int id = blockDim.x * blockIdx.x + threadIdx.x;
+    CUDA_LONG loadPerThread = N/blockDim.x; 
+    for (CUDA_LONG i= threadIdx.x*loadPerThread; i< (threadIdx.x == blockDim.x - 1 ? N : (threadIdx.x+1)*loadPerThread);++i)
+    {
+        partialSums[threadIdx.x]+=(a[i] != b[i]);
+    }
+    __syncthreads();
+
+    //512
+    if (threadIdx.x<512)
+    {
+        partialSums[threadIdx.x]+=partialSums[threadIdx.x+512];
+    }
+    __syncthreads();
+
+    //256
+    if (threadIdx.x<256)
+    {
+        partialSums[threadIdx.x]+=partialSums[threadIdx.x+256];
+    }
+    __syncthreads();
+
+    //128
+    if (threadIdx.x<128)
+    {
+        partialSums[threadIdx.x]+=partialSums[threadIdx.x+128];
+    }
+    __syncthreads();
+
+    //64
+    if (threadIdx.x<64)
+    {
+        partialSums[threadIdx.x]+=partialSums[threadIdx.x+64];
+    }
+    __syncthreads();
+
+    //32
+    if (threadIdx.x<32)
+    {
+        partialSums[threadIdx.x]+=partialSums[threadIdx.x+32];
+    }
+    __syncthreads();
+
+    //16
+    if (threadIdx.x<16)
+    {
+        partialSums[threadIdx.x]+=partialSums[threadIdx.x+16];
+    }
+    __syncthreads();
+
+    //8
+    if (threadIdx.x<8)
+    {
+        partialSums[threadIdx.x]+=partialSums[threadIdx.x+8];
+    }
+    __syncthreads();
+
+    //4
+    if (threadIdx.x<4)
+    {
+        partialSums[threadIdx.x]+=partialSums[threadIdx.x+4];
+    }
+    __syncthreads();
+
+    if (threadIdx.x==0)
+    {
+        c[0] = partialSums[0]+partialSums[1]+partialSums[2]+partialSums[3];
+    }
+}
+
+
+/*template<class ElemType>
+__global__ void _assignNumOfDiff( 
+ElemType *a,
+ElemType *b,
+ElemType *c,
+CUDA_LONG N)
+{
+//TO DO: replace atomic operation with reduction
+
+__shared__ int totalSum;
+if (threadIdx.x == 0) totalSum = 0;
+__syncthreads();
+
+int id = blockDim.x * blockIdx.x + threadIdx.x;
+if (id>=N)
+return;
+
+int localVal = (a[id] != b[id]);
+atomicAdd(&totalSum, localVal);
+__syncthreads();
+
+c[id] = totalSum;
+}*/
+
+template<class ElemType>
+__global__ void _scaleArray(
+    ElemType alpha,
+    ElemType *us,
+    CUDA_LONG N)
+{
+    CUDA_LONG id = blockDim.x * blockIdx.x + threadIdx.x;
+    if (id>=N)
+        return;
+    us[id]=us[id]*alpha;
+}
+
+
+template<class ElemType>
+__global__ void _sparseCSRPlusDense(
+    ElemType alpha,
+    const ElemType* m_dVal,
+    const int* m_dRow,
+    const int* m_dCol,
+    ElemType* pArrayDev,
+    CUDA_LONG M)
+{
+    CUDA_LONG id = blockDim.x * blockIdx.x + threadIdx.x;
+    if (id>=M)
+        return;
+    int start = m_dRow[id];
+    int end = m_dRow[id+1];
+    for (int _i=start;_i<end;++_i)  //_i is index in m_dVal and m_dCol
+    {
+        int j = m_dCol[_i];
+        pArrayDev[IDX2C(id,j,M)]+=(alpha*m_dVal[_i]);
+    }
+}
+
+template<class ElemType>
+__global__ void _sparseCSRElemMulDense(    
+    const ElemType* m_dVal,
+    const int* m_dRow,
+    const int* m_dCol,
+    const ElemType* b,
+    ElemType* c,
+    CUDA_LONG M)
+{
+    CUDA_LONG id = blockDim.x * blockIdx.x + threadIdx.x;
+    if (id>=M)
+        return;
+    int start = m_dRow[id];
+    int end = m_dRow[id+1];
+    for (int _i=start;_i<end;++_i)  //_i is index in m_dVal and m_dCol
+    {
+        int j = m_dCol[_i];
+        c[IDX2C(id,j,M)]=b[IDX2C(id,j,M)]*m_dVal[_i];
+    }
+}
+
+
+//c = alpha * op(a) * op(b) + beta*c
+// TODO: This function can be further improved by loading the kernel in shared memory
+template<class ElemType>
+__global__ void _dense1DConvMultSparseCSCAndWeightedAddToDense(
+    int m,                  // rowDense
+    int k,                  // colDense
+    int n,                  // colSparse
+    int numChannels,        // input num channels
+    int numSteps,           // convolution num steps
+    int horizontalSubsample,// convolution step size
+    bool channelwise,       // pixelwise for normal multiplication and channelwise for convolution operation
+    ElemType alpha,
+    const ElemType* a,      //dense
+    bool transposeA,
+    const ElemType* bnzValues,  //sparse nz values
+    const GPUSPARSE_INDEX_TYPE* rowIndex,
+    const GPUSPARSE_INDEX_TYPE* colCSCIndex,
+    ElemType beta,
+    ElemType* c  //dense target
+    )
+{
+    CUDA_LONG id = blockDim.x * blockIdx.x + threadIdx.x;
+    if (id >= m*numSteps*n)
+        return;
+
+    int colInC = id / (m * numSteps);
+    int rowInC = id % (m * numSteps);
+    int stepIdx = rowInC / m;
+    
+    int start = colCSCIndex[colInC];
+    int end = colCSCIndex[colInC + 1];
+
+    ElemType s = 0;
+    for (int j = start; j < end; j++)  //j points to the value
+    {
+        int i = rowIndex[j] - (horizontalSubsample * numChannels * stepIdx); // offset row index by the convolution step
+
+        if (i >= 0)
+        {
+            if (i >= k)
+                break;
+
+            // Convert to channelwise index.
+            // This is similar to rowwise to columnwise conversion
+            if (channelwise)
+            {
+                int pixel = i / numChannels;
+                int channel = i % numChannels;
+                int numPixels = k / numChannels;
+                i = channel * numPixels + pixel;
+            }
+
+            if (!transposeA)
+                s += a[IDX2C(rowInC % m, i, m)] * bnzValues[j];
+            else
+                s += a[IDX2C(i, rowInC % m, k)] * bnzValues[j];
+        }
+    }
+
+    c[IDX2C(rowInC, colInC, m * numSteps)] = alpha * s + (beta == 0 ? 0 : beta * c[IDX2C(rowInC, colInC, m * numSteps)]); // If beta is zero then don't lookup c
+}
+
+/// c += alpha * a * b^T
+template<class ElemType>
+__global__ void _dense1DConvMultSparseCSCTransposeAndAddToDense(
+    int m,                      // rowDense
+    int k,                      // colDense
+    int n,                      // colSparse
+    int numChannels,            // input num channels
+    int numSteps,               // convolution num steps
+    int horizontalSubsample,    // convolution step size
+    bool channelwise,           // pixelwise for normal multiplication and channelwise for convolution operation
+    int rowInB,                 // row index of the sparse matrix
+    ElemType alpha,
+    const ElemType* a,          //dense
+    bool transposeA,
+    const ElemType* bnzValues,  //sparse nz values
+    const GPUSPARSE_INDEX_TYPE* rowIndex,
+    const GPUSPARSE_INDEX_TYPE* colCSCIndex,
+    ElemType* c                 //dense target
+    )
+{
+    CUDA_LONG id = blockDim.x * blockIdx.x + threadIdx.x;
+    if (id >= m*numSteps)
+        return;
+
+    int rowInC = id;
+    int stepIdx = rowInC / m;
+    int i = rowInB - (horizontalSubsample * numChannels * stepIdx); // offset row index by the convolution step
+
+    if (i < 0 || i >= k)
+        return;
+
+    // Convert to channelwise index.
+    // This is similar to rowwise to columnwise conversion
+    if (channelwise)
+    {
+        int pixel = i / numChannels;
+        int channel = i % numChannels;
+        int numPixels = k / numChannels;
+        i = channel * numPixels + pixel;
+    }
+
+    int start = colCSCIndex[rowInB];
+    int end = colCSCIndex[rowInB + 1];
+
+    ElemType s = 0;
+    for (int j = start; j<end; j++)  //j points to the value that are in the same row
+    {
+        int colInC = rowIndex[j];  // the column index because of transpose
+        
+        // bnzValues[j] = the b[][j] value
+        if (!transposeA)
+            s = a[IDX2C(rowInC % m, i, m)] * bnzValues[j];
+        else
+            s = a[IDX2C(i, rowInC % m, k)] * bnzValues[j];
+
+        atomicAdd(&c[IDX2C(rowInC, colInC, m * numSteps)], alpha * s);
+    }
+}
+
+template<class ElemType>
+__global__ void _reshape(
+    int oldNumRows,                             // old row count
+    int oldNumCols,                             // old col count
+    int newNumRows,                             // new row count
+    int newNumCols,                             // new col count
+    const GPUSPARSE_INDEX_TYPE* oldRowIndex,    // old row index array
+    const GPUSPARSE_INDEX_TYPE* oldColumnIndex, // old column index array
+    GPUSPARSE_INDEX_TYPE* newRowIndex,          // new row index array
+    GPUSPARSE_INDEX_TYPE* newColumnIndex        // new column index array
+    )
+{
+    CUDA_LONG id = blockDim.x * blockIdx.x + threadIdx.x;
+    if (id >= newNumCols)
+        return;
+
+    int currentCol = id;
+    int oldColLower = (newNumRows * currentCol) / oldNumRows;
+    int oldColUpper = (newNumRows * (currentCol + 1)) / oldNumRows;
+
+    // initialize to the end and then scan in the right direction in the for-loop
+    int currentColStart = oldColumnIndex[oldNumCols];
+
+    for (int oldCol = oldColLower; oldCol <= min(oldColUpper, oldNumCols); oldCol++)
+    {
+        int start = oldColumnIndex[oldCol];
+        int end = (oldCol < oldNumCols) ? oldColumnIndex[oldCol + 1] : oldColumnIndex[oldNumCols] + 1;
+
+        for (int j = start; j < end; j++)  //j points to the value
+        {
+            int oldRow = oldRowIndex[j];
+            int index = (oldCol * oldNumRows + oldRow);
+            int newCol = index / newNumRows;
+            int newRow = index % newNumRows;
+
+            newRowIndex[j] = newRow;
+
+            if (newCol >= currentCol && currentColStart > j)
+                currentColStart = j;
+        }
+    }
+
+    newColumnIndex[currentCol] = currentColStart;
+
+    if (currentCol == (newNumCols - 1))
+        newColumnIndex[newNumCols] = oldColumnIndex[oldNumCols]; // set end pointer
+}
+
+//called before _determineBlockIds and _denseMulSparseCSCTransposeToSparseBlockCol to determine which columns have values and
+//what's the mapping from the column id in the resulted SparseBlockCol format to the column id in the dense format
+//input: rowIndexes: the row indexes of the CSC sparse matrix to be multiplied with
+//blockIDs: the blockID mapping in the resulting matrix; 
+//nnz: number of nonzero value or the size of rowIndexes;
+template<class ElemType>
+__global__ void _findColsWithValues(
+    const GPUSPARSE_INDEX_TYPE* rowIndexes, GPUSPARSE_INDEX_TYPE* blockIds, const size_t nnz)
+{
+    const size_t index = blockIdx.x * blockDim.x + threadIdx.x;
+    if (index >= nnz)
+        return;
+
+    blockIds[rowIndexes[index]] = 1; //this row has value.
+}
+
+//called before _denseMulSparseCSCTransposeToSparseBlockCol and after _findColsWithValuesto determine which columns have values and
+//what's the mapping from the column id in the resulted SparseBlockCol format to the column id in the dense format
+//input: rowIndexes: the row indexes of the CSC sparse matrix to be multiplied with
+//blockId2Col: the blockID to colum id mapping in the resulting matrix; 
+//col2BlockId: the col2BlockId to blockID mapping in the resulting matrix; 
+//numCols: number of columns in the resulting matrix or the size of blockIDs
+//blockSize: return the blockSize with values, *blockSize must be zero before passed in.
+template<class ElemType>
+__global__ void _determineBlockIds(
+    GPUSPARSE_INDEX_TYPE* blockId2Col, GPUSPARSE_INDEX_TYPE*col2BlockId, const size_t numCols, size_t* blockSize)
+{
+    const size_t index = blockIdx.x * blockDim.x + threadIdx.x;
+    if (index >= numCols)
+        return;
+
+    size_t blockIndex = numCols;
+    if (blockId2Col[index] > 0)
+    {
+        blockIndex = atomicAdd((unsigned int *)blockSize, (unsigned int)1);
+        col2BlockId[index] = blockIndex;
+    }
+
+    __syncthreads();
+
+    if (blockIndex < numCols)
+        blockId2Col[blockIndex] = index;
+}
+
+// backward pass from hidden layer to feature weight
+//result (sparse BlockCol)= alpha * (lhs (dense) X rhs^T (sparse CSC)
+//assume resultValues are 0-initialized
+template<class ElemType>
+__global__ void _denseMulSparseCSCTransposeToSparseBlockCol2(
+    const ElemType alpha,
+    const ElemType* lhsValues,
+    const size_t numRowsLhs,
+    const size_t numColsRhs,
+    const ElemType* rhsNZValues,
+    const GPUSPARSE_INDEX_TYPE* rhsRows,
+    const GPUSPARSE_INDEX_TYPE* rhsCols,
+    const GPUSPARSE_INDEX_TYPE* col2blockIds,
+    ElemType* resultValues)
+{
+    const CUDA_LONG index = blockIdx.x * blockDim.x + threadIdx.x;
+    const CUDA_LONG lhsCol = index / numRowsLhs; //rhsCol == lhsCol
+    if (lhsCol >= numColsRhs)
+        return;
+    const CUDA_LONG lhsRow = index - numRowsLhs*lhsCol; //resultRow == lhsRow
+
+    //each thread handles one [row, col] combination
+    ElemType lhsValue = alpha*lhsValues[IDX2C(lhsRow, lhsCol, numRowsLhs)];
+
+    CUDA_LONG start = rhsCols[lhsCol]; //rhsCol == lhsCol
+    CUDA_LONG end = rhsCols[lhsCol + 1];
+
+    for (CUDA_LONG p = start; p < end; p++)
+    {
+        CUDA_LONG rhsRow = rhsRows[p];
+        ElemType rhsVal = rhsNZValues[p];
+        CUDA_LONG resultCol = col2blockIds[rhsRow]; //resultCol == rhsRow maps to columnid 
+
+        //assume resultValues are 0-initialized
+        atomicAdd(&resultValues[IDX2C(lhsRow, resultCol, numRowsLhs)], lhsValue * rhsVal);
+    }
+}
+
+// backward pass from hidden layer to feature weight
+//result (sparse BlockCol)= alpha * (lhs (dense) X rhs^T (sparse CSC)
+//assume resultValues are 0-initialized
+template<class ElemType>
+__global__ void _denseMulSparseCSCTransposeToSparseBlockCol(
+    const ElemType alpha,
+    const ElemType* lhsValues,
+    const size_t numRowsLhs,
+    const size_t numColsRhs,
+    const ElemType* rhsNZValues,
+    const GPUSPARSE_INDEX_TYPE* rhsRows,
+    const GPUSPARSE_INDEX_TYPE* rhsCols,
+    const GPUSPARSE_INDEX_TYPE* rhsRowIdx,
+    ElemType* resultValues,
+    GPUSPARSE_INDEX_TYPE* resultBlockIds)
+{
+    const CUDA_LONG index = blockIdx.x * blockDim.x + threadIdx.x;
+    const CUDA_LONG lhsCol = index / numRowsLhs; //rhsCol == lhsCol
+    if (lhsCol >= numColsRhs)
+        return;
+    const CUDA_LONG lhsRow = index - numRowsLhs*lhsCol; //resultRow == lhsRow
+
+    //each thread handles one [row, col] combination
+    ElemType lhsValue = alpha*lhsValues[IDX2C(lhsRow, lhsCol, numRowsLhs)];
+
+    CUDA_LONG start = rhsCols[lhsCol]; //rhsCol == lhsCol
+    CUDA_LONG end = rhsCols[lhsCol + 1];
+
+    for (CUDA_LONG p = start; p < end; p++)
+    {
+        CUDA_LONG rhsRow = rhsRows[p]; 
+        ElemType rhsVal = rhsNZValues[p];
+        CUDA_LONG resultCol = rhsRowIdx[p]; //resultCol == rhsRow maps to columnid 
+        resultBlockIds[resultCol] = rhsRow;  //indicate which colmn it actually points to
+
+        //assume resultValues are 0-initialized
+        atomicAdd(&resultValues[IDX2C(lhsRow, resultCol, numRowsLhs)], lhsValue * rhsVal);
+    }
+}
+
+
+// gradients update
+template<class ElemType>
+__global__ void _scaleSparseBlockAndAddToDense(    
+    const ElemType alpha,
+    const bool blockCol, //true if blockRow
+    const size_t numRows,
+    const size_t numCols,
+    const size_t numBlocks,
+    const ElemType* lhsValues,  //lhs is blockCol or blockRow
+    const GPUSPARSE_INDEX_TYPE* blockIds,
+    ElemType* rhs)
+{
+    const CUDA_LONG index = blockIdx.x * blockDim.x + threadIdx.x;
+    CUDA_LONG row, col;
+    if (blockCol)
+    {
+        const CUDA_LONG blockId = index / numRows;
+        if (blockId >= numBlocks)
+            return;
+        row = index - numRows* blockId;
+        col = blockIds[blockId];
+    }
+    else
+    {
+        const CUDA_LONG blockId = index / numCols;
+        if (blockId >= numBlocks)
+            return;
+        col = index - numCols* blockId;
+        row = blockIds[blockId];
+    }
+    rhs[IDX2C(row, col, numRows)] += alpha * lhsValues[index];
+}
+
+// compute predictions in cross entory node
+template<class ElemType>
+__global__ void _computePrediction(
+    int nv,
+    const ElemType* a,
+    int numrows,
+    const ElemType* weight,   
+    int nrs,
+    int labelSize,
+    const GPUSPARSE_INDEX_TYPE* labelRow,
+    const size_t* block2Id,
+    const ElemType* cls,
+    const ElemType* idx2cls,    
+    ElemType* val,
+    GPUSPARSE_INDEX_TYPE* row,
+    GPUSPARSE_INDEX_TYPE* pb)
+{
+    // get label block id
+    int id = -1;
+    int offset = -1;
+    for(int i = 1; i < labelSize; i++) 
+    {
+        if (blockIdx.x < block2Id[i]) 
+        {
+            id = i-1;
+            offset = blockIdx.x - block2Id[i-1];
+            break;
+        }
+    }
+    if( id == -1) 
+    {
+        id = labelSize-1;
+        offset = blockIdx.x - block2Id[labelSize-1];
+    }
+
+    int t = labelRow[id];
+    int iStt;
+    int iEnd;
+    if(t < nv) 
+    {
+        int clsid = idx2cls[t];
+        iStt = cls[IDX2C(0, clsid, 2)];
+        iEnd = cls[IDX2C(1, clsid, 2)];
+    } 
+    else 
+    {
+        iStt = nv;
+        iEnd = nrs;
+    }
+    int i = iStt + offset;
+    int j = id /2;
+    
+    int loadPerThread = (numrows+blockDim.x-1)/blockDim.x;
+    int tStart = loadPerThread * threadIdx.x;
+    int tEnd = min((int)numrows, loadPerThread + tStart);
+
+    ElemType v = 0.0;
+    for (int h = tStart; h < tEnd; h++)
+    {
+        v += weight[IDX2C(i,h,nrs)] * a[IDX2C(h,j,numrows)]; 
+    }
+    atomicAdd(&val[blockIdx.x], v);
+    row[blockIdx.x] = i;
+
+    if(blockIdx.x == 0 && threadIdx.x == 0) 
+        pb[0] = 0;
+    
+    if((threadIdx.x == 0) && (i == iEnd-1) && (i >= nv)) 
+        pb[j+1] = blockIdx.x+1;
+}
+
+// normalize predictions in cross entropy node
+template<class ElemType>
+__global__ void _normalizePrediction(
+    const size_t labelSize,
+    const size_t expandedLabelSize,
+    const GPUSPARSE_INDEX_TYPE* labelRow,
+    const size_t* block2Id,    
+    const GPUSPARSE_INDEX_TYPE* row,
+    ElemType* val,
+    ElemType* entropyScore)
+{    
+    __shared__ ElemType partials[512];
+    partials[threadIdx.x] = 0;
+
+    int p = blockIdx.x;
+    int t = labelRow[p];
+    int start = block2Id[p];
+    int end;
+    if(p == labelSize -1) 
+    {
+        end = expandedLabelSize;
+    } 
+    else 
+    {
+        end = block2Id[p+1];
+    }
+    int len = end - start;
+
+    int loadPerThread = (len+blockDim.x-1)/blockDim.x;
+    int tStart = loadPerThread * threadIdx.x;
+    int tLen = min((int)len, loadPerThread + tStart);
+
+    for(int i = start + tStart; i < start + tLen; i++) 
+    {
+        partials[threadIdx.x] += exp(val[i]);
+    }
+
+    __syncthreads();
+
+    // now sum up the objective function
+    int nTotalThreads = blockDim.x;
+
+    while (nTotalThreads >1)
+    {
+        int halfPoint = (nTotalThreads >> 1);
+
+        if (threadIdx.x < halfPoint)
+            partials[threadIdx.x] += partials[threadIdx.x+halfPoint];
+
+        __syncthreads();
+
+        nTotalThreads = (nTotalThreads>>1);
+    }
+    
+    for(int i = start + tStart; i < start + tLen; i++) 
+    {
+        val[i] = log(exp(val[i])/partials[0]);
+        if(row[i] == t) 
+        {
+            atomicAdd(entropyScore, -val[i]);
+            val[i] *= -1;
+        }
+    }
+}
+
+// compute prediction error in cross entropy node
+template<class ElemType>
+__global__ void _computePredictionError(
+    ElemType* val,
+    int N)
+{    
+    int p = blockDim.x * blockIdx.x + threadIdx.x;
+    if (p>=N)
+        return;
+
+    if(val[p] < 0) 
+        val[p] = exp(val[p]); //negative;
+    else 
+        val[p] = exp(-val[p])-1; //positive
+}
+
+// compute gradients of input in cross entropy node
+template<class ElemType>
+__global__ void _computeGradientOfInput(
+    const ElemType* val,
+    const GPUSPARSE_INDEX_TYPE* row,
+    const GPUSPARSE_INDEX_TYPE* pb,    
+    ElemType* weight,
+    size_t nrs,
+    ElemType* grd,
+    size_t numrows)
+{        
+    int h = blockIdx.x%numrows;
+    int j = blockIdx.x/numrows;
+
+    int start = pb[j];
+    int end = pb[j+1];
+    int len = end - start;
+    
+    int load = (len+blockDim.x-1)/blockDim.x;
+    int pStart = start + load * threadIdx.x;
+    int pEnd = start + min(len, load * (threadIdx.x+1));
+
+    ElemType sum = 0;
+    for(int p = pStart; p < pEnd; p++) 
+    {
+        int i = row[p];
+        sum += val[p] * weight[IDX2C(i, h, nrs)]; 
+    }    
+
+    atomicAdd(&grd[IDX2C(h,j,numrows)], sum);
+}
+
+
+template<class ElemType>
+__global__ void computeNCEForwardProp(
+    const ElemType* val,
+    const int* col,
+    int numRows,
+    int sampleCount,
+    const ElemType* a,
+    int numCols_a,
+    const ElemType* b,
+    ElemType* res)
+{
+    // val and col are in CSR format
+    // val is an array contains log_Pn(w). To differentiate positive and negative samples, 
+    // we store log_Pn(w) as it is for positive samples, and -log_Pn(w) for negative samples
+    // col is an array contains index of the word samples
+    // a is a matrix in column major format contains output from hidden layer
+    // b is the weight matrix for output layer
+    // res is the buffer to store computed output (sparse)
+
+    // follow the convention, this kernel must be run on 512 threads per block
+    __shared__ ElemType partials[512];
+    partials[threadIdx.x] = 0;
+
+    // determine the elements to be handled by this block
+    int total = numRows * sampleCount;
+    int loadPerBlock = (total + gridDim.x - 1) / gridDim.x;
+
+    int start = loadPerBlock * blockIdx.x;
+    int end = min(total, loadPerBlock * (blockIdx.x + 1));
+
+    for (int i = start; i < end; i++)
+    {
+        int colIndex = col[i];
+        int rowIndex = i / sampleCount;
+
+        int loadPerThread = (numCols_a + blockDim.x - 1) / blockDim.x;
+        int tstart = loadPerThread * threadIdx.x;
+        int tend = min(numCols_a, loadPerThread * (threadIdx.x + 1));
+
+        for (int j = tstart; j < tend; j++)
+            partials[threadIdx.x] = a[IDX2C(rowIndex, j, numRows)] * b[IDX2C(j, colIndex, numCols_a)];
+
+        __syncthreads();
+
+        // sum up
+        int nTotalThreads = blockDim.x;
+
+        while (nTotalThreads >1)
+        {
+            int halfPoint = (nTotalThreads >> 1);
+
+            if (threadIdx.x < halfPoint)
+                partials[threadIdx.x] += partials[threadIdx.x + halfPoint];
+
+            __syncthreads();
+
+            nTotalThreads = (nTotalThreads >> 1);
+        }
+
+        if (threadIdx.x == 0)
+            res[i] = partials[0];
+    }
+}
+
+template<class ElemType>
+__global__ void _computeNceOutput(
+    const ElemType* col,
+    int numRows,
+    int sampleCount,
+    const ElemType* a,
+    int numCols_a,
+    const ElemType* b,
+    const ElemType* bias,
+    ElemType* res)
+{
+    // val and col are in CSR format
+    // val is an array contains log_Pn(w). To differentiate positive and negative samples, 
+    // we store log_Pn(w) as it is for positive samples, and -log_Pn(w) for negative samples
+    // col is an array contains index of the word samples
+    // a is a matrix in column major format contains output from hidden layer
+    // b is the weight matrix for output layer
+    // res is the buffer to store computed output (sparse)
+
+    // follow the convention, this kernel must be run on 512 threads per block
+    __shared__ ElemType partials[512];
+    partials[threadIdx.x] = 0;
+
+    //threadIdx.x range from[0 ~ 512)
+    //blockIdx.x range from[0 ~ nnz)
+    //blockDim.x equal to 512
+    //gridDim.x equal to nnz
+
+    // determine the elements to be handled by this block
+    int total = numRows * sampleCount;
+    int loadPerBlock = (total + gridDim.x - 1) / gridDim.x;
+
+    int start = loadPerBlock * blockIdx.x;
+    int end = min(total, loadPerBlock * (blockIdx.x + 1));
+
+    for (int i = start; i < end; i++)
+    {
+        int wid = (int)col[2 * i];
+        int batchid = i / sampleCount;
+
+        int loadPerThread = (numCols_a + blockDim.x - 1) / blockDim.x;
+        int tstart = loadPerThread * threadIdx.x;
+        int tend = min(numCols_a, loadPerThread * (threadIdx.x + 1));
+
+        for (int j = tstart; j < tend; j++)
+            partials[threadIdx.x] = a[IDX2C(j, batchid, numCols_a)] * b[IDX2C(j, wid, numCols_a)];
+
+        __syncthreads();
+
+        // sum up
+        int nTotalThreads = blockDim.x;
+
+        while (nTotalThreads >1)
+        {
+            int halfPoint = (nTotalThreads >> 1);
+
+            if (threadIdx.x < halfPoint)
+                partials[threadIdx.x] += partials[threadIdx.x + halfPoint];
+
+            __syncthreads();
+
+            nTotalThreads = (nTotalThreads >> 1);
+        }
+
+        if (threadIdx.x == 0)
+            res[i] = partials[0] + bias[wid];
+    }
+}
+
+
+template<class ElemType>
+__global__ void _assignSoftmaxSum(
+    const ElemType* softmax,    
+    int sampleCount,
+    const ElemType* a, 
+    ElemType* c) // run on 512 threads per block
+{
+    // val and col are in CSR format
+    // val is an array contains log_Pn(w). To differentiate positive and negative samples, 
+    // we store log_Pn(w) as it is for positive samples, and -log_Pn(w) for negative samples
+    // col is an array contains index of the word samples
+    // a is a matrix in column major format contains output from hidden layer
+    // b is the weight matrix for output layer
+    // tmp is the buffer that stores NCE output calculated from _computeNceOutput
+    // c is the matrix to store objective
+
+    __shared__ ElemType partials[512];
+    partials[threadIdx.x] = 0;
+
+    int total = sampleCount;
+    int loadPerThread = (total + blockDim.x - 1) / blockDim.x;
+
+    // find out the items this thread is responsible for
+    int start = loadPerThread * threadIdx.x;
+    int end = min(total, loadPerThread * (threadIdx.x + 1));    
+    for (int i = start; i < end; i++)
+    {
+        int wid = (int)a[i];
+        partials[threadIdx.x] += softmax[IDX2C(i, wid, sampleCount)];
+    }
+
+    __syncthreads();
+
+    // now sum up the objective function
+    int nTotalThreads = blockDim.x;
+
+    while (nTotalThreads >1)
+    {
+        int halfPoint = (nTotalThreads >> 1);
+
+        if (threadIdx.x < halfPoint)
+            partials[threadIdx.x] += partials[threadIdx.x + halfPoint];
+
+        __syncthreads();
+
+        nTotalThreads = (nTotalThreads >> 1);
+    }
+
+    if (threadIdx.x == 0)
+        c[0] = -partials[0];
+}
+
+template<class ElemType>
+__global__ void _assignNoiseContrastiveEstimation(
+    const ElemType* val,
+    int numRows,
+    int sampleCount,
+    const ElemType* a,
+    int width, // number of columns in a
+    const ElemType* b,
+    ElemType* tmp,
+    ElemType* c) // run on 512 threads per block
+{
+    // val and col are in CSR format
+    // val is an array contains log_Pn(w). To differentiate positive and negative samples, 
+    // we store log_Pn(w) as it is for positive samples, and -log_Pn(w) for negative samples
+    // col is an array contains index of the word samples
+    // a is a matrix in column major format contains output from hidden layer
+    // b is the weight matrix for output layer
+    // tmp is the buffer that stores NCE output calculated from _computeNceOutput
+    // c is the matrix to store objective
+
+    __shared__ ElemType partials[512];
+    partials[threadIdx.x] = 0;
+
+    int total = numRows * sampleCount;
+    int loadPerThread = (total + blockDim.x - 1) / blockDim.x;
+
+    // find out the items this thread is responsible for
+    int start = loadPerThread * threadIdx.x;
+    int end = min(total, loadPerThread * (threadIdx.x + 1));
+
+    ElemType log_num_noise_samples = log((ElemType)(sampleCount - 1));
+    for (int i = start; i < end; i++)
+    {
+        ElemType prob = -val[2 * i + 1];
+        bool positive = (prob > 0);
+        if (positive)
+            prob = -prob;
+        ElemType score_noise = log_num_noise_samples + prob;
+        ElemType z = logadd(tmp[i], score_noise);
+        ElemType logprob = tmp[i] - z;
+        ElemType logprob_noise = score_noise - z;
+        tmp[i] = -exp(logprob);
+        if (positive)
+            tmp[i] += 1;
+        if (positive)
+            partials[threadIdx.x] += logprob;
+        else
+            partials[threadIdx.x] += logprob_noise;
+    }
+
+    __syncthreads();
+
+    // now sum up the objective function
+    int nTotalThreads = blockDim.x;
+
+    while (nTotalThreads >1)
+    {
+        int halfPoint = (nTotalThreads >> 1);
+
+        if (threadIdx.x < halfPoint)
+            partials[threadIdx.x] += partials[threadIdx.x + halfPoint];
+
+        __syncthreads();
+
+        nTotalThreads = (nTotalThreads >> 1);
+    }
+
+    if (threadIdx.x == 0)
+        c[0] = -partials[0];
+}
+
+template<class ElemType>
+__global__ void _assignNceDerivative(
+    const ElemType* val,
+    int numRows,
+    int sampleCount,
+    const ElemType* a,
+    int width, // number of columns in a
+    const ElemType* b,
+    const ElemType* tmp,
+    ElemType* c,
+    size_t inputIndex)
+{
+    // val and col are CSR format sparse matrix for label
+    // val is an array contains log_Pn(w). To differentiate positive and negative samples
+    // we store log_Pn(w) as it is for positive samples, and -log_Pn(w) for negative samples
+    // col is an array contains index of the word samples
+    // a is a matrix in column major format contains output from hidden layer
+    // b is the weight matrix for output layer
+    // tmp is a matrix of precalculated error
+    // c is the output matrix to store calculated gradients
+
+    int total = numRows * sampleCount;
+    int loadPerBlock = (total + gridDim.x - 1) / gridDim.x;
+
+    // find out the items this block is responsible for
+    int start = loadPerBlock * blockIdx.x;
+    int end = min(total, loadPerBlock * (blockIdx.x + 1));
+
+    for (int i = start; i < end; i++)
+    {
+        int wid = (int)val[2 * i];
+        int batchId = i / sampleCount;
+
+        ElemType er = tmp[i]; // precalculated error for this output node
+      
+        // calculate gradients
+        int loadPerThread = (width + blockDim.x - 1) / blockDim.x;
+        int tstart = loadPerThread * threadIdx.x;
+        int tend = min(width, loadPerThread*(threadIdx.x + 1));
+
+        if (inputIndex == 1) // hidden layer output
+        {
+            for (int j = tstart; j < tend; j++)
+            {
+                ElemType val = -er * b[IDX2C(j, wid, width)];
+                atomicAdd(&c[IDX2C(j, batchId, width)], val);
+                //c[IDX2C(j, batchId, width)] += val;
+                //c[IDX2C(batchId, j, numRows)] += val;
+            }
+        }
+        else if (inputIndex == 2) // weight
+        {
+            for (int j = tstart; j < tend; j++)
+            {
+                ElemType val = -er * a[IDX2C(j, batchId, width)];
+                atomicAdd(&c[IDX2C(j, wid, width)], val);
+                //c[IDX2C(j, wid, width)] += val;
+            }
+        }
+        else //bias vector
+        {
+            //ElemType val = -er;
+            atomicAdd(&c[wid], -er);
+            //c[wid] -= er;
+        }
+    }
+}
+
+template<class ElemType>
+__global__ void _assignNceDerivativeNew(
+    const ElemType* val,
+    int numRows,
+    int sampleCount,
+    const ElemType* a,
+    int width, // number of columns in a
+    const ElemType* b,
+    const ElemType* tmp,
+    ElemType* c,
+    size_t inputIndex)
+{
+    // val and col are CSR format sparse matrix for label
+    // val is an array contains log_Pn(w). To differentiate positive and negative samples
+    // we store log_Pn(w) as it is for positive samples, and -log_Pn(w) for negative samples
+    // col is an array contains index of the word samples
+    // a is a matrix in column major format contains output from hidden layer
+    // b is the weight matrix for output layer
+    // tmp is a matrix of precalculated error
+    // c is the output matrix to store calculated gradients
+
+    // logical single index for this thread
+    int n = threadIdx.x + blockDim.x* blockIdx.x;
+
+    int batchId = n / sampleCount;
+    int total = numRows * sampleCount;
+    // is thread in range for the addition
+    if (n < total)
+    {
+        int wid = (int)val[2 * n];
+        ElemType er = tmp[n];
+        if (inputIndex == 1)
+        {
+            for (int i = 0; i < width; i++)
+            {
+                int j = (i + n) % width; //introduce randomization to avoid conflicts
+                ElemType val = -er * b[IDX2C(j, wid, width)];
+                atomicAdd(&c[IDX2C(j, batchId, width)], val);
+            }
+        }
+        else if (inputIndex == 2)
+        {
+            for (int i = 0; i < width; i++)
+            {
+                int j = (i + n) % width; //introduce randomization to avoid conflicts
+                ElemType val = -er * a[IDX2C(j, batchId, width)];
+                atomicAdd(&c[IDX2C(j, wid, width)], val);
+            }
+        }
+        else
+            atomicAdd(&c[wid], -er);
+    }
+}
+// compute gradients of weights in cross entropy node
+template<class ElemType>
+__global__ void _computeGradientOfWeight(
+    const ElemType* val,
+    const GPUSPARSE_INDEX_TYPE* row,
+    const GPUSPARSE_INDEX_TYPE* pb,
+    size_t mb,
+    size_t nv,
+    const GPUSPARSE_INDEX_TYPE* labelRow,
+    const size_t* labelBlock2UniqId,
+    const ElemType* cls,
+    const ElemType* idx2cls,
+    ElemType* input,
+    size_t nrs,
+    ElemType* blockVal,
+    GPUSPARSE_INDEX_TYPE* blockIds)
+{
+    int p = blockIdx.x;
+    ElemType v = val[p];
+    int i = row[p];
+    int j = -1;
+    for(int k = 1; k < mb; k++) 
+    {
+        if( p < pb[k]) 
+        {
+            j = k-1;
+            break;
+        }
+    }
+    if( j == -1) 
+    {
+        j = mb-1;
+    }
+
+    //figure out blocks
+    int bId = i < nv ? 2*j : 2*j+1;
+    int t = labelRow[bId];
+    int iStt;
+    if(t < nv) 
+    {
+        int clsid = idx2cls[t];
+        iStt = cls[IDX2C(0, clsid, 2)];
+    } 
+    else 
+    {
+        iStt = nv;
+    }
+    int offset = i - iStt;
+    int ii = labelBlock2UniqId[bId] + offset;
+
+    int load = (nrs+blockDim.x-1)/blockDim.x;
+    int pStart = load * threadIdx.x;
+    int pEnd = min((int)nrs, load + pStart);
+
+    for(int h = pStart; h < pEnd; h++) 
+    {        
+        ElemType temp = v * input[IDX2C(h, j, nrs)];    
+        atomicAdd(&blockVal[ii*nrs+h], temp);
+        blockIds[ii] = i;
+    }
+}
+
+// used in clipping gradients
+template<class ElemType>
+__global__ void _inplaceTruncate(
+    ElemType* a,
+    const ElemType threshold,
+    const CUDA_LONG N)
+{
+    CALCULATE_ELEMENTWISE_INDEX_OR_EXIT
+    ElemType locThresholdPos = abs(threshold);
+    ElemType locTHresholdNeg = -locThresholdPos; 
+    if (a[id] > locThresholdPos)
+    {
+        a[id] = locThresholdPos;
+    }
+    else if(a[id] < locTHresholdNeg)
+    {
+        a[id] = locTHresholdNeg;
+    }
+}
+
+template<class ElemType>
+__global__ void _inplaceSoftThreshold(
+    ElemType* a,
+    const ElemType threshold,
+    const CUDA_LONG N)
+{
+    CUDA_LONG id = blockDim.x * blockIdx.x + threadIdx.x;
+    if (id >= N)
+        return;
+
+    if (a[id] > threshold)
+    {
+        a[id] -= threshold;
+    }
+    else if (a[id] < -threshold)
+    {
+        a[id] += threshold;
+    }
+    else
+        a[id] = 0;
+}
+
+
+template<class ElemType>
+__global__ void _normalGradForSparseBlock(
+    const ElemType momentum,
+    const bool blockCol, //true if blockRow
+    const size_t numRows,
+    const size_t numCols,
+    const size_t numBlocks,
+    ElemType* lhsValues,  //lhs is blockCol or blockRow
+    const GPUSPARSE_INDEX_TYPE* blockIds,
+    ElemType* rhs)
+{
+    const CUDA_LONG index = blockIdx.x * blockDim.x + threadIdx.x;
+    CUDA_LONG row, col;
+    if (blockCol)
+    {
+        const CUDA_LONG blockId = index / numRows;
+        if (blockId >= numBlocks)
+            return;
+        row = index - numRows* blockId;
+        col = blockIds[blockId];
+    }
+    else
+    {
+        const CUDA_LONG blockId = index / numCols;
+        if (blockId >= numBlocks)
+            return;
+        col = index - numCols* blockId;
+        row = blockIds[blockId];
+    }
+    rhs[IDX2C(row, col, numRows)] = (1 - momentum)*lhsValues[index] + momentum*rhs[IDX2C(row, col, numRows)];
+    lhsValues[index] = rhs[IDX2C(row, col, numRows)];
+}
+
+static __inline__ __device__ double atomicAdd(double* address, double val)
+{
+    unsigned long long int* address_as_ull = (unsigned long long int*)address;
+    unsigned long long int old = *address_as_ull, assumed;
+
+    do {
+        assumed = old;
+        old = atomicCAS(address_as_ull, assumed, __double_as_longlong(val + __longlong_as_double(assumed)));
+    } while (assumed != old);
+
+    return __longlong_as_double(old);
+}
+
+template<class ElemType>
+static __inline__ __device__ ElemType logadd(ElemType x, ElemType y)
+{
+    ElemType temp, diff, z; 
+
+    if (x < y) 
+    {
+        temp = x; x = y; y = temp;
+    }
+    diff = y - x; 
+    if (diff < MINLOGEXP)
+    {
+        return (x < LSMALL)?LZERO:x;
+    }
+    else
+    {
+        z = exp(diff);
+        return x + log(1.0 + z);
+    }
+}
+
+//This function should be called with 1024 threads per block and 1 block
+//THIS IS NOT THE MOST EFFICIENT IMPLEMENTATION!!!
+template<class ElemType>
+__global__ void _reductionSum(
+    const ElemType* data,
+    ElemType *sum,
+    CUDA_LONG N)
+{
+
+    __shared__ ElemType partialSums[1024];
+    partialSums[threadIdx.x]=0;
+    //int id = blockDim.x * blockIdx.x + threadIdx.x;
+    CUDA_LONG loadPerThread = N/blockDim.x; 
+    for (CUDA_LONG i= threadIdx.x*loadPerThread; i< (threadIdx.x == blockDim.x - 1 ? N : (threadIdx.x+1)*loadPerThread);++i)
+    {
+        partialSums[threadIdx.x]+=data[i];
+    }
+    __syncthreads();
+
+    //512
+    if (threadIdx.x<512)
+    {
+        partialSums[threadIdx.x]+=partialSums[threadIdx.x+512];
+    }
+    __syncthreads();
+
+    //256
+    if (threadIdx.x<256)
+    {
+        partialSums[threadIdx.x]+=partialSums[threadIdx.x+256];
+    }
+    __syncthreads();
+
+    //128
+    if (threadIdx.x<128)
+    {
+        partialSums[threadIdx.x]+=partialSums[threadIdx.x+128];
+    }
+    __syncthreads();
+
+    //64
+    if (threadIdx.x<64)
+    {
+        partialSums[threadIdx.x]+=partialSums[threadIdx.x+64];
+    }
+    __syncthreads();
+
+    //32
+    if (threadIdx.x<32)
+    {
+        partialSums[threadIdx.x]+=partialSums[threadIdx.x+32];
+    }
+    __syncthreads();
+
+    //16
+    if (threadIdx.x<16)
+    {
+        partialSums[threadIdx.x]+=partialSums[threadIdx.x+16];
+    }
+    __syncthreads();
+
+    //8
+    if (threadIdx.x<8)
+    {
+        partialSums[threadIdx.x]+=partialSums[threadIdx.x+8];
+    }
+    __syncthreads();
+
+    //4
+    if (threadIdx.x<4)
+    {
+        partialSums[threadIdx.x]+=partialSums[threadIdx.x+4];
+    }
+    __syncthreads();
+
+    if (threadIdx.x==0)
+    {
+        sum[0] = partialSums[0]+partialSums[1]+partialSums[2]+partialSums[3];
+    }
+}
+
+//This function should be called with 1024 threads per block and 1 block
+//THIS IS NOT THE MOST EFFICIENT IMPLEMENTATION!!!
+template<class ElemType>
+__global__ void _reductionSumAndAssign(
+    ElemType* toAssign,
+    const ElemType* data,
+    CUDA_LONG N, //length of data
+    CUDA_LONG M) //length of toAssign
+{
+    __shared__ ElemType partialSums[1024];
+    __shared__ ElemType res;
+    partialSums[threadIdx.x]=0;
+    //int id = blockDim.x * blockIdx.x + threadIdx.x;
+    CUDA_LONG loadPerThread = N/blockDim.x; 
+    for (CUDA_LONG i= threadIdx.x*loadPerThread; i< (threadIdx.x == blockDim.x - 1 ? N : (threadIdx.x+1)*loadPerThread);++i)
+    {
+        partialSums[threadIdx.x]+=data[i];
+    }
+    __syncthreads();
+
+    //512
+    if (threadIdx.x<512)
+    {
+        partialSums[threadIdx.x]+=partialSums[threadIdx.x+512];
+    }
+    __syncthreads();
+
+    //256
+    if (threadIdx.x<256)
+    {
+        partialSums[threadIdx.x]+=partialSums[threadIdx.x+256];
+    }
+    __syncthreads();
+
+    //128
+    if (threadIdx.x<128)
+    {
+        partialSums[threadIdx.x]+=partialSums[threadIdx.x+128];
+    }
+    __syncthreads();
+
+    //64
+    if (threadIdx.x<64)
+    {
+        partialSums[threadIdx.x]+=partialSums[threadIdx.x+64];
+    }
+    __syncthreads();
+
+    //32
+    if (threadIdx.x<32)
+    {
+        partialSums[threadIdx.x]+=partialSums[threadIdx.x+32];
+    }
+    __syncthreads();
+
+    //16
+    if (threadIdx.x<16)
+    {
+        partialSums[threadIdx.x]+=partialSums[threadIdx.x+16];
+    }
+    __syncthreads();
+
+    //8
+    if (threadIdx.x<8)
+    {
+        partialSums[threadIdx.x]+=partialSums[threadIdx.x+8];
+    }
+    __syncthreads();
+
+    //4
+    if (threadIdx.x<4)
+    {
+        partialSums[threadIdx.x]+=partialSums[threadIdx.x+4];
+    }
+    __syncthreads();
+
+    if (threadIdx.x==0)
+    {
+        res = partialSums[0]+partialSums[1]+partialSums[2]+partialSums[3];
+        for (CUDA_LONG i=0;i<M;++i)
+            toAssign[i]=res;
+    }
+}
+
+//This function should be called with 1024 threads per block and 1 block
+//THIS IS NOT THE MOST EFFICIENT IMPLEMENTATION!!!
+template<class ElemType>
+__global__ void _reductionSum2(
+    const ElemType* data,
+    ElemType *sum,
+    CUDA_LONG N, 
+    bool takeSqrt=false)
+{
+
+    __shared__ ElemType partialSums[1024];
+    partialSums[threadIdx.x]=0;
+    //int id = blockDim.x * blockIdx.x + threadIdx.x;
+    CUDA_LONG loadPerThread = N/blockDim.x; 
+    for (CUDA_LONG i= threadIdx.x*loadPerThread; i< (threadIdx.x == blockDim.x - 1 ? N : (threadIdx.x+1)*loadPerThread);++i)
+        //for (int i= threadIdx.x*loadPerThread; i<(threadIdx.x+1)*loadPerThread;++i)
+    {
+        partialSums[threadIdx.x]+=(data[i]*data[i]);
+    }
+    __syncthreads();
+
+    //512
+    if (threadIdx.x<512)
+    {
+        partialSums[threadIdx.x]+=partialSums[threadIdx.x+512];
+    }
+    __syncthreads();
+
+    //256
+    if (threadIdx.x<256)
+    {
+        partialSums[threadIdx.x]+=partialSums[threadIdx.x+256];
+    }
+    __syncthreads();
+
+    //128
+    if (threadIdx.x<128)
+    {
+        partialSums[threadIdx.x]+=partialSums[threadIdx.x+128];
+    }
+    __syncthreads();
+
+    //64
+    if (threadIdx.x<64)
+    {
+        partialSums[threadIdx.x]+=partialSums[threadIdx.x+64];
+    }
+    __syncthreads();
+
+    //32
+    if (threadIdx.x<32)
+    {
+        partialSums[threadIdx.x]+=partialSums[threadIdx.x+32];
+    }
+    __syncthreads();
+
+    //16
+    if (threadIdx.x<16)
+    {
+        partialSums[threadIdx.x]+=partialSums[threadIdx.x+16];
+    }
+    __syncthreads();
+
+    //8
+    if (threadIdx.x<8)
+    {
+        partialSums[threadIdx.x]+=partialSums[threadIdx.x+8];
+    }
+    __syncthreads();
+
+    //4
+    if (threadIdx.x<4)
+    {
+        partialSums[threadIdx.x]+=partialSums[threadIdx.x+4];
+    }
+    __syncthreads();
+
+    if (threadIdx.x==0)
+    {
+        sum[0] = partialSums[0]+partialSums[1]+partialSums[2]+partialSums[3];
+        if (takeSqrt)
+        {
+            if (sizeof(ElemType)==sizeof(float))
+                sum[0] = sqrtf(sum[0]);
+            else
+                sum[0] = sqrt(sum[0]); 
+        }
+    }
+}
+
+
+//This function should be called with 1024 threads per block and 1 block
+//THIS IS NOT THE MOST EFFICIENT IMPLEMENTATION!!!
+template<class ElemType>
+__global__ void _reductionMatrixNormInf(
+    const ElemType* data,
+    ElemType *maxAbs,
+    CUDA_LONG N)
+{
+
+    __shared__ ElemType partialSums[1024];
+    partialSums[threadIdx.x]=0;
+    //int id = blockDim.x * blockIdx.x + threadIdx.x;
+    int loadPerThread = N/blockDim.x; 
+    for (int i= threadIdx.x*loadPerThread; i< (threadIdx.x == blockDim.x - 1 ? N : (threadIdx.x+1)*loadPerThread);++i)    
+    {
+        if (sizeof(ElemType)==sizeof(float))
+        {
+            partialSums[threadIdx.x]=max(fabsf(data[i]),partialSums[threadIdx.x]);
+        }
+        else
+        {
+            partialSums[threadIdx.x]=max(fabs(data[i]),partialSums[threadIdx.x]);
+        }
+    }
+    __syncthreads();
+
+    //512
+    if (threadIdx.x<512)
+    {
+        partialSums[threadIdx.x]=max(partialSums[threadIdx.x+512],partialSums[threadIdx.x]);        
+    }
+    __syncthreads();
+
+    //256
+    if (threadIdx.x<256)
+    {
+        partialSums[threadIdx.x]=max(partialSums[threadIdx.x+256],partialSums[threadIdx.x]);
+    }
+    __syncthreads();
+
+    //128
+    if (threadIdx.x<128)
+    {
+        partialSums[threadIdx.x]=max(partialSums[threadIdx.x+128],partialSums[threadIdx.x]);
+    }
+    __syncthreads();
+
+    //64
+    if (threadIdx.x<64)
+    {
+        partialSums[threadIdx.x]=max(partialSums[threadIdx.x+64],partialSums[threadIdx.x]);
+    }
+    __syncthreads();
+
+    //32
+    if (threadIdx.x<32)
+    {
+        partialSums[threadIdx.x]=max(partialSums[threadIdx.x+32],partialSums[threadIdx.x]);
+    }
+    __syncthreads();
+
+    //16
+    if (threadIdx.x<16)
+    {
+        partialSums[threadIdx.x]=max(partialSums[threadIdx.x+16],partialSums[threadIdx.x]);
+    }
+    __syncthreads();
+
+    //8
+    if (threadIdx.x<8)
+    {
+        partialSums[threadIdx.x]=max(partialSums[threadIdx.x+8],partialSums[threadIdx.x]);
+    }
+    __syncthreads();
+
+    //4
+    if (threadIdx.x<4)
+    {
+        partialSums[threadIdx.x]=max(partialSums[threadIdx.x+4],partialSums[threadIdx.x]);
+    }
+    __syncthreads();
+
+    if (threadIdx.x==0)
+    {
+        maxAbs[0] = max(max(partialSums[0],partialSums[1]),max(partialSums[2],partialSums[3]));
+    }
+}
+
+//This function should be called with 1024 threads per block and 1 block
+//THIS IS NOT THE MOST EFFICIENT IMPLEMENTATION!!!
+template<class ElemType>
+__global__ void _reductionMatrixNorm0(
+    const ElemType* data,
+    ElemType *nz,
+    CUDA_LONG N)
+{
+
+    __shared__ ElemType partialSums[1024];
+    partialSums[threadIdx.x]=0;
+    //int id = blockDim.x * blockIdx.x + threadIdx.x;
+    CUDA_LONG loadPerThread = N/blockDim.x; 
+    for (CUDA_LONG i= threadIdx.x*loadPerThread; i< (threadIdx.x == blockDim.x - 1 ? N : (threadIdx.x+1)*loadPerThread);++i)    
+    {
+        if (data[i]!=0)
+            ++partialSums[threadIdx.x];
+    }
+    __syncthreads();
+
+    //512
+    if (threadIdx.x<512)
+    {
+        partialSums[threadIdx.x]=partialSums[threadIdx.x+512]+partialSums[threadIdx.x];        
+    }
+    __syncthreads();
+
+    //256
+    if (threadIdx.x<256)
+    {
+        partialSums[threadIdx.x]=partialSums[threadIdx.x+256]+partialSums[threadIdx.x];
+    }
+    __syncthreads();
+
+    //128
+    if (threadIdx.x<128)
+    {
+        partialSums[threadIdx.x]=partialSums[threadIdx.x+128]+partialSums[threadIdx.x];
+    }
+    __syncthreads();
+
+    //64
+    if (threadIdx.x<64)
+    {
+        partialSums[threadIdx.x]=partialSums[threadIdx.x+64]+partialSums[threadIdx.x];
+    }
+    __syncthreads();
+
+    //32
+    if (threadIdx.x<32)
+    {
+        partialSums[threadIdx.x]=partialSums[threadIdx.x+32]+partialSums[threadIdx.x];
+    }
+    __syncthreads();
+
+    //16
+    if (threadIdx.x<16)
+    {
+        partialSums[threadIdx.x]=partialSums[threadIdx.x+16]+partialSums[threadIdx.x];
+    }
+    __syncthreads();
+
+    //8
+    if (threadIdx.x<8)
+    {
+        partialSums[threadIdx.x]=partialSums[threadIdx.x+8]+partialSums[threadIdx.x];
+    }
+    __syncthreads();
+
+    //4
+    if (threadIdx.x<4)
+    {
+        partialSums[threadIdx.x]=partialSums[threadIdx.x+4]+partialSums[threadIdx.x];
+    }
+    __syncthreads();
+
+    if (threadIdx.x==0)
+    {
+        nz[0] = partialSums[0]+partialSums[1]+partialSums[2]+partialSums[3];
+    }
+}
+
+
+template<class ElemType>
+__global__ void _getSparseVectorRepresntationForCSCMatrix(
+    const int* m_dRow,
+    const int* m_dCol,    
+    int* vectArray,    
+    const CUDA_LONG M,
+    const CUDA_LONG N)
+{
+    int i = blockDim.x * blockIdx.x + threadIdx.x;
+    if (i>=M)
+        return;
+    int start = m_dRow[i];
+    int end = m_dRow[i+1];
+    for (int _i=start;_i<end;++_i)  //_i is index in m_dVal and m_dCol
+    {
+        int j = m_dCol[_i];
+        vectArray[_i] = i*N + j;
+    }
+}
+
+
+template<class ElemType>
+__global__ void _lrHelper(
+    const ElemType* data1,    
+    const ElemType* data2,    
+    const CUDA_LONG N,
+    ElemType* d_res)
+{
+    __shared__ ElemType partialSums1[512];
+    __shared__ ElemType partialSums2[512];
+    partialSums1[threadIdx.x]=0;
+    partialSums2[threadIdx.x]=0;
+
+    //int id = blockDim.x * blockIdx.x + threadIdx.x;
+    int loadPerThread = N/blockDim.x;     
+    for (int i= threadIdx.x*loadPerThread; i< (threadIdx.x == blockDim.x - 1 ? N : (threadIdx.x+1)*loadPerThread);++i)        
+    {
+        partialSums1[threadIdx.x]+=(data1[i]*data1[i]);
+        partialSums2[threadIdx.x]+=(data2[i]*data2[i]);
+    }
+    __syncthreads();
+
+    /*
+    //512
+    if (threadIdx.x<512)
+    {
+    partialSums1[threadIdx.x]+=partialSums1[threadIdx.x+512];
+    partialSums2[threadIdx.x]+=partialSums2[threadIdx.x+512];
+    }
+    __syncthreads();*/
+
+    //256
+    if (threadIdx.x<256)
+    {
+        partialSums1[threadIdx.x]+=partialSums1[threadIdx.x+256];
+        partialSums2[threadIdx.x]+=partialSums2[threadIdx.x+256];        
+    }
+    __syncthreads();
+
+    //128
+    if (threadIdx.x<128)
+    {
+        partialSums1[threadIdx.x]+=partialSums1[threadIdx.x+128];
+        partialSums2[threadIdx.x]+=partialSums2[threadIdx.x+128];        
+    }
+    __syncthreads();
+
+    //64
+    if (threadIdx.x<64)
+    {
+        partialSums1[threadIdx.x]+=partialSums1[threadIdx.x+64];
+        partialSums2[threadIdx.x]+=partialSums2[threadIdx.x+64];        
+    }
+    __syncthreads();
+
+    //32
+    if (threadIdx.x<32)
+    {
+        partialSums1[threadIdx.x]+=partialSums1[threadIdx.x+32];
+        partialSums2[threadIdx.x]+=partialSums2[threadIdx.x+32];        
+    }
+    __syncthreads();
+
+    //16
+    if (threadIdx.x<16)
+    {
+        partialSums1[threadIdx.x]+=partialSums1[threadIdx.x+16];
+        partialSums2[threadIdx.x]+=partialSums2[threadIdx.x+16];        
+    }
+    __syncthreads();
+
+    //8
+    if (threadIdx.x<8)
+    {
+        partialSums1[threadIdx.x]+=partialSums1[threadIdx.x+8];
+        partialSums2[threadIdx.x]+=partialSums2[threadIdx.x+8];        
+    }
+    __syncthreads();
+
+    //4
+    if (threadIdx.x<4)
+    {
+        partialSums1[threadIdx.x]+=partialSums1[threadIdx.x+4];
+        partialSums2[threadIdx.x]+=partialSums2[threadIdx.x+4];        
+    }
+    __syncthreads();
+
+    if (threadIdx.x==0)
+    {        
+        ElemType fns1 = partialSums1[0]+partialSums1[1]+partialSums1[2]+partialSums1[3];
+        ElemType fns2 = partialSums2[0]+partialSums2[1]+partialSums2[2]+partialSums2[3];
+        if (sizeof(ElemType)==sizeof(float))
+        {                    
+            d_res[0] = max((ElemType)0, d_res[0]/max((ElemType)1.0e-10,sqrtf(fns1))/max((ElemType)1.0e-10,sqrtf(fns2)));            
+        }
+        else
+        {            
+            d_res[0] = max((ElemType)0, d_res[0]/max((ElemType)1.0e-10,sqrt(fns1))/max((ElemType)1.0e-10,sqrt(fns2)));              
+        }   
+    }
+}
+
+/*
+template<class ElemType>
+__global__ void _lrHelper(
+ElemType* d_tmp)
+{
+if (sizeof(ElemType)==sizeof(float))
+{
+d_tmp[0] = max((ElemType)0, d_tmp[0]/max((ElemType)1.0e-10,sqrtf(d_tmp[1]))/max((ElemType)1.0e-10,sqrtf(d_tmp[2])));            
+}
+else
+{
+d_tmp[0] = max((ElemType)0, d_tmp[0]/max((ElemType)1.0e-10,sqrt(d_tmp[1]))/max((ElemType)1.0e-10,sqrt(d_tmp[2])));            
+}
+}
+*/
+
+
+template<class ElemType>
+__global__ void _assignElementProductOfWithShiftNeg(
+    ElemType* us,
+    const ElemType* a,
+    const ElemType* b,
+    const int shift,
+    const int NTPlusOne,
+    const int BS)
+{
+    CUDA_LONG idx = blockDim.x * blockIdx.x + threadIdx.x;
+    CUDA_LONG idy = blockDim.y * blockIdx.y + threadIdx.y;
+
+    if (idx >= NTPlusOne || idy >= BS)
+        return;
+
+    if (idx == 0)
+    {
+        // this is row-0. No need to shift
+        us[IDX2C(idx, idy, NTPlusOne)] = a[idy] * b[idy];
+    }
+    else
+    {
+        int cs = shift + idx - 1;
+        int tmpidy = (idy + cs) % BS;
+        us[IDX2C(idx, idy, NTPlusOne)] = a[idy] * b[tmpidy];
+    }
+}
+
+template<class ElemType>
+__global__ void _innerProductWithShiftNeg(
+    ElemType* c,
+    const ElemType* a,
+    const ElemType* b,
+    const CUDA_LONG N, //a.GetNumRows();
+    const CUDA_LONG M, //a.GetNumCols();
+    const CUDA_LONG shift,
+    const CUDA_LONG NTPlusOne
+    )
+{
+    CUDA_LONG idx = blockDim.x * blockIdx.x + threadIdx.x;
+    CUDA_LONG idy = blockDim.y * blockIdx.y + threadIdx.y;
+
+    if (idx >= NTPlusOne || idy >= M)
+        return;
+
+    ElemType sum = 0;
+    CUDA_LONG index_a = 0;
+    CUDA_LONG index_b = 0;
+    CUDA_LONG col_a = 0;
+    CUDA_LONG col_b = 0;
+    if (idx == 0)
+    {
+        // this is row 0. No need to shift
+        // the product of a(:,idy) dot b(:,idy)
+        col_a = idy;
+        for (CUDA_LONG i = 0; i < N; ++i)
+        {
+            index_a = IDX2C(i, col_a, N);
+            sum += a[index_a] * b[index_a];
+        }
+    }
+    else
+    {
+        int cs = shift + idx - 1;
+        col_a = idy;
+        col_b = (idy + cs) % M;
+        for (int i = 0; i < N; ++i)
+        {
+            index_a = IDX2C(i, col_a, N);
+            index_b = IDX2C(i, col_b, N);
+            sum += a[index_a] * b[index_b];
+        }
+    }
+    c[IDX2C(idx, idy, NTPlusOne)] = sum;
+
+}
+
+template<class ElemType>
+__global__ void _getARowByIndex(
+    ElemType* us,
+    const ElemType* a,
+    const int O, // a's rows
+    const int P, // a's cols
+    const int m // the m-th row of a
+    )
+{
+    CUDA_LONG id = blockDim.x * blockIdx.x + threadIdx.x;
+    if (id >= P)
+        return;
+    //    us[id] = a[id] * b[id];
+    us[id] = a[IDX2C(m, id, O)];
+}
+
+
+template<class ElemType>
+__global__ void _conductRowElementMultiplyWithShift(
+    ElemType* us,
+    const ElemType* a,
+    const ElemType* b,
+    const int O, // b's rows
+    const int P, // b's cols
+    const int shift,
+    const bool isafixed)
+{
+    CUDA_LONG idx = blockDim.x * blockIdx.x + threadIdx.x;
+    CUDA_LONG idy = blockDim.y * blockIdx.y + threadIdx.y;
+
+    if (idx >= O || idy >= P)
+        return;
+
+    int tmpidy = (idy + shift) % P;
+    if (isafixed)
+    {
+        // we fix a, and shift b
+        us[IDX2C(idx, idy, O)] = a[idy] * b[IDX2C(idx, tmpidy, O)];
+    }
+    else
+    {
+        // we fix b, but shift a
+        us[IDX2C(idx, idy, O)] = a[tmpidy] * b[IDX2C(idx, idy, O)];
+    }
+
+}
+
+template<class ElemType>
+__global__ void _assignElementProductOfWithShift(
+    ElemType* us,
+    const ElemType* a,
+    const ElemType* b,
+    const int shift,
+    const CUDA_LONG N)
+{
+    CUDA_LONG id = blockDim.x * blockIdx.x + threadIdx.x;
+    if (id >= N)
+        return;
+
+    int tmpidb = (id + shift) % N;
+    us[id] = a[id] * b[tmpidb];
+}
+
+
+/// minus 1 at a specific position
+template<class ElemType>
+__global__ void _minusOneAt(
+    ElemType *c,
+    CUDA_LONG position, 
+    CUDA_LONG N)
+{
+    CUDA_LONG id = blockDim.x * blockIdx.x + threadIdx.x;
+    if (id >= N)
+        return;
+    if (id == position)
+        c[id] = c[id] - 1.0; 
+}
+
+
+/// the kernel function for RCRF  backward computation
+/// assume a column slice of input and output
+template<class ElemType>
+__global__ void _rcrfBackwardCompute(
+    const size_t iNumPos,
+    const ElemType* galpha,   /// column slice at current time t
+    ElemType* gbeta,          /// column slices with [row, 2] at current time t for [
+    const ElemType* gpair_scores,
+    const size_t iNumLab, const int shift)
+{
+    int id = blockDim.x * blockIdx.x + threadIdx.x;
+
+    extern __shared__ double sh_alpha_and_beta[]; /// intersting, has to use [], instead of *
+    /// need bye size = (iNumPos * iNumLab * 2 + iNumLab * iNumLab) * sizeof(ElemType)
+
+    ElemType * alpha = (ElemType*)(sh_alpha_and_beta);
+    ElemType * pair_scores = alpha + iNumPos * iNumLab;
+    ElemType * beta = alpha + iNumPos * iNumLab + iNumLab * iNumLab;
+
+    if (id < 0 || id >= iNumLab)
+        return;
+
+    /// copy global memory to shared memory to save time
+    for (int t = iNumPos - 1; t >= 0; t--)
+    {
+        alpha[IDX2C(id, t, iNumLab)] = galpha[IDX2C(id, t, iNumLab)];
+    }
+
+    for (int j = 0; j < iNumLab; j++)
+        pair_scores[IDX2C(id, j, iNumLab)] = gpair_scores[IDX2C(id, j, iNumLab)];
+
+    __syncthreads();
+
+    for (int t = iNumPos - 1; t >= 0; t--)
+    {
+        ElemType fSum;
+        ElemType fTmp = LZERO;
+        if (t == iNumPos - 1)
+        {
+            fSum = LZERO;
+            for (int j = 0; j < iNumLab; j++)
+            {
+                fSum = logadd(fSum, alpha[IDX2C(j, t, iNumLab)]);
+            }
+
+            fTmp = alpha[IDX2C(id, t, iNumLab)] - fSum;
+        }
+        else
+        {
+            for (int j = 0; j < iNumLab; j++)
+            {
+                fSum = LZERO;
+                for (int m = 0; m < iNumLab; m++)
+                {
+                    fSum = logadd(fSum, alpha[IDX2C(m, t, iNumLab)] + pair_scores[IDX2C(j, m, iNumLab)]);
+                }
+
+                fTmp = logadd(fTmp, beta[IDX2C(j, t + 1, iNumLab)] + alpha[IDX2C(id, t, iNumLab)] + pair_scores[IDX2C(j, id, iNumLab)] - fSum);
+            }
+        }
+
+        beta[IDX2C(id, t, iNumLab)] = fTmp;
+        __syncthreads();
+    }
+
+    /// copy from shared memory to global memory to pass values
+    for (int t = iNumPos - 1; t >= 0; t--)
+    {
+        gbeta[IDX2C(id, t, iNumLab)] = beta[IDX2C(id, t, iNumLab)];
+    }
+    //    __syncthreads();
+}
+
+/// the kernel function for RCRF  backward computation
+/// assume a column slice of input and output
+template<class ElemType>
+__global__ void _rcrfBackwardCompute(
+    const size_t t, /// time position 
+    const size_t iNumPos,
+    const ElemType* galpha,   /// column slice at current time t
+    ElemType* gbeta,          /// column slices with [row, 2] at current time t for [
+    const ElemType* gzeta,          /// column slices with [row, 2] at current time t for [
+    const ElemType* gpair_scores,   /// column slice at current time t
+    const size_t iNumLab, const int shift)
+{
+    int id = blockDim.x * blockIdx.x + threadIdx.x;
+
+    extern __shared__ double sh_alpha_and_beta[]; /// intersting, has to use [], instead of *
+    /// need bye size = (iNumPos * iNumLab * 2 + iNumLab * iNumLab) * sizeof(ElemType)
+
+    ElemType * alpha = (ElemType*)(sh_alpha_and_beta);
+    ElemType * beta_t1 = (ElemType*)(alpha + iNumLab);
+    ElemType * zeta = (ElemType*)(beta_t1 + iNumLab);
+    ElemType pair_scores[1024];
+
+    if (id < 0 || id >= iNumLab)
+        return;
+
+    /// copy global memory to shared memory to save time
+    alpha[id] = galpha[IDX2C(id, t, iNumLab)];
+    if (t < iNumPos - 1)
+        beta_t1[id] = gbeta[IDX2C(id, t + 1, iNumLab)];
+    zeta[id] = gzeta[id];
+
+    __syncthreads();
+
+    for (int j = 0; j < iNumLab; j++)
+        pair_scores[j] = gpair_scores[IDX2C(j, id, iNumLab)];
+
+    ElemType fTmp = LZERO;
+    if (t == iNumPos - 1)
+    {
+        fTmp = alpha[id] - zeta[id];
+    }
+    else
+    {
+        for (int j = 0; j < iNumLab; j++)
+        {
+            fTmp = logadd(fTmp, beta_t1[j] + alpha[id] + pair_scores[j] - zeta[j]);
+        }
+    }
+
+    gbeta[IDX2C(id, t, iNumLab)] = fTmp;
+
+}
+
+/// $\zeta_t(j) = {\sum_k exp(\delta_{t-1}(k) + a_{kj}(t))}$.
+template<class ElemType>
+__global__ void _rcrfBackwardComputeZeta(
+    const size_t t, /// time position 
+    const size_t iNumPos,
+    const ElemType* galpha,   /// column slice at current time t
+    ElemType* gzeta,          /// column slices with [row, 2] at current time t for [
+    const ElemType* gpair_scores,
+    const size_t iNumLab, const int shift)
+{
+    int id = blockDim.x * blockIdx.x + threadIdx.x;
+
+    extern __shared__ double sh_alpha_and_beta[]; /// intersting, has to use [], instead of *
+    /// need bye size = (iNumPos * iNumLab * 2 + iNumLab * iNumLab) * sizeof(ElemType)
+
+    ElemType * alpha = (ElemType*)(sh_alpha_and_beta);
+    ElemType pair_scores[1024];
+
+    if (id < 0 || id >= iNumLab)
+        return;
+
+    /// copy global memory to shared memory to save time
+    alpha[id] = galpha[IDX2C(id, t, iNumLab)];
+
+    __syncthreads();
+
+    for (int j = 0; j < iNumLab; j++)
+        pair_scores[j] = gpair_scores[IDX2C(id, j, iNumLab)];
+
+    ElemType fSum = LZERO;
+    for (int m = 0; m < iNumLab; m++)
+    {
+        if (t == iNumPos - 1)
+            fSum = logadd(fSum, alpha[IDX2C(m, 0, iNumLab)]);
+        else
+            fSum = logadd(fSum, alpha[IDX2C(m, 0, iNumLab)] + pair_scores[m]);
+    }
+
+    gzeta[id] = fSum;
+
+}
+
+/// $\zeta_t(j) = {\sum_k exp(\delta_{t-1}(k) + a_{kj}(t))}$.
+template<class ElemType>
+__global__ void _rcrfTransGrdComputeZeta(
+    const int t, /// time position 
+    const size_t iNumPos,
+    const ElemType* galpha,   /// column slice at current time t
+    ElemType* gzeta,          /// column slices with [row, 2] at current time t for [
+    const ElemType* gpair_scores,
+    const size_t iNumLab,
+    const size_t start_lbl,
+    const int shift)
+{
+    int id = blockDim.x * blockIdx.x + threadIdx.x;
+
+    extern __shared__ double sh_alpha_and_beta[]; /// intersting, has to use [], instead of *
+    /// need bye size = (iNumPos * iNumLab * 2 + iNumLab * iNumLab) * sizeof(ElemType)
+
+    ElemType * alpha = (ElemType*)(sh_alpha_and_beta);
+    ElemType pair_scores[1024];
+
+    if (id < 0 || id >= iNumLab)
+        return;
+
+    /// copy global memory to shared memory to save time
+    if (t >= 0)
+        alpha[id] = galpha[IDX2C(id, t, iNumLab)];
+
+    __syncthreads();
+
+    for (int j = 0; j < iNumLab; j++)
+        pair_scores[j] = gpair_scores[IDX2C(id, j, iNumLab)];
+
+    ElemType fSum = LZERO;
+    ElemType fTmp;
+    for (int m = 0; m < iNumLab; m++)
+    {
+        if (t < 0)
+        {
+            if (m == start_lbl)
+                fTmp = 0;
+            else fTmp = LZERO;
+        }
+        else
+            fTmp = alpha[m];
+
+        fSum = logadd(fSum, pair_scores[m] + fTmp);
+    }
+
+    gzeta[id] = fSum;
+
+}
+
+template<class ElemType>
+__global__ void _rcrfTransGrdCompute(
+    int t,
+    const size_t start_lbl,
+    const ElemType*   galpha,
+    const ElemType* gbeta,
+    const ElemType* gzeta,
+    const ElemType* gpair_scores,
+    const ElemType * lbls,
+    ElemType* grd,
+    const size_t iNumPos,
+    const size_t iNumLab,
+    const int shift)
+{
+    int id = blockDim.x * blockIdx.x + threadIdx.x;
+
+    extern __shared__ double sh_alpha_and_beta[]; /// intersting, has to use [], instead of *
+    /// need bye size = (iNumPos * iNumLab * 2 + iNumLab * iNumLab) * sizeof(ElemType)
+
+    ElemType * alpha = (ElemType*)(sh_alpha_and_beta);
+    ElemType * beta = (ElemType*)(alpha + iNumLab);
+    ElemType * zeta = (ElemType*)(beta + iNumLab);
+    ElemType pair_scores[1024];
+
+    if (id < 0 || id >= iNumLab)
+        return;
+
+    /// copy global memory to shared memory to save time
+    if (t > 0)
+        alpha[id] = galpha[IDX2C(id, t - 1, iNumLab)];
+    beta[id] = gbeta[IDX2C(id, t, iNumLab)];
+    zeta[id] = gzeta[id];
+
+    __syncthreads();
+
+    for (int j = 0; j < iNumLab; j++)
+        pair_scores[j] = gpair_scores[IDX2C(j, id, iNumLab)];
+
+    ElemType fTmp;
+    ElemType fTmp2;
+    for (int j = 0; j < iNumLab; j++){
+        if (t == 0)
+        {
+            if (id == start_lbl)
+                fTmp = 0;
+            else
+                fTmp = LZERO;
+        }
+        else
+            fTmp = alpha[id];
+
+        fTmp2 = fTmp + pair_scores[j] - zeta[j];
+        assert(fTmp2 <= 0.0);
+        fTmp2 += beta[j];
+
+        fTmp = exp(fTmp2);
+        grd[IDX2C(j, id, iNumLab)] += fTmp;
+    }
+
+    if ((t == 0 && id == start_lbl) || (t > 0 && t < iNumPos && lbls[IDX2C(id, t - 1, iNumLab)] != 0))
+    {
+        for (int ik = 0; ik < iNumLab; ik++)
+        {
+            if (lbls[IDX2C(ik, t, iNumLab)] != 0)
+                grd[IDX2C(ik, id, iNumLab)] -= 1.0;
+        }
+    }
+
+};
+
+template<class ElemType>
+__global__ void _reductionLogAddSum(
+    const ElemType* data,
+    ElemType *sum,
+    const size_t sum_size,
+    CUDA_LONG N)
+{
+
+    __shared__ ElemType partialLogAddSum[GridDim::maxThreadsPerBlock];
+
+    int id = blockDim.x * blockIdx.x + threadIdx.x;
+    int tid = threadIdx.x;
+
+    if (id < N)
+        partialLogAddSum[tid] = data[id];
+    else
+        partialLogAddSum[tid] = LZERO;
+
+    __syncthreads();
+
+    /// do reduction on the shared memory
+    size_t start_width = ceil((N + 0.0) / 2.0);
+    for (size_t s = start_width; s > 0; s >>= 1)
+    {
+        ElemType lSum = LZERO;
+        if (tid < s){
+            lSum = logadd(partialLogAddSum[tid], partialLogAddSum[tid + s]);
+            partialLogAddSum[tid] = lSum;
+        }
+    }
+    __syncthreads();
+
+
+    if (tid == 0)
+        sum[0] = partialLogAddSum[0];
+}
+
+// set the value of certain columns to be zero
+// the column is decided by threshhold value
+// TODO: This kernel has very poor performace and needs to
+// be optimized
+template<class ElemType>
+__global__ void _DropFrame(
+    ElemType *a,
+    const ElemType *label,
+    const ElemType *gamma,
+    const ElemType framedropthreshhold,
+    const long m_numCols,
+    const long m_numRows) //ld
+{
+    int col_id = blockDim.x * blockIdx.x + threadIdx.x;
+    if (col_id >= m_numCols)
+        return;
+    bool dropframe = false;
+    // find the 1 in the one-hot representation of the labels
+    // This is a linear scan--bad perf!
+    for (long i = 0; i<m_numRows; ++i)
+    {
+        int idx = IDX2C(i, col_id, m_numRows);
+        //printf("%u ", idx);
+        if (fabs(label[idx] - 1.0) < 0.1)       // we found the 1 in the vector
+        {
+            if (gamma[idx] < framedropthreshhold)
+                dropframe = true;
+            break;
+        }
+    }
+
+    if (dropframe)
+    {
+        //printf("frame dropped %u ", col_id);
+        for (long i = 0; i < m_numRows; ++i)
+        {
+            a[IDX2C(i, col_id, m_numRows)] = 0.0;
+        }
+    }
+
+}
+
+template<class ElemType>
+__global__ void _AssignSequenceError(const ElemType hsmoothingWeight, ElemType *error, const ElemType *label,
+    const ElemType *dnnoutput, const ElemType *gamma, ElemType alpha, const long N)
+{
+    int id = blockDim.x * blockIdx.x + threadIdx.x;
+    if (id >= N)
+        return;
+    error[id] -= alpha * (label[id] - (1.0 - hsmoothingWeight)*dnnoutput[id] - hsmoothingWeight * gamma[id]);
+    //change to ce
+    //error[id] -= alpha * (label[id] - dnnoutput[id] );
+
+}
+
+template<class ElemType>
+__global__ void _copyTopKResults(const uint64_t* indexes, const ElemType* values, ElemType* maxIndexes, ElemType* maxValues,
+    CUDA_LONG crow, CUDA_LONG ccol, int topK)
+{
+    CUDA_LONG id = blockDim.x * blockIdx.x + threadIdx.x;
+    if (id >= topK * ccol)
+        return;
+    CUDA_LONG irow = id % topK;
+    CUDA_LONG icol = id / topK;
+    maxIndexes[id] = static_cast<CUDA_LONG>(indexes[icol * crow + irow] >> 32);
+    maxValues[id] = values[icol * crow + irow];
+}
+
+template<int BlockSize, class ElemType>
+__global__ void _assignNumOfDiffCol(const ElemType *a, const ElemType *b, ElemType *c, CUDA_LONG crowB, CUDA_LONG ccol)
+{
+    assert(gridDim.x == 1 && gridDim.y == 1 && gridDim.z == 1);
+
+    int cur = 0;
+    CUDA_LONG icol = threadIdx.x;
+    for (; icol < ccol; icol += blockDim.x)
+    {
+        ElemType key = a[icol];
+        CUDA_LONG idxB = icol * crowB;
+        CUDA_LONG irow = 0;
+        for (; irow < crowB; irow++, idxB++)
+        {
+            if (b[idxB] == key)
+                break;
+        }
+
+        cur += (irow == crowB);
+    }
+
+    using BlockReduceT = cub::BlockReduce<int, BlockSize>;
+    __shared__ typename BlockReduceT::TempStorage tmp;
+
+    int res = BlockReduceT(tmp).Sum(cur);
+    if (threadIdx.x == 0)
+        *c = res;
+}
+
+template<class ElemType>
+__global__ void _maskColumnsValue(ElemType *a, const char *columnsMask, CUDA_LONG numCols, CUDA_LONG numRows, ElemType val)
+{
+    CUDA_LONG colIdx = blockIdx.x;
+    if (colIdx > numCols)
+        return;
+
+    if (columnsMask[IDX2C(0, colIdx, 1)] == 1)
+        return;
+
+    CUDA_LONG rowIdx = threadIdx.x;
+    for (; rowIdx < numRows; rowIdx += blockDim.x)
+    {
+        a[IDX2C(rowIdx, colIdx, numRows)] = val;
+    }
+}
+
+#endif // !CPUONLY