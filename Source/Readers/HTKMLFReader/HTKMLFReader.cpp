--- conflicted
+++ resolved
@@ -1131,11 +1131,9 @@
                                     m_extraLatticeBufferMultiUtt.push_back(m_latticeBufferMultiUtt[src]);
                                     m_extraLabelsIDBufferMultiUtt.push_back(m_labelsIDBufferMultiUtt[src]);
                                 }
-<<<<<<< HEAD
-                                    m_extraPhoneboundaryIDBufferMultiUtt.push_back(m_phoneboundaryIDBufferMultiUtt[src]);
-=======
-
->>>>>>> a74b0639
+
+                                m_extraPhoneboundaryIDBufferMultiUtt.push_back(m_phoneboundaryIDBufferMultiUtt[src]);
+
                                 fillOneUttDataforParallelmode(matrices, m_numValidFrames[des], framenum, des, src);
                                 m_pMBLayout->AddSequence(NEW_SEQUENCE_ID, des, m_numValidFrames[des], m_numValidFrames[des] + framenum);
 
