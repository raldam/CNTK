//
// Copyright (c) Microsoft. All rights reserved.
// Licensed under the MIT license. See LICENSE.md file in the project root for full license information.
//
// ReaderShim.cpp: implementation for shim wrapping the new reader interface
//

#define _CRT_SECURE_NO_WARNINGS

#ifdef _WIN32
#include <objbase.h>
#endif

#include <sstream>
#include "Basics.h"

#define DATAREADER_EXPORTS // creating the exports here
#include "DataReader.h"
#include "ReaderShim.h"
#include "DataTransferer.h"

#include "PerformanceProfiler.h"

namespace Microsoft { namespace MSR { namespace CNTK {

template <class ElemType>
ReaderShim<ElemType>::ReaderShim(ReaderFactory factory)
    : m_factory(factory), m_deviceId(CPUDEVICE), m_dataTransferers(2, DataTransfererPtr()), m_currentDataTransferIndex(0), m_endOfEpoch(false)
{
}

template <class ElemType>
ReaderShim<ElemType>::ReaderShim(ReaderPtr reader)
    : m_deviceId(CPUDEVICE), m_dataTransferers(2, DataTransfererPtr()), m_currentDataTransferIndex(0), m_reader(reader), m_factory(nullptr), m_endOfEpoch(false)
{
}

template <class ElemType>
void ReaderShim<ElemType>::Init(const ConfigParameters& config)
{
    intargvector numberOfuttsPerMinibatchForAllEpochs =
        config(L"nbruttsineachrecurrentiter", ConfigParameters::Array(intargvector(vector<int> { 1 })));

    bool prefetch = config(L"prefetch", true);
    // if prefetch - launching asynchronously,
    // otherwise deferring - synchronous execution during .get() call
    m_launchType = prefetch ? launch::async : launch::deferred;

    m_numParallelSequences = numberOfuttsPerMinibatchForAllEpochs[0];

    if (!m_reader)
        m_reader = m_factory(config);

    m_streams = m_reader->GetStreamDescriptions();
    for (auto i : m_streams)
    {
        m_nameToStreamId.insert(std::make_pair(i->m_name, i->m_id));
    }
}

template <class ElemType>
void ReaderShim<ElemType>::StartMinibatchLoop(size_t mbSize, size_t epoch, const std::unordered_set<InputStreamDescription>& inputs, size_t requestedEpochSamples)
{
    return StartDistributedMinibatchLoop(mbSize, epoch, 0, 1, inputs, requestedEpochSamples);
}

template <class ElemType>
void ReaderShim<ElemType>::StartDistributedMinibatchLoop(
    size_t requestedMBSize,
    size_t epoch,
    size_t subsetNum,
    size_t numSubsets,
    const std::unordered_set<InputStreamDescription>& inputs,
    size_t requestedEpochSamples /*= requestDataSize*/)
{
    EpochConfiguration config;
    config.m_workerRank = subsetNum;
    config.m_numberOfWorkers = numSubsets;
    config.m_minibatchSizeInSamples = requestedMBSize;
    config.m_totalEpochSizeInSamples = requestedEpochSamples;
    config.m_epochIndex = epoch;

    StartEpoch(config, inputs);
}

template <class ElemType>
void ReaderShim<ElemType>::StartEpoch(const EpochConfiguration& config, const std::unordered_set<InputStreamDescription>& inputs)
{
    // For adaptive minibatch, make sure there are no outstanding reads.
    if (m_prefetchTask.valid())
    {
        m_prefetchTask.wait();
    }

    // Let's check that there is no outstanding copies.
    // Wait on all events if there are any pending copy operations in flight.
    if (m_dataTransferers[m_currentDataTransferIndex])
        m_dataTransferers[m_currentDataTransferIndex]->WaitForCopyCPUToGPU();

    // Now we can be sure, no prefetch thread is running and there are no outstanding memcopies.
    // Let's check that requested devices are ok and see whether we need to change our data transferers.
    auto device = std::find_if(inputs.begin(), inputs.end(),
        [](const InputStreamDescription& d) { return d.GetDeviceId() != CPUDEVICE; });
    auto deviceId = device != inputs.end() ? device->GetDeviceId() : CPUDEVICE;

    // Check that all devices either the same as m_deviceId or CPU.
    auto secondDevice = std::find_if(inputs.begin(), inputs.end(), 
        [deviceId](const InputStreamDescription& d) { return d.GetDeviceId() != CPUDEVICE && d.GetDeviceId() != deviceId; });
    if (secondDevice != inputs.end())
    {
        LogicError("Readers do not support running on several GPUs in the same process, at least two devices found '%d', '%d'", deviceId, secondDevice->GetDeviceId());
    }

    if (m_deviceId != deviceId)
    {
        // Device changed. Let's change the data transferers.
        m_deviceId = deviceId;
        m_dataTransferers.clear();
        // We need two in order to support two operations in flight.
        m_dataTransferers.push_back(m_deviceId == CPUDEVICE ? nullptr : CreatePrefetchDataTransferer(m_deviceId));
        m_dataTransferers.push_back(m_deviceId == CPUDEVICE ? nullptr : CreatePrefetchDataTransferer(m_deviceId));
    }

    // Let's create the buffers for the prefetch thread.
    std::map<std::wstring, int> inputDescriptions;
    for (const auto& i : inputs)
    {
        inputDescriptions[i.GetStreamName()] = i.GetDeviceId();
        // Creating buffers with the same properties the network expects.
        m_prefetchBuffers[i.GetStreamName()] = StreamPrefetchBuffer
        {
            std::make_shared<Matrix<ElemType>>(0, 0, i.GetDeviceId(), i.GetMatrixType(), i.GetMatrixFormat()),
            std::make_shared<MBLayout>()
        };
    }

    m_endOfEpoch = false;
    m_reader->StartEpoch(config, inputDescriptions);
    m_currentSamplePosition = m_reader->GetCurrentSamplePosition();

    auto localCurrentDataTransferIndex = m_currentDataTransferIndex;
    // Starting the prefetch task. There is always a single async read in flight.
    // When the network requests a new minibatch, we wait for the current async to finish, swap the buffers
    // and kick off the new prefetch.
    m_prefetchTask = std::async(m_launchType,
    [this, localCurrentDataTransferIndex]()
    {
<<<<<<< HEAD
        PROFILE_SCOPE(profilerEvtReadMinibatch);
        return m_reader->ReadMinibatch();
=======
        return PrefetchMinibatch(localCurrentDataTransferIndex);
>>>>>>> 061be6ea
    });
}

string EnumerateInputs(const unordered_map<wstring, size_t>& nameToStreamId)
{
    // TODO use boost::algorithm::join, boost::adapters::transformed, make this a generic function
    std::stringstream str;
    bool first = true;

    for (auto s : nameToStreamId)
    {
        str << (first ? "" : ", ");
        auto name = msra::strfun::utf8(s.first);
        str << '\"' << name.c_str() << '\"';
        first = false;
    }

    return str.str();
}

template <class ElemType>
bool ReaderShim<ElemType>::GetMinibatch(StreamMinibatchInputs& matrices)
{
    // TODO: verify that the set of matrix names is identical
    // to the set of reader input names. Warn if it's a subset, throw
    // if it's a superset.
    if (m_endOfEpoch)
    {
        return false;
    }

    //TODO: Set proper format on matrices?

    // Check that all matrices have the same device id.
    // If not we should inject the MemoryProvider per stream.
    int deviceId = matrices.begin()->second.matrix->GetDeviceId();
    for (auto mx : matrices)
        assert(mx.second.matrix->GetDeviceId() == deviceId), UNUSED(deviceId);

    // Do sanity checks: requested streams should be exposed by low level deserializers.
    for (const auto& mx : matrices)
    {
        if (m_nameToStreamId.find(mx.first) == m_nameToStreamId.end())
        {
            string inputNames = EnumerateInputs(m_nameToStreamId);
            RuntimeError("Could not map input '%ls' to the reader. Reader outputs only [%s].",
                mx.first.c_str(), inputNames.c_str());
        }
    }

    // Make sure the prefetch has finished.
    assert(m_prefetchTask.valid());
    auto result = m_prefetchTask.get();

    // Ok, prefetch is done.

    // Let's update our sample position.
    m_currentSamplePosition = m_reader->GetCurrentSamplePosition();

    m_endOfEpoch = result.m_isEndOfEpoch;
    if (m_endOfEpoch && !result.m_isDataAvailable)
    {
        // No data and end of epoch, simply return.
        return false;
    }

    // Remember current data transfer, async memcpy for it already started on the prefetch thread.
    auto currentDataTransferIndex = m_currentDataTransferIndex;

    // Let's update the current data transferer.
    m_currentDataTransferIndex = (m_currentDataTransferIndex + 1) % 2;

    // Record an event that prefetch can wait on to ensure that prior compute has finished.
    if (m_dataTransferers[m_currentDataTransferIndex])
        m_dataTransferers[m_currentDataTransferIndex]->RecordComputeStreamSyncPoint();

    // We have some data - let's swap the matrices.
    // We cannot simply change pointers because it seems they are remembered deeper in the network.
    for (auto i = matrices.begin(); i != matrices.end(); ++i)
    {
        std::swap(i->second.GetMatrix<ElemType>(), *m_prefetchBuffers[i->first].m_matrix);

        // Resetting layouts.
        i->second.pMBLayout->Init(1, 0);
    }

    // a map to generate error messages when checking layout constraints.
    map<wstring, wstring> layoutToInputMap;

    // Let's now check the layouts and throw if the same layout is being assigned twice.
    for (auto i = matrices.begin(); i != matrices.end(); ++i)
    {
        auto streamLayout = m_prefetchBuffers[i->first].m_mbLayout;
        auto& layout = i->second.pMBLayout;
        if (layout->GetNumCols() == 0) // just initialized, let's take the layout of the reader.
        {
            // layout is empty, copy layout info from the reader
            layout->CopyFrom(streamLayout, /*keepName*/ true);
            layoutToInputMap[layout->GetAxisName()] = i->first;
        }
        else if (*layout != *streamLayout) // this does a deep value-level comparison
        {
            RuntimeError("Dynamic axis layout '%ls' is shared between inputs '%ls' and '%ls', but layouts generated "
                "from the input data are incompatible on this axis. Are you using different sequence lengths? "
                "Did you consider adding a DynamicAxis() to the Input nodes?",
                layout->GetAxisName(), layoutToInputMap[layout->GetAxisName()].c_str(), i->first.c_str());
        }
    }

    // Number of logical sequences should be the same across all streams.
    // So pick up the first one.
    m_numParallelSequences = matrices.begin()->second.pMBLayout->GetNumParallelSequences();

    // It is time to issue the next prefetch.
    if (!m_endOfEpoch)
    {
        // Starting the prefetch task. There is always a single async read in flight.
<<<<<<< HEAD
        // When the network requests a new minibatch, we wait for the current async to finish,
        // return the result and kick off a new one.
        m_prefetchTask = std::async(m_launchType, [this]()
        {
            PROFILE_SCOPE(profilerEvtReadMinibatch);
            return m_reader->ReadMinibatch();
        });
=======
        // When the network requests a new minibatch, we wait for the current async to finish, swap the buffers
        // and kick off the new prefetch.
        auto localCurrentDataTransferIndex = m_currentDataTransferIndex;
        m_prefetchTask = std::async(m_launchType, [this, localCurrentDataTransferIndex]() { return PrefetchMinibatch(localCurrentDataTransferIndex); });
>>>>>>> 061be6ea
    }

    // Let's wait till the previous memcopy has finished.
    if (m_dataTransferers[currentDataTransferIndex])
        m_dataTransferers[currentDataTransferIndex]->WaitForCopyCPUToGPU();

    return result.m_isDataAvailable;
}

template <class ElemType>
typename ReaderShim<ElemType>::PrefetchResult ReaderShim<ElemType>::PrefetchMinibatch(size_t currentDataTransferIndex)
{
    // Resetting layouts.
    for (auto& mx : m_prefetchBuffers)
        mx.second.m_mbLayout = std::make_shared<MBLayout>();

    Minibatch minibatch = m_reader->ReadMinibatch();

    // If there is no data we can simply return.
    if (minibatch.m_data.empty())
        return PrefetchResult{ minibatch.m_endOfEpoch, false };

    // Ok we have some data. Let's load it to GPU.
    // But before we need to make sure that corresponding compute has already finished from the last iteration.

    // We need to make sure that the compute for the current transfer is finished before we start prefetch.
    if (m_dataTransferers[currentDataTransferIndex])
        m_dataTransferers[currentDataTransferIndex]->WaitForSyncPointOnAssignStreamAsync();

    for (auto& mx : m_prefetchBuffers)
    {
        size_t streamId = m_nameToStreamId[mx.first];
        const auto& stream = minibatch.m_data[streamId];
        mx.second.m_mbLayout = stream->m_layout;

        size_t sampleSize = m_streams[streamId]->m_sampleLayout->GetNumElements();
        FillMatrixFromStream(m_streams[streamId]->m_storageType, mx.second.m_matrix.get(), sampleSize, stream, m_dataTransferers[currentDataTransferIndex].get());
    }

    // Let's record that we started the copy, so that the main thread can wait afterwards.
    if (m_dataTransferers[currentDataTransferIndex])
        m_dataTransferers[currentDataTransferIndex]->RecordCPUToGPUCopy();

    return PrefetchResult{ minibatch.m_endOfEpoch, true };
}


template <class ElemType>
/*static*/ void ReaderShim<ElemType>::FillMatrixFromStream(StorageType type, Matrix<ElemType>* matrix, size_t numRows, const StreamMinibatchPtr& stream, DataTransferer* transferer)
{
    size_t numCols = stream->m_layout->GetNumCols();

    if (type == StorageType::dense)
    {
        auto data = reinterpret_cast<const ElemType*>(stream->m_data);
        matrix->SetValue(numRows, numCols, matrix->GetDeviceId(), const_cast<ElemType*>(data), matrixFlagNormal, transferer);
    }
    else if (type == StorageType::sparse_csc)
    {
        // In the sparse case the m_data layout is identical to CUDA's CSC layout
        // (see http://docs.nvidia.com/cuda/cusparse/#compressed-sparse-column-format-csc).
        size_t* data = reinterpret_cast<size_t*>(stream->m_data);
        size_t nnzCount = *data;
        ElemType* values = reinterpret_cast<ElemType*>(data + 1);
        IndexType* rows = reinterpret_cast<IndexType*>(values + nnzCount);
        IndexType* columns = reinterpret_cast<IndexType*>(rows + nnzCount);
        matrix->SetMatrixFromCSCFormat(columns, rows, values, nnzCount, numRows, numCols, transferer);
    }
    else
        RuntimeError("Storage type %d is not supported.", (int)type);
}

template <class ElemType>
bool ReaderShim<ElemType>::DataEnd() { return false; } // Note: Return value never used.

template <class ElemType>
void ReaderShim<ElemType>::CopyMBLayoutTo(MBLayoutPtr layout)
{
    // This method is inherited from IDataReader and should be removed in the near future.
    NOT_IMPLEMENTED;
}

// TODO: We should return 0 here.
// This forbids the use of learning-rate and momentum per MB if truncation is enabled.
template <class ElemType>
size_t ReaderShim<ElemType>::GetNumParallelSequencesForFixingBPTTMode()
{
    // BUGBUG This is a property of the stream, of which this reader might produce several, with different nr. of
    // parallel sequences. Thus this property doesn't make sense anymore.
    // This method is called by 
    // * DataReaderHelpers::GetNumSubminibatchesNeeded to estimate mb size
    // * ComputationNetwork::SetBatchNormalizationTimeConstants to compute learning rate per sample
    // * ComputationNetwork::SetBatchNormalizationTimeConstants to compute actual mb size and momentum per sample
    // * SGD::AdaptiveMinibatchSizing  to compute learning rate per sample
    return m_numParallelSequences;
}

template <class ElemType>
size_t ReaderShim<ElemType>::GetCurrentSamplePosition()
{
    return m_currentSamplePosition;
}

template class ReaderShim<float>;
template class ReaderShim<double>;
} } }<|MERGE_RESOLUTION|>--- conflicted
+++ resolved
@@ -145,12 +145,8 @@
     m_prefetchTask = std::async(m_launchType,
     [this, localCurrentDataTransferIndex]()
     {
-<<<<<<< HEAD
         PROFILE_SCOPE(profilerEvtReadMinibatch);
-        return m_reader->ReadMinibatch();
-=======
         return PrefetchMinibatch(localCurrentDataTransferIndex);
->>>>>>> 061be6ea
     });
 }
 
@@ -268,20 +264,10 @@
     if (!m_endOfEpoch)
     {
         // Starting the prefetch task. There is always a single async read in flight.
-<<<<<<< HEAD
-        // When the network requests a new minibatch, we wait for the current async to finish,
-        // return the result and kick off a new one.
-        m_prefetchTask = std::async(m_launchType, [this]()
-        {
-            PROFILE_SCOPE(profilerEvtReadMinibatch);
-            return m_reader->ReadMinibatch();
-        });
-=======
         // When the network requests a new minibatch, we wait for the current async to finish, swap the buffers
         // and kick off the new prefetch.
         auto localCurrentDataTransferIndex = m_currentDataTransferIndex;
         m_prefetchTask = std::async(m_launchType, [this, localCurrentDataTransferIndex]() { return PrefetchMinibatch(localCurrentDataTransferIndex); });
->>>>>>> 061be6ea
     }
 
     // Let's wait till the previous memcopy has finished.
