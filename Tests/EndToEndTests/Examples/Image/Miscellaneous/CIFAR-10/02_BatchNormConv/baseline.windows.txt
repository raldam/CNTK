--- conflicted
+++ resolved
@@ -3,21 +3,12 @@
     Hardware threads: 24
     Total Memory: 268381192 kB
 -------------------------------------------------------------------
-<<<<<<< HEAD
-=== Running /cygdrive/c/jenkins/workspace/CNTK-Test-Windows-W1/x64/release/cntk.exe configFile=C:\jenkins\workspace\CNTK-Test-Windows-W1\Examples\Image\Miscellaneous\CIFAR-10/02_BatchNormConv.cntk currentDirectory=C:\Users\svcphil\AppData\Local\Temp\cntk-test-20160822092732.247426\Examples\Image\Miscellaneous\CIFAR-10_02_BatchNormConv@release_gpu\TestData RunDir=C:\Users\svcphil\AppData\Local\Temp\cntk-test-20160822092732.247426\Examples\Image\Miscellaneous\CIFAR-10_02_BatchNormConv@release_gpu DataDir=C:\Users\svcphil\AppData\Local\Temp\cntk-test-20160822092732.247426\Examples\Image\Miscellaneous\CIFAR-10_02_BatchNormConv@release_gpu\TestData ConfigDir=C:\jenkins\workspace\CNTK-Test-Windows-W1\Examples\Image\Miscellaneous\CIFAR-10 OutputDir=C:\Users\svcphil\AppData\Local\Temp\cntk-test-20160822092732.247426\Examples\Image\Miscellaneous\CIFAR-10_02_BatchNormConv@release_gpu DeviceId=0 timestamping=true Train=[SGD=[maxEpochs=5]] Train=[SGD=[epochSize=100]] stderr=-
--------------------------------------------------------------------
-Build info: 
-
-		Built time: Aug 22 2016 08:48:03
-		Last modified date: Mon Aug 22 08:26:39 2016
-=======
 === Running /cygdrive/c/jenkins/workspace/CNTK-Test-Windows-W1/x64/release/cntk.exe configFile=C:\jenkins\workspace\CNTK-Test-Windows-W1\Examples\Image\Miscellaneous\CIFAR-10/02_BatchNormConv.cntk currentDirectory=C:\Users\svcphil\AppData\Local\Temp\cntk-test-20160823035118.956998\Examples\Image\Miscellaneous\CIFAR-10_02_BatchNormConv@release_gpu\TestData RunDir=C:\Users\svcphil\AppData\Local\Temp\cntk-test-20160823035118.956998\Examples\Image\Miscellaneous\CIFAR-10_02_BatchNormConv@release_gpu DataDir=C:\Users\svcphil\AppData\Local\Temp\cntk-test-20160823035118.956998\Examples\Image\Miscellaneous\CIFAR-10_02_BatchNormConv@release_gpu\TestData ConfigDir=C:\jenkins\workspace\CNTK-Test-Windows-W1\Examples\Image\Miscellaneous\CIFAR-10 OutputDir=C:\Users\svcphil\AppData\Local\Temp\cntk-test-20160823035118.956998\Examples\Image\Miscellaneous\CIFAR-10_02_BatchNormConv@release_gpu DeviceId=0 timestamping=true Train=[SGD=[maxEpochs=5]] Train=[SGD=[epochSize=100]] stderr=-
 -------------------------------------------------------------------
 Build info: 
 
 		Built time: Aug 23 2016 03:29:14
 		Last modified date: Mon Aug 22 21:29:13 2016
->>>>>>> 8dfb1e28
 		Build type: Release
 		Build target: GPU
 		With 1bit-SGD: no
@@ -26,48 +17,6 @@
 		CUB_PATH: C:\src\cub-1.4.1
 		CUDNN_PATH: C:\NVIDIA\cudnn-5.0\cuda
 		Build Branch: HEAD
-<<<<<<< HEAD
-		Build SHA1: db500985aff6d7d67b90c1d0dedcbcd7f8ae7b96
-		Built by svcphil on dphaim-26-new
-		Build Path: c:\jenkins\workspace\CNTK-Build-Windows\Source\CNTK\
--------------------------------------------------------------------
-Changed current directory to C:\Users\svcphil\AppData\Local\Temp\cntk-test-20160822092732.247426\Examples\Image\Miscellaneous\CIFAR-10_02_BatchNormConv@release_gpu\TestData
-08/22/2016 09:28:33: Redirecting stderr to file -_Train_Test.log
-08/22/2016 09:28:33: -------------------------------------------------------------------
-08/22/2016 09:28:33: Build info: 
-
-08/22/2016 09:28:33: 		Built time: Aug 22 2016 08:48:03
-08/22/2016 09:28:33: 		Last modified date: Mon Aug 22 08:26:39 2016
-08/22/2016 09:28:33: 		Build type: Release
-08/22/2016 09:28:33: 		Build target: GPU
-08/22/2016 09:28:33: 		With 1bit-SGD: no
-08/22/2016 09:28:33: 		Math lib: mkl
-08/22/2016 09:28:33: 		CUDA_PATH: C:\Program Files\NVIDIA GPU Computing Toolkit\CUDA\v7.5
-08/22/2016 09:28:33: 		CUB_PATH: C:\src\cub-1.4.1
-08/22/2016 09:28:33: 		CUDNN_PATH: C:\NVIDIA\cudnn-5.0\cuda
-08/22/2016 09:28:33: 		Build Branch: HEAD
-08/22/2016 09:28:33: 		Build SHA1: db500985aff6d7d67b90c1d0dedcbcd7f8ae7b96
-08/22/2016 09:28:33: 		Built by svcphil on dphaim-26-new
-08/22/2016 09:28:33: 		Build Path: c:\jenkins\workspace\CNTK-Build-Windows\Source\CNTK\
-08/22/2016 09:28:33: -------------------------------------------------------------------
-08/22/2016 09:28:34: -------------------------------------------------------------------
-08/22/2016 09:28:34: GPU info:
-
-08/22/2016 09:28:34: 		Device[0]: cores = 2880; computeCapability = 3.5; type = "GeForce GTX 780 Ti"; memory = 3072 MB
-08/22/2016 09:28:34: 		Device[1]: cores = 2880; computeCapability = 3.5; type = "GeForce GTX 780 Ti"; memory = 3072 MB
-08/22/2016 09:28:34: 		Device[2]: cores = 2880; computeCapability = 3.5; type = "GeForce GTX 780 Ti"; memory = 3072 MB
-08/22/2016 09:28:34: 		Device[3]: cores = 2880; computeCapability = 3.5; type = "GeForce GTX 780 Ti"; memory = 3072 MB
-08/22/2016 09:28:34: -------------------------------------------------------------------
-
-08/22/2016 09:28:34: Running on DPHAIM-24 at 2016/08/22 09:28:34
-08/22/2016 09:28:34: Command line: 
-C:\jenkins\workspace\CNTK-Test-Windows-W1\x64\release\cntk.exe  configFile=C:\jenkins\workspace\CNTK-Test-Windows-W1\Examples\Image\Miscellaneous\CIFAR-10/02_BatchNormConv.cntk  currentDirectory=C:\Users\svcphil\AppData\Local\Temp\cntk-test-20160822092732.247426\Examples\Image\Miscellaneous\CIFAR-10_02_BatchNormConv@release_gpu\TestData  RunDir=C:\Users\svcphil\AppData\Local\Temp\cntk-test-20160822092732.247426\Examples\Image\Miscellaneous\CIFAR-10_02_BatchNormConv@release_gpu  DataDir=C:\Users\svcphil\AppData\Local\Temp\cntk-test-20160822092732.247426\Examples\Image\Miscellaneous\CIFAR-10_02_BatchNormConv@release_gpu\TestData  ConfigDir=C:\jenkins\workspace\CNTK-Test-Windows-W1\Examples\Image\Miscellaneous\CIFAR-10  OutputDir=C:\Users\svcphil\AppData\Local\Temp\cntk-test-20160822092732.247426\Examples\Image\Miscellaneous\CIFAR-10_02_BatchNormConv@release_gpu  DeviceId=0  timestamping=true  Train=[SGD=[maxEpochs=5]]  Train=[SGD=[epochSize=100]]  stderr=-
-
-
-
-08/22/2016 09:28:34: >>>>>>>>>>>>>>>>>>>> RAW CONFIG (VARIABLES NOT RESOLVED) >>>>>>>>>>>>>>>>>>>>
-08/22/2016 09:28:34: RootDir = "."
-=======
 		Build SHA1: 66498cf414f4bbf6392730c2abfbef6a5eeb8f7b
 		Built by svcphil on LIANA-09-w
 		Build Path: c:\jenkins\workspace\CNTK-Build-Windows\Source\CNTK\
@@ -107,7 +56,6 @@
 
 08/23/2016 03:52:41: >>>>>>>>>>>>>>>>>>>> RAW CONFIG (VARIABLES NOT RESOLVED) >>>>>>>>>>>>>>>>>>>>
 08/23/2016 03:52:41: RootDir = "."
->>>>>>> 8dfb1e28
 ConfigDir = "$RootDir$"
 DataDir = "$RootDir$"
 OutputDir = "$RootDir$/Output"
@@ -170,35 +118,17 @@
         ]
     ]    
 ]
-<<<<<<< HEAD
-currentDirectory=C:\Users\svcphil\AppData\Local\Temp\cntk-test-20160822092732.247426\Examples\Image\Miscellaneous\CIFAR-10_02_BatchNormConv@release_gpu\TestData
-RunDir=C:\Users\svcphil\AppData\Local\Temp\cntk-test-20160822092732.247426\Examples\Image\Miscellaneous\CIFAR-10_02_BatchNormConv@release_gpu
-DataDir=C:\Users\svcphil\AppData\Local\Temp\cntk-test-20160822092732.247426\Examples\Image\Miscellaneous\CIFAR-10_02_BatchNormConv@release_gpu\TestData
-ConfigDir=C:\jenkins\workspace\CNTK-Test-Windows-W1\Examples\Image\Miscellaneous\CIFAR-10
-OutputDir=C:\Users\svcphil\AppData\Local\Temp\cntk-test-20160822092732.247426\Examples\Image\Miscellaneous\CIFAR-10_02_BatchNormConv@release_gpu
-=======
 currentDirectory=C:\Users\svcphil\AppData\Local\Temp\cntk-test-20160823035118.956998\Examples\Image\Miscellaneous\CIFAR-10_02_BatchNormConv@release_gpu\TestData
 RunDir=C:\Users\svcphil\AppData\Local\Temp\cntk-test-20160823035118.956998\Examples\Image\Miscellaneous\CIFAR-10_02_BatchNormConv@release_gpu
 DataDir=C:\Users\svcphil\AppData\Local\Temp\cntk-test-20160823035118.956998\Examples\Image\Miscellaneous\CIFAR-10_02_BatchNormConv@release_gpu\TestData
 ConfigDir=C:\jenkins\workspace\CNTK-Test-Windows-W1\Examples\Image\Miscellaneous\CIFAR-10
 OutputDir=C:\Users\svcphil\AppData\Local\Temp\cntk-test-20160823035118.956998\Examples\Image\Miscellaneous\CIFAR-10_02_BatchNormConv@release_gpu
->>>>>>> 8dfb1e28
 DeviceId=0
 timestamping=true
 Train=[SGD=[maxEpochs=5]]
 Train=[SGD=[epochSize=100]]
 stderr=-
 
-<<<<<<< HEAD
-08/22/2016 09:28:34: <<<<<<<<<<<<<<<<<<<< RAW CONFIG (VARIABLES NOT RESOLVED)  <<<<<<<<<<<<<<<<<<<<
-
-08/22/2016 09:28:34: >>>>>>>>>>>>>>>>>>>> RAW CONFIG WITH ALL VARIABLES RESOLVED >>>>>>>>>>>>>>>>>>>>
-08/22/2016 09:28:34: RootDir = "."
-ConfigDir = "."
-DataDir = "."
-OutputDir = "./Output"
-ModelDir = "C:\Users\svcphil\AppData\Local\Temp\cntk-test-20160822092732.247426\Examples\Image\Miscellaneous\CIFAR-10_02_BatchNormConv@release_gpu/Models"
-=======
 08/23/2016 03:52:41: <<<<<<<<<<<<<<<<<<<< RAW CONFIG (VARIABLES NOT RESOLVED)  <<<<<<<<<<<<<<<<<<<<
 
 08/23/2016 03:52:41: >>>>>>>>>>>>>>>>>>>> RAW CONFIG WITH ALL VARIABLES RESOLVED >>>>>>>>>>>>>>>>>>>>
@@ -207,27 +137,18 @@
 DataDir = "."
 OutputDir = "./Output"
 ModelDir = "C:\Users\svcphil\AppData\Local\Temp\cntk-test-20160823035118.956998\Examples\Image\Miscellaneous\CIFAR-10_02_BatchNormConv@release_gpu/Models"
->>>>>>> 8dfb1e28
 ndlMacros = "C:\jenkins\workspace\CNTK-Test-Windows-W1\Examples\Image\Miscellaneous\CIFAR-10/Macros.ndl"
 precision = "float"
 deviceId = 0
 imageLayout = "cudnn"
 initOnCPUOnly=true
 command = Train:Test
-<<<<<<< HEAD
-stderr = "C:\Users\svcphil\AppData\Local\Temp\cntk-test-20160822092732.247426\Examples\Image\Miscellaneous\CIFAR-10_02_BatchNormConv@release_gpu/02_BatchNormConv"
-=======
 stderr = "C:\Users\svcphil\AppData\Local\Temp\cntk-test-20160823035118.956998\Examples\Image\Miscellaneous\CIFAR-10_02_BatchNormConv@release_gpu/02_BatchNormConv"
->>>>>>> 8dfb1e28
 traceLevel = 1
 numMBsToShowResult = 500
 Train = [
     action = "train"
-<<<<<<< HEAD
-    modelPath = "C:\Users\svcphil\AppData\Local\Temp\cntk-test-20160822092732.247426\Examples\Image\Miscellaneous\CIFAR-10_02_BatchNormConv@release_gpu/Models/02_BatchNormConv"
-=======
     modelPath = "C:\Users\svcphil\AppData\Local\Temp\cntk-test-20160823035118.956998\Examples\Image\Miscellaneous\CIFAR-10_02_BatchNormConv@release_gpu/Models/02_BatchNormConv"
->>>>>>> 8dfb1e28
      NDLNetworkBuilder = [
         networkDescription = "C:\jenkins\workspace\CNTK-Test-Windows-W1\Examples\Image\Miscellaneous\CIFAR-10/02_BatchNormConv.ndl"
     ]
@@ -242,11 +163,7 @@
     ]
     reader = [
         readerType = "CNTKTextFormatReader"
-<<<<<<< HEAD
-        file = "C:\Users\svcphil\AppData\Local\Temp\cntk-test-20160822092732.247426\Examples\Image\Miscellaneous\CIFAR-10_02_BatchNormConv@release_gpu\TestData/Train_cntk_text.txt"
-=======
         file = "C:\Users\svcphil\AppData\Local\Temp\cntk-test-20160823035118.956998\Examples\Image\Miscellaneous\CIFAR-10_02_BatchNormConv@release_gpu\TestData/Train_cntk_text.txt"
->>>>>>> 8dfb1e28
         input = [
             features = [
                 dim = 3072
@@ -261,19 +178,11 @@
 ]
 Test = [
     action = "test"
-<<<<<<< HEAD
-    modelPath = "C:\Users\svcphil\AppData\Local\Temp\cntk-test-20160822092732.247426\Examples\Image\Miscellaneous\CIFAR-10_02_BatchNormConv@release_gpu/Models/02_BatchNormConv"
-    minibatchSize = 16
-    reader = [
-        readerType = "CNTKTextFormatReader"
-        file = "C:\Users\svcphil\AppData\Local\Temp\cntk-test-20160822092732.247426\Examples\Image\Miscellaneous\CIFAR-10_02_BatchNormConv@release_gpu\TestData/Test_cntk_text.txt"
-=======
     modelPath = "C:\Users\svcphil\AppData\Local\Temp\cntk-test-20160823035118.956998\Examples\Image\Miscellaneous\CIFAR-10_02_BatchNormConv@release_gpu/Models/02_BatchNormConv"
     minibatchSize = 16
     reader = [
         readerType = "CNTKTextFormatReader"
         file = "C:\Users\svcphil\AppData\Local\Temp\cntk-test-20160823035118.956998\Examples\Image\Miscellaneous\CIFAR-10_02_BatchNormConv@release_gpu\TestData/Test_cntk_text.txt"
->>>>>>> 8dfb1e28
         input = [
             features = [
                 dim = 3072
@@ -286,52 +195,17 @@
         ]
     ]    
 ]
-<<<<<<< HEAD
-currentDirectory=C:\Users\svcphil\AppData\Local\Temp\cntk-test-20160822092732.247426\Examples\Image\Miscellaneous\CIFAR-10_02_BatchNormConv@release_gpu\TestData
-RunDir=C:\Users\svcphil\AppData\Local\Temp\cntk-test-20160822092732.247426\Examples\Image\Miscellaneous\CIFAR-10_02_BatchNormConv@release_gpu
-DataDir=C:\Users\svcphil\AppData\Local\Temp\cntk-test-20160822092732.247426\Examples\Image\Miscellaneous\CIFAR-10_02_BatchNormConv@release_gpu\TestData
-ConfigDir=C:\jenkins\workspace\CNTK-Test-Windows-W1\Examples\Image\Miscellaneous\CIFAR-10
-OutputDir=C:\Users\svcphil\AppData\Local\Temp\cntk-test-20160822092732.247426\Examples\Image\Miscellaneous\CIFAR-10_02_BatchNormConv@release_gpu
-=======
 currentDirectory=C:\Users\svcphil\AppData\Local\Temp\cntk-test-20160823035118.956998\Examples\Image\Miscellaneous\CIFAR-10_02_BatchNormConv@release_gpu\TestData
 RunDir=C:\Users\svcphil\AppData\Local\Temp\cntk-test-20160823035118.956998\Examples\Image\Miscellaneous\CIFAR-10_02_BatchNormConv@release_gpu
 DataDir=C:\Users\svcphil\AppData\Local\Temp\cntk-test-20160823035118.956998\Examples\Image\Miscellaneous\CIFAR-10_02_BatchNormConv@release_gpu\TestData
 ConfigDir=C:\jenkins\workspace\CNTK-Test-Windows-W1\Examples\Image\Miscellaneous\CIFAR-10
 OutputDir=C:\Users\svcphil\AppData\Local\Temp\cntk-test-20160823035118.956998\Examples\Image\Miscellaneous\CIFAR-10_02_BatchNormConv@release_gpu
->>>>>>> 8dfb1e28
 DeviceId=0
 timestamping=true
 Train=[SGD=[maxEpochs=5]]
 Train=[SGD=[epochSize=100]]
 stderr=-
 
-<<<<<<< HEAD
-08/22/2016 09:28:34: <<<<<<<<<<<<<<<<<<<< RAW CONFIG WITH ALL VARIABLES RESOLVED <<<<<<<<<<<<<<<<<<<<
-
-08/22/2016 09:28:34: >>>>>>>>>>>>>>>>>>>> PROCESSED CONFIG WITH ALL VARIABLES RESOLVED >>>>>>>>>>>>>>>>>>>>
-configparameters: 02_BatchNormConv.cntk:command=Train:Test
-configparameters: 02_BatchNormConv.cntk:ConfigDir=C:\jenkins\workspace\CNTK-Test-Windows-W1\Examples\Image\Miscellaneous\CIFAR-10
-configparameters: 02_BatchNormConv.cntk:currentDirectory=C:\Users\svcphil\AppData\Local\Temp\cntk-test-20160822092732.247426\Examples\Image\Miscellaneous\CIFAR-10_02_BatchNormConv@release_gpu\TestData
-configparameters: 02_BatchNormConv.cntk:DataDir=C:\Users\svcphil\AppData\Local\Temp\cntk-test-20160822092732.247426\Examples\Image\Miscellaneous\CIFAR-10_02_BatchNormConv@release_gpu\TestData
-configparameters: 02_BatchNormConv.cntk:deviceId=0
-configparameters: 02_BatchNormConv.cntk:imageLayout=cudnn
-configparameters: 02_BatchNormConv.cntk:initOnCPUOnly=true
-configparameters: 02_BatchNormConv.cntk:ModelDir=C:\Users\svcphil\AppData\Local\Temp\cntk-test-20160822092732.247426\Examples\Image\Miscellaneous\CIFAR-10_02_BatchNormConv@release_gpu/Models
-configparameters: 02_BatchNormConv.cntk:ndlMacros=C:\jenkins\workspace\CNTK-Test-Windows-W1\Examples\Image\Miscellaneous\CIFAR-10/Macros.ndl
-configparameters: 02_BatchNormConv.cntk:numMBsToShowResult=500
-configparameters: 02_BatchNormConv.cntk:OutputDir=C:\Users\svcphil\AppData\Local\Temp\cntk-test-20160822092732.247426\Examples\Image\Miscellaneous\CIFAR-10_02_BatchNormConv@release_gpu
-configparameters: 02_BatchNormConv.cntk:precision=float
-configparameters: 02_BatchNormConv.cntk:RootDir=.
-configparameters: 02_BatchNormConv.cntk:RunDir=C:\Users\svcphil\AppData\Local\Temp\cntk-test-20160822092732.247426\Examples\Image\Miscellaneous\CIFAR-10_02_BatchNormConv@release_gpu
-configparameters: 02_BatchNormConv.cntk:stderr=-
-configparameters: 02_BatchNormConv.cntk:Test=[
-    action = "test"
-    modelPath = "C:\Users\svcphil\AppData\Local\Temp\cntk-test-20160822092732.247426\Examples\Image\Miscellaneous\CIFAR-10_02_BatchNormConv@release_gpu/Models/02_BatchNormConv"
-    minibatchSize = 16
-    reader = [
-        readerType = "CNTKTextFormatReader"
-        file = "C:\Users\svcphil\AppData\Local\Temp\cntk-test-20160822092732.247426\Examples\Image\Miscellaneous\CIFAR-10_02_BatchNormConv@release_gpu\TestData/Test_cntk_text.txt"
-=======
 08/23/2016 03:52:41: <<<<<<<<<<<<<<<<<<<< RAW CONFIG WITH ALL VARIABLES RESOLVED <<<<<<<<<<<<<<<<<<<<
 
 08/23/2016 03:52:41: >>>>>>>>>>>>>>>>>>>> PROCESSED CONFIG WITH ALL VARIABLES RESOLVED >>>>>>>>>>>>>>>>>>>>
@@ -357,7 +231,6 @@
     reader = [
         readerType = "CNTKTextFormatReader"
         file = "C:\Users\svcphil\AppData\Local\Temp\cntk-test-20160823035118.956998\Examples\Image\Miscellaneous\CIFAR-10_02_BatchNormConv@release_gpu\TestData/Test_cntk_text.txt"
->>>>>>> 8dfb1e28
         input = [
             features = [
                 dim = 3072
@@ -375,11 +248,7 @@
 configparameters: 02_BatchNormConv.cntk:traceLevel=1
 configparameters: 02_BatchNormConv.cntk:Train=[
     action = "train"
-<<<<<<< HEAD
-    modelPath = "C:\Users\svcphil\AppData\Local\Temp\cntk-test-20160822092732.247426\Examples\Image\Miscellaneous\CIFAR-10_02_BatchNormConv@release_gpu/Models/02_BatchNormConv"
-=======
     modelPath = "C:\Users\svcphil\AppData\Local\Temp\cntk-test-20160823035118.956998\Examples\Image\Miscellaneous\CIFAR-10_02_BatchNormConv@release_gpu/Models/02_BatchNormConv"
->>>>>>> 8dfb1e28
      NDLNetworkBuilder = [
         networkDescription = "C:\jenkins\workspace\CNTK-Test-Windows-W1\Examples\Image\Miscellaneous\CIFAR-10/02_BatchNormConv.ndl"
     ]
@@ -394,11 +263,7 @@
     ]
     reader = [
         readerType = "CNTKTextFormatReader"
-<<<<<<< HEAD
-        file = "C:\Users\svcphil\AppData\Local\Temp\cntk-test-20160822092732.247426\Examples\Image\Miscellaneous\CIFAR-10_02_BatchNormConv@release_gpu\TestData/Train_cntk_text.txt"
-=======
         file = "C:\Users\svcphil\AppData\Local\Temp\cntk-test-20160823035118.956998\Examples\Image\Miscellaneous\CIFAR-10_02_BatchNormConv@release_gpu\TestData/Train_cntk_text.txt"
->>>>>>> 8dfb1e28
         input = [
             features = [
                 dim = 3072
@@ -412,25 +277,6 @@
     ]    
 ] [SGD=[maxEpochs=5]] [SGD=[epochSize=100]]
 
-<<<<<<< HEAD
-08/22/2016 09:28:34: <<<<<<<<<<<<<<<<<<<< PROCESSED CONFIG WITH ALL VARIABLES RESOLVED <<<<<<<<<<<<<<<<<<<<
-08/22/2016 09:28:34: Commands: Train Test
-08/22/2016 09:28:34: Precision = "float"
-08/22/2016 09:28:34: CNTKModelPath: C:\Users\svcphil\AppData\Local\Temp\cntk-test-20160822092732.247426\Examples\Image\Miscellaneous\CIFAR-10_02_BatchNormConv@release_gpu/Models/02_BatchNormConv
-08/22/2016 09:28:34: CNTKCommandTrainInfo: Train : 5
-08/22/2016 09:28:34: CNTKCommandTrainInfo: CNTKNoMoreCommands_Total : 5
-
-08/22/2016 09:28:34: ##############################################################################
-08/22/2016 09:28:34: #                                                                            #
-08/22/2016 09:28:34: # Action "train"                                                             #
-08/22/2016 09:28:34: #                                                                            #
-08/22/2016 09:28:34: ##############################################################################
-
-08/22/2016 09:28:34: CNTKCommandTrainBegin: Train
-NDLBuilder Using GPU 0
-
-08/22/2016 09:28:35: Creating virgin network.
-=======
 08/23/2016 03:52:41: <<<<<<<<<<<<<<<<<<<< PROCESSED CONFIG WITH ALL VARIABLES RESOLVED <<<<<<<<<<<<<<<<<<<<
 08/23/2016 03:52:41: Commands: Train Test
 08/23/2016 03:52:41: Precision = "float"
@@ -448,7 +294,6 @@
 
 08/23/2016 03:52:41: Creating virgin network.
 NDLBuilder Using GPU 0
->>>>>>> 8dfb1e28
 Node 'featOffs' (LearnableParameter operation): Initializing Parameter[1 x 1] <- 0.000000.
 Node 'conv1.c.W' (LearnableParameter operation): Initializing Parameter[32 x 75] <- 0.000000.
 Node 'conv1.c.c.b' (LearnableParameter operation): Initializing Parameter[32 x 1] <- 0.000000.
@@ -503,7 +348,7 @@
 
 3 roots:
 	CE = CrossEntropyWithSoftmax()
-	Err = ClassificationError()
+	Err = ErrorPrediction()
 	OutputNodes.z = Plus()
 
 Validating network. 45 nodes to process in pass 1.
@@ -552,7 +397,7 @@
 Validating --> OutputNodes.b = LearnableParameter() :  -> [10]
 Validating --> OutputNodes.z = Plus (OutputNodes.t, OutputNodes.b) : [10 x *], [10] -> [10 x *]
 Validating --> CE = CrossEntropyWithSoftmax (labels, OutputNodes.z) : [10 x *], [10 x *] -> [1]
-Validating --> Err = ClassificationError (labels, OutputNodes.z) : [10 x *], [10 x *] -> [1]
+Validating --> Err = ErrorPrediction (labels, OutputNodes.z) : [10 x *], [10 x *] -> [1]
 
 Validating network. 20 nodes to process in pass 2.
 
@@ -585,15 +430,6 @@
 
 Post-processing network complete.
 
-<<<<<<< HEAD
-08/22/2016 09:28:36: Created model with 45 nodes on GPU 0.
-
-08/22/2016 09:28:36: Training criterion node(s):
-08/22/2016 09:28:36: 	CE = CrossEntropyWithSoftmax
-
-08/22/2016 09:28:36: Evaluation criterion node(s):
-08/22/2016 09:28:36: 	Err = ClassificationError
-=======
 08/23/2016 03:52:43: Created model with 45 nodes on GPU 0.
 
 08/23/2016 03:52:43: Training criterion node(s):
@@ -601,118 +437,12 @@
 
 08/23/2016 03:52:43: Evaluation criterion node(s):
 08/23/2016 03:52:43: 	Err = ErrorPrediction
->>>>>>> 8dfb1e28
 
 
 Allocating matrices for forward and/or backward propagation.
 
 Memory Sharing: Out of 77 matrices, 38 are shared as 16, and 39 are not shared.
 
-<<<<<<< HEAD
-	{ conv1.c.c.sc : [32 x 1] (gradient)
-	  conv1.y : [32 x 32 x 32 x *] (gradient) }
-	{ conv2.c.c.y : [15 x 15 x 32 x *] (gradient)
-	  pool2 : [7 x 7 x 32 x *] }
-	{ conv2.c.c.b : [32 x 1] (gradient)
-	  conv3.c.c.c : [7 x 7 x 64 x *] (gradient)
-	  conv3.y : [7 x 7 x 64 x *] }
-	{ conv3.c.c.y : [7 x 7 x 64 x *] (gradient)
-	  pool3 : [3 x 3 x 64 x *] }
-	{ conv3.c.c.sc : [64 x 1] (gradient)
-	  conv3.y : [7 x 7 x 64 x *] (gradient)
-	  h1.t : [64 x *] }
-	{ conv1.c.c.c : [32 x 32 x 32 x *] (gradient)
-	  conv1.y : [32 x 32 x 32 x *] }
-	{ conv1.c.c.y : [32 x 32 x 32 x *] (gradient)
-	  pool1 : [15 x 15 x 32 x *] }
-	{ conv2.c.W : [32 x 800] (gradient)
-	  conv3.c.c.c : [7 x 7 x 64 x *] }
-	{ conv1.c.W : [32 x 75] (gradient)
-	  conv2.c.c.c : [15 x 15 x 32 x *] }
-	{ conv1.c.c.b : [32 x 1] (gradient)
-	  conv2.c.c.c : [15 x 15 x 32 x *] (gradient)
-	  conv2.y : [15 x 15 x 32 x *] }
-	{ conv2.c.c.sc : [32 x 1] (gradient)
-	  conv2.y : [15 x 15 x 32 x *] (gradient) }
-	{ OutputNodes.t : [10 x *] (gradient)
-	  pool1 : [15 x 15 x 32 x *] (gradient)
-	  pool2 : [7 x 7 x 32 x *] (gradient)
-	  pool3 : [3 x 3 x 64 x *] (gradient) }
-	{ h1.sc : [64 x 1] (gradient)
-	  h1.y : [64 x *] (gradient) }
-	{ OutputNodes.t : [10 x *]
-	  h1.bn : [64 x *] (gradient) }
-	{ conv3.c.W : [64 x 800] (gradient)
-	  h1.t : [64 x *] (gradient)
-	  h1.y : [64 x *] }
-	{ OutputNodes.W : [10 x 64] (gradient)
-	  OutputNodes.z : [10 x *] (gradient) }
-
-
-08/22/2016 09:28:36: Training 117098 parameters in 14 out of 14 parameter tensors and 32 nodes with gradient:
-
-08/22/2016 09:28:36: 	Node 'OutputNodes.W' (LearnableParameter operation) : [10 x 64]
-08/22/2016 09:28:36: 	Node 'OutputNodes.b' (LearnableParameter operation) : [10]
-08/22/2016 09:28:36: 	Node 'conv1.c.W' (LearnableParameter operation) : [32 x 75]
-08/22/2016 09:28:36: 	Node 'conv1.c.c.b' (LearnableParameter operation) : [32 x 1]
-08/22/2016 09:28:36: 	Node 'conv1.c.c.sc' (LearnableParameter operation) : [32 x 1]
-08/22/2016 09:28:36: 	Node 'conv2.c.W' (LearnableParameter operation) : [32 x 800]
-08/22/2016 09:28:36: 	Node 'conv2.c.c.b' (LearnableParameter operation) : [32 x 1]
-08/22/2016 09:28:36: 	Node 'conv2.c.c.sc' (LearnableParameter operation) : [32 x 1]
-08/22/2016 09:28:36: 	Node 'conv3.c.W' (LearnableParameter operation) : [64 x 800]
-08/22/2016 09:28:36: 	Node 'conv3.c.c.b' (LearnableParameter operation) : [64 x 1]
-08/22/2016 09:28:36: 	Node 'conv3.c.c.sc' (LearnableParameter operation) : [64 x 1]
-08/22/2016 09:28:36: 	Node 'h1.W' (LearnableParameter operation) : [64 x 3 x 3 x 64]
-08/22/2016 09:28:36: 	Node 'h1.b' (LearnableParameter operation) : [64 x 1]
-08/22/2016 09:28:36: 	Node 'h1.sc' (LearnableParameter operation) : [64 x 1]
-
-08/22/2016 09:28:36: No PreCompute nodes found, or all already computed. Skipping pre-computation step.
-
-08/22/2016 09:28:36: Starting Epoch 1: learning rate per sample = 0.000469  effective momentum = 0.000000  momentum as time constant = 0.0 samples
-BlockRandomizer::StartEpoch: epoch 0: frames [0..100] (first sequence at sample 0), data subset 0 of 1
-
-08/22/2016 09:28:36: Starting minibatch loop.
-08/22/2016 09:28:41: Finished Epoch[ 1 of 5]: [Training] CE = 2.31451355 * 100; Err = 0.87000000 * 100; totalSamplesSeen = 100; learningRatePerSample = 0.00046874999; epochTime=5.00378s
-08/22/2016 09:28:41: SGD: Saving checkpoint model 'C:\Users\svcphil\AppData\Local\Temp\cntk-test-20160822092732.247426\Examples\Image\Miscellaneous\CIFAR-10_02_BatchNormConv@release_gpu/Models/02_BatchNormConv.1'
-
-08/22/2016 09:28:41: Starting Epoch 2: learning rate per sample = 0.000469  effective momentum = 0.000000  momentum as time constant = 0.0 samples
-BlockRandomizer::StartEpoch: epoch 1: frames [100..200] (first sequence at sample 100), data subset 0 of 1
-
-08/22/2016 09:28:41: Starting minibatch loop.
-08/22/2016 09:28:41: Finished Epoch[ 2 of 5]: [Training] CE = 2.27380722 * 100; Err = 0.82000000 * 100; totalSamplesSeen = 200; learningRatePerSample = 0.00046874999; epochTime=0.015137s
-08/22/2016 09:28:41: SGD: Saving checkpoint model 'C:\Users\svcphil\AppData\Local\Temp\cntk-test-20160822092732.247426\Examples\Image\Miscellaneous\CIFAR-10_02_BatchNormConv@release_gpu/Models/02_BatchNormConv.2'
-
-08/22/2016 09:28:41: Starting Epoch 3: learning rate per sample = 0.000469  effective momentum = 0.000000  momentum as time constant = 0.0 samples
-BlockRandomizer::StartEpoch: epoch 2: frames [200..300] (first sequence at sample 200), data subset 0 of 1
-
-08/22/2016 09:28:41: Starting minibatch loop.
-08/22/2016 09:28:41: Finished Epoch[ 3 of 5]: [Training] CE = 2.25244934 * 100; Err = 0.83000000 * 100; totalSamplesSeen = 300; learningRatePerSample = 0.00046874999; epochTime=0.015109s
-08/22/2016 09:28:41: SGD: Saving checkpoint model 'C:\Users\svcphil\AppData\Local\Temp\cntk-test-20160822092732.247426\Examples\Image\Miscellaneous\CIFAR-10_02_BatchNormConv@release_gpu/Models/02_BatchNormConv.3'
-
-08/22/2016 09:28:41: Starting Epoch 4: learning rate per sample = 0.000469  effective momentum = 0.000000  momentum as time constant = 0.0 samples
-BlockRandomizer::StartEpoch: epoch 3: frames [300..400] (first sequence at sample 300), data subset 0 of 1
-
-08/22/2016 09:28:41: Starting minibatch loop.
-08/22/2016 09:28:41: Finished Epoch[ 4 of 5]: [Training] CE = 2.16032669 * 100; Err = 0.77000000 * 100; totalSamplesSeen = 400; learningRatePerSample = 0.00046874999; epochTime=0.015029s
-08/22/2016 09:28:41: SGD: Saving checkpoint model 'C:\Users\svcphil\AppData\Local\Temp\cntk-test-20160822092732.247426\Examples\Image\Miscellaneous\CIFAR-10_02_BatchNormConv@release_gpu/Models/02_BatchNormConv.4'
-
-08/22/2016 09:28:41: Starting Epoch 5: learning rate per sample = 0.000469  effective momentum = 0.000000  momentum as time constant = 0.0 samples
-BlockRandomizer::StartEpoch: epoch 4: frames [400..500] (first sequence at sample 400), data subset 0 of 1
-
-08/22/2016 09:28:41: Starting minibatch loop.
-08/22/2016 09:28:41: Finished Epoch[ 5 of 5]: [Training] CE = 2.13106216 * 100; Err = 0.68000000 * 100; totalSamplesSeen = 500; learningRatePerSample = 0.00046874999; epochTime=0.015052s
-08/22/2016 09:28:41: SGD: Saving checkpoint model 'C:\Users\svcphil\AppData\Local\Temp\cntk-test-20160822092732.247426\Examples\Image\Miscellaneous\CIFAR-10_02_BatchNormConv@release_gpu/Models/02_BatchNormConv'
-08/22/2016 09:28:42: CNTKCommandTrainEnd: Train
-
-08/22/2016 09:28:42: Action "train" complete.
-
-
-08/22/2016 09:28:42: ##############################################################################
-08/22/2016 09:28:42: #                                                                            #
-08/22/2016 09:28:42: # Action "test"                                                              #
-08/22/2016 09:28:42: #                                                                            #
-08/22/2016 09:28:42: ##############################################################################
-=======
 	{ conv1.c.c.c : [32 x 32 x 32 x *] (gradient)
 	  conv1.y : [32 x 32 x 32 x *] }
 	{ conv3.c.c.y : [7 x 7 x 64 x *] (gradient)
@@ -816,7 +546,6 @@
 08/23/2016 03:52:48: # Action "test"                                                              #
 08/23/2016 03:52:48: #                                                                            #
 08/23/2016 03:52:48: ##############################################################################
->>>>>>> 8dfb1e28
 
 INFO: conv1.c.c.y: initialized samplesSeen from mbCount when loading pre-CuDNNv5 model
 INFO: conv2.c.c.y: initialized samplesSeen from mbCount when loading pre-CuDNNv5 model
@@ -827,7 +556,7 @@
 
 3 roots:
 	CE = CrossEntropyWithSoftmax()
-	Err = ClassificationError()
+	Err = ErrorPrediction()
 	OutputNodes.z = Plus()
 
 Validating network. 45 nodes to process in pass 1.
@@ -876,7 +605,7 @@
 Validating --> OutputNodes.b = LearnableParameter() :  -> [10]
 Validating --> OutputNodes.z = Plus (OutputNodes.t, OutputNodes.b) : [10 x *1], [10] -> [10 x *1]
 Validating --> CE = CrossEntropyWithSoftmax (labels, OutputNodes.z) : [10 x *1], [10 x *1] -> [1]
-Validating --> Err = ClassificationError (labels, OutputNodes.z) : [10 x *1], [10 x *1] -> [1]
+Validating --> Err = ErrorPrediction (labels, OutputNodes.z) : [10 x *1], [10 x *1] -> [1]
 
 Validating network. 20 nodes to process in pass 2.
 
@@ -917,16 +646,6 @@
 Memory Sharing: Out of 45 matrices, 0 are shared as 0, and 45 are not shared.
 
 
-<<<<<<< HEAD
-BlockRandomizer::StartEpoch: epoch 0: frames [0..10000] (first sequence at sample 0), data subset 0 of 1
-08/22/2016 09:28:44: Minibatch[1-500]: Err = 0.83150000 * 8000; CE = 4.27479738 * 8000
-08/22/2016 09:28:44: Minibatch[501-625]: Err = 0.82350000 * 2000; CE = 4.33260401 * 2000
-08/22/2016 09:28:44: Final Results: Minibatch[1-625]: Err = 0.82990000 * 10000; CE = 4.28635871 * 10000; perplexity = 72.70125947
-
-08/22/2016 09:28:44: Action "test" complete.
-
-08/22/2016 09:28:44: __COMPLETED__
-=======
 BlockRandomizer::StartEpoch: epoch 1: samples [0..10000] (first sequence at sample 0), worker rank 0, total workers 1
 08/23/2016 03:52:50: Minibatch[1-500]: Err = 0.84162500 * 8000; CE = 3.51622822 * 8000
 08/23/2016 03:52:50: Minibatch[501-625]: Err = 0.84050000 * 2000; CE = 3.48583282 * 2000
@@ -934,5 +653,4 @@
 
 08/23/2016 03:52:50: Action "test" complete.
 
-08/23/2016 03:52:50: __COMPLETED__
->>>>>>> 8dfb1e28
+08/23/2016 03:52:50: __COMPLETED__