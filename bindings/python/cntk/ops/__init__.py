# Copyright (c) Microsoft. All rights reserved.
# Licensed under the MIT license. See LICENSE.md file in the project root
# for full license information.
# ==============================================================================

import numpy as np
from . import sequence
from .functions import Function
from .variables import Variable, Parameter, Constant
from ..utils import sanitize_input, sanitize_shape, get_data_type, sanitize_axis, sanitize_dynamic_axes, typemap

@typemap
def combine(operands, name=''):
    '''
     Create a new Function instance which just combines the outputs of the specified list of
     'operands' Functions such that the 'Outputs' of the new 'Function' are union of the
     'Outputs' of each of the specified 'operands' Functions. E.g. When creating a classification
     model, typically the CrossEntropy loss Function and the ClassificationError Function comprise
     the two roots of the computation graph which can be combined to create a single Function
     with 2 outputs; viz. CrossEntropy loss and ClassificationError output.

    Args:
        operands (`list`): list of functions or their variables to combine
        name (`str`, optional): the name of the Combine Function in the network

    Returns:
        :class:`cntk.ops.functions.Function`
    '''
    from cntk.cntk_py import combine
    converted_operands = list()
    for o in operands:
        if isinstance(o, Function):
            converted_operands.append(o.output)
        else:
            converted_operands.append(o)

    return combine(converted_operands, name)

@typemap
def alias(x, name=''):
    '''
     Create a new Function instance which just aliases the specified 'x' Function/Variable
     such that the 'Output' of the new 'Function' is same as the 'Output' of the specified
     'x' Function/Variable, and has the newly specified name.
     The purpose of this operator is to create a new distinct reference to a symbolic
     computation which is different from the original Function/Variable that it aliases and can
     be used for e.g. to substitute a specific instance of the aliased Function/Variable in the
     computation graph instead of substituting all usages of the aliased Function/Variable.

    Args:
        operand: The Function/Variable to alias
        name (`str`, optional): the name of the Alias Function in the network

    Returns:
        :class:`cntk.ops.functions.Function`
    '''
    from cntk.cntk_py import alias
    x = sanitize_input(x)
    return alias(x, name)

##########################################################################
# evaluation ops
##########################################################################


@typemap
def cross_entropy_with_softmax(output_vector, target_vector, axis=-1, name=''):
    r'''
    This operation computes the cross entropy between the ``target_vector`` and
    the softmax of the ``output_vector``. The elements of ``target_vector``
    have to be non-negative and should sum to 1. The ``output_vector`` can
    contain any values. The function will internally compute the softmax of
    the ``output_vector``. Concretely,

    :math:`\mathrm{softmax}(x)=\left[\frac{\exp(x_1)}{\sum_i\exp(x_i)}\quad\frac{\exp(x_1)}{\sum_i\exp(x_i)}\quad\ldots\quad\frac{\exp(x_1)}{\sum_i\exp(x_i)}\right]`

    :math:`\mathrm{cross\_entropy\_with\_softmax}(o, t) = -\sum_{i} t_i \log(\mathrm{softmax}(o)_i)`

    with the understanding that the implementation can use equivalent formulas
    for efficiency and numerical stability.

    Example:
        >>> C.cross_entropy_with_softmax([[1., 1., 1., 50.]], [[0., 0., 0., 1.]]).eval()
        array([[ 0.]], dtype=float32)

        >>> C.cross_entropy_with_softmax([[1., 2., 3., 4.]], [[0.35, 0.15, 0.05, 0.45]]).eval()
        array([[ 1.84019]], dtype=float32)

    Args:
        output_vector: the unscaled computed output values from the network
        target_vector: usually it is one-hot vector where the hot bit
         corresponds to the label index. But it can be any probability
         distribution over the labels.
        axis (`int` or :class:`cntk.axis.Axis`): axis along which the cross
         entropy will be computed.
        name (`str`, optional): the name of the Function instance in the network
    Returns:
        :class:`cntk.ops.functions.Function`
    '''
    from cntk.cntk_py import cross_entropy_with_softmax
    dtype = get_data_type(output_vector, target_vector)
    output_vector = sanitize_input(output_vector, dtype)
    target_vector = sanitize_input(target_vector, dtype)
    axis = sanitize_axis(axis)
    return cross_entropy_with_softmax(output_vector, target_vector, axis, name)


@typemap
def squared_error(output, target, name=''):
    '''
    This operation computes the sum of the squared difference between elements
    in the two input matrices. The result is a scalar (i.e., one by one matrix).
    This is often used as a training criterion node.

    Example:
        >>> i1 = C.input_variable((1,2))
        >>> i2 = C.input_variable((1,2))
        >>> C.squared_error(i1,i2).eval({i1:np.asarray([[[[2., 1.]]]], dtype=np.float32), i2:np.asarray([[[[4., 6.]]]], dtype=np.float32)})
        array([[ 29.]], dtype=float32)

        >>> C.squared_error(i1,i2).eval({i1:np.asarray([[[[1., 2.]]]], dtype=np.float32), i2:np.asarray([[[[1., 2.]]]], dtype=np.float32)})
        array([[ 0.]], dtype=float32)

    Args:
        output: the output values from the network
        target: it is usually a one-hot vector where the hot bit
         corresponds to the label index
        name (`str`, optional): the name of the Function instance in the network
    Returns:
        :class:`cntk.ops.functions.Function`
    '''
    from cntk.cntk_py import squared_error
    dtype = get_data_type(output, target)
    output = sanitize_input(output, dtype)
    target = sanitize_input(target, dtype)
    return squared_error(output, target, name)


@typemap
def classification_error(output_vector, target_vector, axis=-1, topN=1, name=''):
    '''
    This operation computes the classification_error error. It finds the index of the highest
    value in the output_vector and compares it to the actual ground truth label
    (the index of the hot bit in the target vector). The result is a scalar
    (i.e., one by one matrix). This is often used as an evaluation criterion.
    It cannot be used as a training criterion though since the gradient is not
    defined for it.

    Example:
        >>> C.classification_error([[1., 2., 3., 4.]], [[0., 0., 0., 1.]]).eval()
        array([[ 0.]], dtype=float32)

        >>> C.classification_error([[1., 2., 3., 4.]], [[0., 0., 1., 0.]]).eval()
        array([[ 1.]], dtype=float32)

        >>> # Note that non-1 values are treated as 0
        >>> C.classification_error([[1., 2., 3., 4.]], [[5., 0., 1., 0.]]).eval()
        array([[ 1.]], dtype=float32)

    Args:
        output_vector: the output values from the network
        target_vector: it is one-hot vector where the hot bit corresponds to
         the label index.
        axis (`int` or :class:`cntk.axis.Axis`): axis along which the
         classification error will be computed.
        name (`str`, optional): the name of the Function instance in the network
    Returns:
        :class:`cntk.ops.functions.Function`
    '''
    from cntk.cntk_py import classification_error
    dtype = get_data_type(output_vector, target_vector)
    output_vector = sanitize_input(output_vector, dtype)
    target_vector = sanitize_input(target_vector, dtype)
    axis = sanitize_axis(axis)
    return classification_error(output_vector, target_vector, topN, axis, name)

##########################################################################
# convolution ops
##########################################################################


@typemap
# TODO: Reorder the kwargs to match a known toolkit, e.g. Keras; cf. layers.Convolution()
def convolution(convolution_map, operand, strides=(1,), sharing=[True],
                auto_padding=[True], lower_pad=(0,), upper_pad=(0,), transpose=False,
                max_temp_mem_size_in_samples=0, name=''):
    '''
    Computes the convolution of a weight matrix with an image or tensor. This operation is used in image-processing applications
    and language processing. It supports any dimensions, stride, sharing or padding.

    This function operates on input tensors of the form [M1 x M2 x ... x Mn x inChannels]. This can be understood as a rank-n
    object, where each entry consists of a inChannels-dimensional vector. For example, an RGB image would have dimensions
    [W x H x 3], i.e. a [W x H]-sized structure, where each entry (pixel) consists of a 3-tuple (note, however, that the
    memory-storage format is the concatenation of 3 planes of size [W x H]).

    `convolution` convolves the input with n+1-dimensional filters, where the first n dimensions are the spatial extent of the
    filter, and the last one must be equal to inChannels. There are outChannels filters. I.e. for each output position, a vector of
    dimension outChannels is computed. Hence, the total number of filter parameters is (M1*M2*...*Mn) * inChannels * outChannels.


    Example:
	>>> img = np.reshape(np.arange(25.0, dtype = np.float32), (1, 5, 5))
	>>> x = C.input_variable(img.shape)
	>>> filter = np.reshape(np.array([2, -1, -1, 2], dtype = np.float32), (1, 2, 2))
	>>> kernel = C.constant(value = filter)
	>>> C.convolution(kernel , x, auto_padding = [False]).eval({x: img})
	array([[[[[  6.,   8.,  10.,  12.],
		  [ 16.,  18.,  20.,  22.],
		  [ 26.,  28.,  30.,  32.],
		  [ 36.,  38.,  40.,  42.]]]]], dtype=float32)

    Args:
        convolution_map: convolution filter weights, stored as a tensor of dimensions [outChannels x M1 x M2 x ... x Mn],
         where [M1 x M2 x ... x Mn] must be the kernel dimensions.
        operand: convolution input. A tensor with dimensions [M1 x M2 x ... x Mn x inChannels].
        strides (optional): stride dimensions. A stride > 1 means that only pixel positions that are multiples of the stride value are computed.
         For example, a stride of 2 will lead to a halving of the dimensions. The last stride dimension that lines up with the number
         of input channels must be equal to the number of input channels.
        sharing (bool): sharing flags for each input dimension
        auto_padding (bool): flags for each input dimension whether it should be padded automatically (that is,
         symmetrically) or not padded at all. Padding means that the convolution kernel is applied to all pixel positions, where all
         pixels outside the area are assumed zero ("padded with zeroes"). Without padding, the kernels are only shifted over
         positions where all inputs to the kernel still fall inside the area. In this case, the output dimension will be less than
         the input dimension. The last value that lines up with the number of input channels must be false.
        lower_pad: precise lower padding for each input dimension.
        upper_pad : precise upper padding for each input dimension.
        transpose (bool): set to true for deconvolution.
        max_temp_mem_size_in_samples (int): maximum amount of auxiliary memory (in samples) that should be reserved to perform convolution
         operations. Some convolution engines (e.g. cuDNN and GEMM-based engines) can benefit from using workspace as it may improve
         performance. However, sometimes this may lead to higher memory utilization. Default is 0 which means the same as the input
         samples.
        name (`str`, optional): the name of the Function instance in the network
    Returns:
        :class:`cntk.ops.functions.Function`
    '''
    from cntk.cntk_py import convolution
    operand = sanitize_input(operand)
    return convolution(convolution_map, operand, tuple(reversed(strides)), sharing, auto_padding,
                       tuple(reversed(lower_pad)), tuple(
                           reversed(upper_pad)), transpose,
                       max_temp_mem_size_in_samples, name)


@typemap
def roipooling(conv_feature_map, rois, roi_output_shape, name=''):
    '''
    The ROI (Region of Interest) pooling operation pools over sub-regions of an input volume and produces
    a fixed sized output volume regardless of the ROI size. It is used for example for object detection.

    Each input image has a fixed number of regions of interest, which are specified as bounding boxes (x, y, w, h)
    that are relative to the image size [W x H]. This operation can be used as a replacement for the final
    pooling layer of an image classification network (as presented in Fast R-CNN and others).

    Args:
        conv_feature_map: a convolutional feature map as the input volume ([W x H x C x N]).
        rois: the coordinates of the ROIs per image ([4 x roisPerImage x N]), each ROI is (x, y, w, h) relative to original image size.
        roi_output_shape: dimensions (width x height) of the ROI pooling output shape
        name (`str`, optional): the name of the Function instance in the network
    Returns:
        :class:`cntk.ops.functions.Function`
    '''
    from cntk.cntk_py import roipooling
    conv_feature_map = sanitize_input(conv_feature_map)
    rois = sanitize_input(rois)
    roi_output_shape = sanitize_shape(roi_output_shape)
    return roipooling(conv_feature_map, rois, roi_output_shape, name)


from cntk.cntk_py import PoolingType_Max, PoolingType_Average
MAX_POOLING = PoolingType_Max
AVG_POOLING = PoolingType_Average


@typemap
def pooling(operand, pooling_type, pooling_window_shape, strides=(1,), auto_padding=[False],
            lower_pad=(0,), upper_pad=(0,), name=''):
    '''
    The pooling operations compute a new tensor by selecting the maximum or average value in the pooling input.
    In the case of average pooling with padding, the average is only over the valid region.

    N-dimensional pooling allows to create max or average pooling of any dimensions, stride or padding.

    Example:
	>>> img = np.reshape(np.arange(16, dtype = np.float32), [1, 4, 4])
	>>> x = C.input_variable(img.shape)
	>>> C.pooling(x, C.AVG_POOLING, (2,2), (2,2)).eval({x : img})
	array([[[[[  2.5,   4.5],
		  [ 10.5,  12.5]]]]], dtype=float32)
	>>> C.pooling(x, C.MAX_POOLING, (2,2), (2,2)).eval({x : img})
	array([[[[[  5.,   7.],
		  [ 13.,  15.]]]]], dtype=float32)

    Args:
        operand: pooling input
        pooling_type: one of :const:`cntk.ops.MAX_POOLING` or :const:`cntk.ops.AVG_POOLING`
        pooling_window_shape: dimensions of the pooling window
        strides (default 1): strides.
        auto_padding: automatic padding flags for each input dimension.
        lower_pad: precise lower padding for each input dimension
        upper_pad: precise upper padding for each input dimension
        name (`str`, optional): the name of the Function instance in the network
    Returns:
        :class:`cntk.ops.functions.Function`
    '''
    from cntk.cntk_py import pooling
    operand = sanitize_input(operand)
    pooling_window_shape = sanitize_shape(pooling_window_shape)
    strides = sanitize_shape(strides)
    lower_pad = sanitize_shape(lower_pad)
    upper_pad = sanitize_shape(upper_pad)
    return pooling(operand, pooling_type, pooling_window_shape, strides, auto_padding,
                   lower_pad, upper_pad, name)


@typemap
def batch_normalization(operand, scale, bias, running_mean, running_inv_std, spatial,
                        normalization_time_constant=5000, blend_time_constant=0,
                        epsilon=0.00001, use_cudnn_engine=False, name=''):
    '''
    Normalizes layer outputs for every minibatch for each output (feature) independently
    and applies affine transformation to preserve representation of the layer.

    Args:
        operand: input of the batch normalization node
        scale: parameter tensor that holds the learned componentwise-scaling factors
        bias: parameter tensor that holds the learned bias. ``scale`` and ``bias`` must have the same
         dimensions which must be equal to the input dimensions in case of ``spatial`` = False or
         number of output convolution feature maps in case of ``spatial`` = True
        running_mean: running mean which is used during evaluation phase and might be used during
         training as well. You must pass a parameter tensor with initial value 0 and the same dimensions
         as ``scale`` and ``bias``
        running_inv_std: running variance. Represented as ``running_mean``
        spatial(`bool`): flag that indicates whether to compute mean/var for each feature in a minibatch
         independently or, in case of convolutional layers, per future map
        normalization_time_constant(`float`, default 5000): time constant for computing running average of
<<<<<<< HEAD
         mean and variance as a low-pass filtered version of the batch statistics
=======
         mean and variance as a low-pass filtered version of the batch statistics.
>>>>>>> e6036b27
        blend_time_constant(`float`, default 0): constant for smoothing batch estimates with the running
         statistics
        epsilon: conditioner constant added to the variance when computing the inverse standard deviation
        use_cudnn_engine(`bool`, default True):
        name (`str`, optional): the name of the Function instance in the network
    Returns:
        :class:`cntk.ops.functions.Function`
    '''
    from cntk.cntk_py import batch_normalization
    operand = sanitize_input(operand)
    return batch_normalization(operand, scale, bias, running_mean, running_inv_std, spatial,
                               normalization_time_constant, blend_time_constant,
                               epsilon, use_cudnn_engine, name)

##########################################################################
# comparison ops
##########################################################################


@typemap
def less(left, right, name=''):
    '''
    Elementwise 'less' comparison of two tensors. Result is 1 if left < right else 0.

    Example:
       >>> C.less([41., 42., 43.], [42., 42., 42.]).eval()
       array([ 1.,  0.,  0.], dtype=float32)

       >>> C.less([-1,0,1], [0]).eval()
       array([ 1.,  0.,  0.], dtype=float32)

    Args:
        left: left side tensor
        right: right side tensor
        name (`str`, optional): the name of the Function instance in the network
    Returns:
        :class:`cntk.ops.functions.Function`
    '''
    from cntk.cntk_py import less
    dtype = get_data_type(left, right)
    left = sanitize_input(left, dtype)
    right = sanitize_input(right, dtype)
    return less(left, right, name)


@typemap
def equal(left, right, name=''):
    '''
    Elementwise 'equal' comparison of two tensors. Result is 1 if values are equal 0 otherwise.

    Example:
        >>> C.equal([41., 42., 43.], [42., 42., 42.]).eval()
        array([ 0.,  1.,  0.], dtype=float32)

        >>> C.equal([-1,0,1], [1]).eval()
        array([ 0.,  0.,  1.], dtype=float32)

    Args:
        left: left side tensor
        right: right side tensor
        name (`str`, optional): the name of the Function instance in the network
    Returns:
        :class:`cntk.ops.functions.Function`
    '''
    from cntk.cntk_py import equal
    dtype = get_data_type(left, right)
    left = sanitize_input(left, dtype)
    right = sanitize_input(right, dtype)
    return equal(left, right, name)


@typemap
def greater(left, right, name=''):
    '''
    Elementwise 'greater' comparison of two tensors. Result is 1 if left > right else 0.

    Example:
        >>> C.greater([41., 42., 43.], [42., 42., 42.]).eval()
        array([ 0.,  0.,  1.], dtype=float32)

        >>> C.greater([-1,0,1], [0]).eval()
        array([ 0.,  0.,  1.], dtype=float32)

    Args:
        left: left side tensor
        right: right side tensor
        name (`str`, optional): the name of the Function instance in the network
    Returns:
        :class:`cntk.ops.functions.Function`
    '''
    from cntk.cntk_py import greater
    dtype = get_data_type(left, right)
    left = sanitize_input(left, dtype)
    right = sanitize_input(right, dtype)
    return greater(left, right, name)


@typemap
def greater_equal(left, right, name=''):
    '''
    Elementwise 'greater equal' comparison of two tensors. Result is 1 if left >= right else 0.

    Example:
        >>> C.greater_equal([41., 42., 43.], [42., 42., 42.]).eval()
        array([ 0.,  1.,  1.], dtype=float32)

        >>> C.greater_equal([-1,0,1], [0]).eval()
        array([ 0.,  1.,  1.], dtype=float32)

    Args:
        left: left side tensor
        right: right side tensor
        name (`str`, optional): the name of the Function instance in the network
    Returns:
        :class:`cntk.ops.functions.Function`
    '''
    from cntk.cntk_py import greater_equal
    dtype = get_data_type(left, right)
    left = sanitize_input(left, dtype)
    right = sanitize_input(right, dtype)
    return greater_equal(left, right, name)


@typemap
def not_equal(left, right, name=''):
    '''
    Elementwise 'not equal' comparison of two tensors. Result is 1 if left != right else 0.

    Example:
        >>> C.not_equal([41., 42., 43.], [42., 42., 42.]).eval()
        array([ 1.,  0.,  1.], dtype=float32)

        >>> C.not_equal([-1,0,1], [0]).eval()
        array([ 1.,  0.,  1.], dtype=float32)

    Args:
        left: left side tensor
        right: right side tensor
        name (`str`, optional): the name of the Function instance in the network
    Returns:
        :class:`cntk.ops.functions.Function`
    '''
    from cntk.cntk_py import not_equal
    dtype = get_data_type(left, right)
    left = sanitize_input(left, dtype)
    right = sanitize_input(right, dtype)
    return not_equal(left, right, name)


@typemap
def less_equal(left, right, name=''):
    '''
    Elementwise 'less equal' comparison of two tensors. Result is 1 if left <= right else 0.

    Example:
        >>> C.less_equal([41., 42., 43.], [42., 42., 42.]).eval()
        array([ 1.,  1.,  0.], dtype=float32)

        >>> C.less_equal([-1,0,1], [0]).eval()
        array([ 1.,  1.,  0.], dtype=float32)

    Args:
        left: left side tensor
        right: right side tensor
        name (`str`, optional): the name of the Function instance in the network
    Returns:
        :class:`cntk.ops.functions.Function`
    '''
    from cntk.cntk_py import less_equal
    dtype = get_data_type(left, right)
    left = sanitize_input(left, dtype)
    right = sanitize_input(right, dtype)
    return less_equal(left, right, name)

##########################################################################
# linear ops
##########################################################################


@typemap
def plus(left, right, name=''):
    '''
    The output of this operation is the sum of the two input tensors. It supports broadcasting.

    Example:
        >>> C.plus([1, 2, 3], [4, 5, 6]).eval()
        array([ 5.,  7.,  9.], dtype=float32)

        >>> C.plus([-5, -4, -3, -2, -1], [10]).eval()
        array([ 5.,  6.,  7.,  8.,  9.], dtype=float32)

    Args:
        left: left side tensor
        right: right side tensor
        name (`str`, optional): the name of the Function instance in the network
    Returns:
        :class:`cntk.ops.functions.Function`
    '''
    from cntk.cntk_py import plus
    dtype = get_data_type(left, right)
    left = sanitize_input(left, dtype)
    right = sanitize_input(right, dtype)
    return plus(left, right, name)


@typemap
def minus(left, right, name=''):
    '''
    The output of this operation is left minus right tensor. It supports broadcasting.

    Example:
        >>> C.minus([1, 2, 3], [4, 5, 6]).eval()
        array([-3., -3., -3.], dtype=float32)

        >>> C.minus([[1,2],[3,4]], 1).eval()
        array([[ 0.,  1.],
               [ 2.,  3.]], dtype=float32)

    Args:
        left: left side tensor
        right: right side tensor
        name (`str`, optional): the name of the Function instance in the network
    Returns:
        :class:`cntk.ops.functions.Function`
    '''

    from cntk.cntk_py import minus
    dtype = get_data_type(left, right)
    left = sanitize_input(left, dtype)
    right = sanitize_input(right, dtype)
    return minus(left, right, name)


@typemap
def element_times(left, right, name=''):
    '''
    The output of this operation is the element-wise product of the two input
    tensors. It supports broadcasting.

    Example:
        >>> C.element_times([1., 1., 1., 1.], [0.5, 0.25, 0.125, 0.]).eval()
        array([ 0.5  ,  0.25 ,  0.125,  0.   ], dtype=float32)

        >>> C.element_times([5., 10., 15., 30.], [2.]).eval()
        array([ 10.,  20.,  30.,  60.], dtype=float32)

    Args:
        left: left side tensor
        right: right side tensor
        name (`str`, optional): the name of the Function instance in the network
    Returns:
        :class:`cntk.ops.functions.Function`
    '''
    from cntk.cntk_py import element_times
    dtype = get_data_type(left, right)
    left = sanitize_input(left, dtype)
    right = sanitize_input(right, dtype)
    return element_times(left, right, name)


@typemap
def element_divide(left, right, name=''):
    '''
    The output of this operation is the element-wise division of the two input
    tensors. It supports broadcasting.

    Example:
        >>> C.element_divide([1., 1., 1., 1.], [0.5, 0.25, 0.125, 0.]).eval()
        array([ 2.,  4.,  8.,  0.], dtype=float32)

        >>> C.element_divide([5., 10., 15., 30.], [2.]).eval()
        array([  2.5,   5. ,   7.5,  15. ], dtype=float32)

    Args:
        left: left side tensor
        right: right side tensor
        name (`str`, optional): the name of the Function instance in the network
    Returns:
        :class:`cntk.ops.functions.Function`
    '''
    from cntk.cntk_py import element_divide
    dtype = get_data_type(left, right)
    left = sanitize_input(left, dtype)
    right = sanitize_input(right, dtype)
    return element_divide(left, right, name)


@typemap
def times(left, right, output_rank=1, infer_input_rank_to_map=-1, name=''):
    '''
    The output of this operation is the matrix product of the two input matrices.
    It supports broadcasting. Sparse is supported in the right operand, if it is a matrix.
    The operator '@' has been overloaded such that in Python 3.5 and later X @ W equals times(X, W).

    Example:
        >>> C.times([[1,2],[3,4]], [[5],[6]]).eval()
        array([[ 17.],
               [ 39.]], dtype=float32)

        >>> C.times(1.*np.reshape(np.arange(8), (2.,2.,2.)),1.*np.reshape(np.arange(8), (2.,2.,2.)), output_rank=1).eval()
        array([[ 28.,  34.],
               [ 76.,  98.]])

        >>> C.times(1.*np.reshape(np.arange(8), (2,2,2)),1.*np.reshape(np.arange(8), (2,2,2)), output_rank=2).eval()
        array([[[[  4.,   5.],
                 [  6.,   7.]],
        <BLANKLINE>
                [[ 12.,  17.],
                 [ 22.,  27.]]],
        <BLANKLINE>
        <BLANKLINE>
               [[[ 20.,  29.],
                 [ 38.,  47.]],
        <BLANKLINE>
                [[ 28.,  41.],
                 [ 54.,  67.]]]])

    Args:
        left: left side matrix or tensor
        right: right side matrix or tensor
        output_rank (`int`): in case we have tensors as arguemnts, output_rank represents
            the number of axes to be collapsed in order to transform the tensors
            into matrices, perform the operation and then reshape back (explode the axes)
        infer_input_rank_to_map ('int'): meant for internal use only. Always use default value
        name (`str`, optional): the name of the Function instance in the network

    Returns:
        :class:`cntk.ops.functions.Function`
    '''
    from cntk.cntk_py import times
    dtype = get_data_type(left, right)
    left = sanitize_input(left, dtype)
    right = sanitize_input(right, dtype)
    return times(right, left, output_rank, infer_input_rank_to_map, name)

@typemap
def times_transpose(left, right, name=''):
    '''
    The output of this operation is the product of the first (``left``) argument with the second (``right``) argument transposed.
    The second (``right``) argument must have a rank of 1 or 2.
    This operation is conceptually computing ``np.dot(left, right.T)`` except when ``right`` is a vector
    in which case the output is ``np.dot(left,np.reshape(right,(1,-1)).T)`` (matching numpy when ``left`` is a vector).

    Example:
        >>> a=np.array([[1,2],[3,4]],dtype=np.float32)
        >>> b=np.array([2,-1],dtype=np.float32)
        >>> c=np.array([[2,-1]],dtype=np.float32)
        >>> d=np.reshape(np.arange(24,dtype=np.float32),(4,3,2))
        >>> print(C.times_transpose(a, a).eval())
        [[  5.  11.]
         [ 11.  25.]]
        >>> print(C.times_transpose(a, b).eval())
        [[ 0.]
         [ 2.]]
        >>> print(C.times_transpose(a, c).eval())
        [[ 0.]
         [ 2.]]
        >>> print(C.times_transpose(b, a).eval())
        [ 0.  2.]
        >>> print(C.times_transpose(b, b).eval())
        [ 5.]
        >>> print(C.times_transpose(b, c).eval())
        [ 5.]
        >>> print(C.times_transpose(c, a).eval())
        [[ 0.  2.]]
        >>> print(C.times_transpose(c, b).eval())
        [[ 5.]]
        >>> print(C.times_transpose(c, c).eval())
        [[ 5.]]
        >>> print(C.times_transpose(d, a).eval())
        [[[   2.    4.]
          [   8.   18.]
          [  14.   32.]]
        <BLANKLINE>
         [[  20.   46.]
          [  26.   60.]
          [  32.   74.]]
        <BLANKLINE>
         [[  38.   88.]
          [  44.  102.]
          [  50.  116.]]
        <BLANKLINE>
         [[  56.  130.]
          [  62.  144.]
          [  68.  158.]]]
        >>> print(C.times_transpose(d, b).eval())
        [[[ -1.]
          [  1.]
          [  3.]]
        <BLANKLINE>
         [[  5.]
          [  7.]
          [  9.]]
        <BLANKLINE>
         [[ 11.]
          [ 13.]
          [ 15.]]
        <BLANKLINE>
         [[ 17.]
          [ 19.]
          [ 21.]]]
        >>> print(C.times_transpose(d, c).eval())
        [[[ -1.]
          [  1.]
          [  3.]]
        <BLANKLINE>
         [[  5.]
          [  7.]
          [  9.]]
        <BLANKLINE>
         [[ 11.]
          [ 13.]
          [ 15.]]
        <BLANKLINE>
         [[ 17.]
          [ 19.]
          [ 21.]]]

    Args:
        left: left side tensor
        right: right side matrix or vector
        name (`str`, optional): the name of the Function instance in the network

    Returns:
        :class:`cntk.ops.functions.Function`
    '''
    from cntk.cntk_py import times_transpose
    dtype = get_data_type(left, right)
    left = sanitize_input(left, dtype)
    rshape = sanitize_shape(right.shape)
    right = sanitize_input(right, dtype, (1,rshape[0]) if len(rshape) == 1 else None)
    return times_transpose(right, left, 1, name)

##########################################################################
# non_diff ops
##########################################################################


@typemap
def floor(arg, name=''):
    '''
    The output of this operation is the element wise value rounded to the largest
    integer less than or equal to the input.

    Example:
        >>> C.floor([0.2, 1.3, 4., 5.5, 0.0]).eval()
        array([ 0.,  1.,  4.,  5.,  0.], dtype=float32)

        >>> C.floor([[0.6, 3.3], [1.9, 5.6]]).eval()
        array([[ 0.,  3.],
               [ 1.,  5.]], dtype=float32)

        >>> C.floor([-5.5, -4.2, -3., -0.7, 0]).eval()
        array([-6., -5., -3., -1.,  0.], dtype=float32)

        >>> C.floor([[-0.6, -4.3], [1.9, -3.2]]).eval()
        array([[-1., -5.],
               [ 1., -4.]], dtype=float32)

    Args:
        arg: input tensor
        name (`str`, optional): the name of the Function instance in the network (optional)
    Returns:
        :class:`cntk.ops.functions.Function`
    '''
    from cntk.cntk_py import floor
    arg = sanitize_input(arg, get_data_type(arg))
    return floor(arg, name)


@typemap
def ceil(arg, name=''):
    '''
    The output of this operation is the element wise value rounded to the smallest
    integer greater than or equal to the input.

    Example:
        >>> C.ceil([0.2, 1.3, 4., 5.5, 0.0]).eval()
        array([ 1.,  2.,  4.,  6.,  0.], dtype=float32)

        >>> C.ceil([[0.6, 3.3], [1.9, 5.6]]).eval()
        array([[ 1.,  4.],
               [ 2.,  6.]], dtype=float32)

    Args:
        arg: input tensor
        name (`str`, optional): the name of the Function instance in the network (optional)
    Returns:
        :class:`cntk.ops.functions.Function`
    '''
    from cntk.cntk_py import ceil
    arg = sanitize_input(arg, get_data_type(arg))
    return ceil(arg, name)


@typemap
def round(arg, name=''):
    '''
    The output of this operation is the element wise value rounded to the nearest integer.
    In case of tie, where element can have exact fractional part of 0.5
    this operation follows "round half-up" tie breaking strategy.
    This is different from the round operation of numpy which follows
    round half to even.

    Example:
        >>> C.round([0.2, 1.3, 4., 5.5, 0.0]).eval()
        array([ 0.,  1.,  4.,  6.,  0.], dtype=float32)

        >>> C.round([[0.6, 3.3], [1.9, 5.6]]).eval()
        array([[ 1.,  3.],
               [ 2.,  6.]], dtype=float32)

        >>> C.round([-5.5, -4.2, -3., -0.7, 0]).eval()
        array([-5., -4., -3., -1.,  0.], dtype=float32)

        >>> C.round([[-0.6, -4.3], [1.9, -3.2]]).eval()
        array([[-1., -4.],
               [ 2., -3.]], dtype=float32)

    Args:
        arg: input tensor
        name (`str`, optional): the name of the Function instance in the network (optional)
    Returns:
        :class:`cntk.ops.functions.Function`
    '''
    from cntk.cntk_py import round
    arg = sanitize_input(arg, get_data_type(arg))
    return round(arg, name)

##########################################################################
# non_linear and nn ops
##########################################################################

@typemap
def clip(x, min_value, max_value, name=''):
    '''
    Computes a tensor with all of its values clipped to fall
    between ``min_value`` and ``max_value``, i.e.
    ``min(max(x, min_value), max_value)``.

    The output tensor has the same shape as ``x``.

    Example:
        >>> C.clip([1., 2.1, 3.0, 4.1], 2., 4.).eval()
        array([ 2. ,  2.1,  3. ,  4. ], dtype=float32)

        >>> C.clip([-10., -5., 0., 5., 10.], [-5., -4., 0., 3., 5.], [5., 4., 1., 4., 9.]).eval()
        array([-5., -4.,  0.,  4.,  9.], dtype=float32)

    Args:
        x: tensor to be clipped
        min_value (`float`): a scalar or a tensor which represents the minimum value to clip element
         values to
        max_value (`float`): a scalar or a tensor which represents the maximum value to clip element
         values to
        name (`str`, optional): the name of the Function instance in the network
    Returns:
        :class:`cntk.ops.functions.Function`
    '''
    from cntk.cntk_py import clip
    x = sanitize_input(x, get_data_type(x))
    min_value = sanitize_input(min_value, get_data_type(min_value))
    max_value = sanitize_input(max_value, get_data_type(max_value))
    return clip(x, min_value, max_value, name)


@typemap
def relu(x, name=''):
    '''
    Rectified linear operation. Computes the element-wise rectified linear
    of ``x``: ``max(x, 0)``

    The output tensor has the same shape as ``x``.

    Example:
        >>> C.relu([[-1, -0.5, 0, 1, 2]]).eval()
        array([[ 0.,  0.,  0.,  1.,  2.]], dtype=float32)

    Args:
        x: numpy array or any :class:`cntk.ops.functions.Function` that outputs a tensor
        name (`str`, optional): the name of the Function instance in the network
    Returns:
        :class:`cntk.ops.functions.Function`
    '''
    from cntk.cntk_py import re_lu
    x = sanitize_input(x)
    return re_lu(x, name)


@typemap
def sigmoid(x, name=''):
    '''
    Computes the element-wise sigmoid of ``x``:

    :math:`sigmoid(x) = {1 \over {1+\exp(-x)}}`

    The output tensor has the same shape as ``x``.

    Example:
        >>> C.sigmoid([-2, -1., 0., 1., 2.]).eval()
        array([ 0.119203,  0.268941,  0.5     ,  0.731059,  0.880797], dtype=float32)

    Args:
        x: numpy array or any :class:`cntk.ops.functions.Function` that outputs a tensor
        name (`str`, optional): the name of the Function instance in the network
    Returns:
        :class:`cntk.ops.functions.Function`
    '''
    from cntk.cntk_py import sigmoid
    x = sanitize_input(x)
    return sigmoid(x, name)


@typemap
def tanh(x, name=''):
    '''
    Computes the element-wise tanh of ``x``:

    The output tensor has the same shape as ``x``.

    Example:
        >>> C.tanh([[1,2],[3,4]]).eval()
        array([[ 0.761594,  0.964028],
               [ 0.995055,  0.999329]], dtype=float32)

    Args:
        x: numpy array or any :class:`cntk.ops.functions.Function` that outputs a tensor
        name (`str`, optional): the name of the Function instance in the network
    Returns:
        :class:`cntk.ops.functions.Function`
    '''
    from cntk.cntk_py import tanh
    x = sanitize_input(x)
    return tanh(x, name)


@typemap
def softmax(x, name=''):
    r'''
    Computes the gradient of :math:`f(z)=\log\sum_i\exp(z_i)` at z=``x``. Concretely,

    :math:`\mathrm{softmax}(x)=\left[\frac{\exp(x_1)}{\sum_i\exp(x_i)}\quad\frac{\exp(x_1)}{\sum_i\exp(x_i)}\quad\ldots\quad\frac{\exp(x_1)}{\sum_i\exp(x_i)}\right]`

    with the understanding that the implementation can use equivalent formulas
    for efficiency and numerical stability.

    The output is a vector of non-negative numbers that sum to 1 and can
    therefore be interpreted as probabilities for mutually exclusive outcomes
    as in the case of multiclass classification.

    Example:
        >>> C.softmax([[1, 1, 2, 3]]).eval()
        array([[ 0.082595,  0.082595,  0.224515,  0.610296]], dtype=float32)

        >>> C.softmax([1, 1]).eval()
        array([ 0.5,  0.5], dtype=float32)

    Args:
        x: numpy array or any :class:`cntk.ops.functions.Function` that outputs a tensor
        name (`str`, optional): the name of the Function instance in the network
    Returns:
        :class:`cntk.ops.functions.Function`
    '''
    from cntk.cntk_py import softmax
    x = sanitize_input(x)
    return softmax(x)


@typemap
def hardmax(x, name=''):
    '''
    Creates a tensor with the same shape as the input tensor, with zeros everywhere and a 1.0 where the
    maximum value of the input tensor is located. If the maximum value is repeated, 1.0 is placed in the first location found.

    Example:
        >>> C.hardmax([1., 1., 2., 3.]).eval()
        array([ 0.,  0.,  0.,  1.], dtype=float32)

        >>> C.hardmax([1., 3., 2., 3.]).eval()
        array([ 0.,  1.,  0.,  0.], dtype=float32)

    Args:
        x: numpy array or any :class:`cntk.ops.functions.Function` that outputs a tensor
        name (`str`): the name of the node in the network
    Returns:
        :class:`cntk.ops.functions.Function`
    '''
    from cntk.cntk_py import hardmax
    x = sanitize_input(x)
    return hardmax(x)


@typemap
def exp(x, name=''):
    '''
    Computes the element-wise exponential of ``x``:

    :math:`\exp(x) = {e^x}`

    Example:
        >>> C.exp([0., 1.]).eval()
        array([ 1.      ,  2.718282], dtype=float32)

    Args:
        x: numpy array or any :class:`cntk.ops.functions.Function` that outputs a tensor
        name (`str`, optional): the name of the Function instance in the network
    Returns:
        :class:`cntk.ops.functions.Function`
    '''
    from cntk.cntk_py import exp
    x = sanitize_input(x)
    return exp(x, name)


@typemap
def log(x, name=''):
    '''
    Computes the element-wise the natural logarithm of ``x``:

    Example:
        >>> C.log([1., 2.]).eval()
        array([ 0.      ,  0.693147], dtype=float32)

    Args:
        x: numpy array or any :class:`cntk.ops.functions.Function` that outputs a tensor
        name (`str`, optional): the name of the Function instance in the network
    Returns:
        :class:`cntk.ops.functions.Function`

    Note:
        CNTK returns -85.1 for log(x) if ``x`` is negative or zero. The reason is that
        it uses 1e-37 (whose natural logarithm is -85.1) as the smallest float
        number for `log`, because this is the only guaranteed precision across
        platforms. This will be changed to return `NaN` and `-inf`.
    '''
    from cntk.cntk_py import log
    x = sanitize_input(x)
    return log(x, name)


@typemap
def sqrt(x, name=''):
    '''
    Computes the element-wise square-root of ``x``:

    :math:`sqrt(x) = {\sqrt[2]{x}}`

    Example:
        >>> C.sqrt([0., 4.]).eval()
        array([ 0.,  2.], dtype=float32)

    Args:
        x: numpy array or any :class:`cntk.ops.functions.Function` that outputs a tensor
        name (`str`, optional): the name of the Function instance in the network
    Returns:
        :class:`cntk.ops.functions.Function`

    Note:
        CNTK returns zero for sqrt of negative nubmers, this will be changed to
        retrun NaN
    '''
    from cntk.cntk_py import sqrt
    x = sanitize_input(x)
    return sqrt(x, name)


@typemap
def square(x, name=''):
    '''
    Computes the element-wise square of ``x``:

    Example:
        >>> C.square([1., 10.]).eval()
        array([   1.,  100.], dtype=float32)

    Args:
        x: numpy array or any :class:`cntk.ops.functions.Function` that outputs a tensor
        name (`str`, optional): the name of the Function instance in the network
    Returns:
        :class:`cntk.ops.functions.Function`
    '''
    from cntk.cntk_py import square
    x = sanitize_input(x)
    return square(x, name)


@typemap
def abs(x, name=''):
    '''
    Computes the element-wise absolute of ``x``:

    :math:`abs(x) = |x|`

    Example:
        >>> C.abs([-1, 1, -2, 3]).eval()
        array([ 1.,  1.,  2.,  3.], dtype=float32)

    Args:
        x: numpy array or any :class:`cntk.ops.functions.Function` that outputs a tensor
        name (`str`, optional): the name of the Function instance in the network
    Returns:
        :class:`cntk.ops.functions.Function`
    '''
    from cntk.cntk_py import abs
    x = sanitize_input(x)
    return abs(x, name)


@typemap
def negate(x, name=''):
    '''
    Computes the element-wise negation of ``x``:

    :math:`negate(x) = -x`

    Example:
        >>> C.negate([-1, 1, -2, 3]).eval()
        array([ 1., -1.,  2., -3.], dtype=float32)

    Args:
        x: numpy array or any :class:`cntk.ops.functions.Function` that outputs a tensor
        name (`str`, optional): the name of the Function instance in the network
    Returns:
        :class:`cntk.ops.functions.Function`
    '''
    from cntk.cntk_py import negate
    x = sanitize_input(x)
    return negate(x, name)


@typemap
def reciprocal(x, name=''):
    '''
    Computes the element-wise reciprocal of ``x``:

    Example:
        >>> C.reciprocal([-1/3, 1/5, -2, 3]).eval()
        array([-3.      ,  5.      , -0.5     ,  0.333333], dtype=float32)

    Args:
        x: numpy array or any :class:`cntk.ops.functions.Function` that outputs a tensor
        name (`str`, optional): the name of the Function instance in the network
    Returns:
        :class:`cntk.ops.functions.Function`
    '''
    from cntk.cntk_py import reciprocal
    x = sanitize_input(x)
    return reciprocal(x, name)


@typemap
def element_select(flag, value_if_true, value_if_false, name=''):
    '''
    return either ``value_if_true`` or ``value_if_false`` based on the value of ``flag``.
    If ``flag`` != 0 ``value_if_true`` is returned, otherwise ``value_if_false``.
    Behaves analogously to numpy.where(...).

    Example:
        >>> C.element_select([-10, -1, 0, 0.3, 100], [1, 10, 100, 1000, 10000], [ 2, 20, 200, 2000, 20000]).eval()
        array([     1.,     10.,    200.,   1000.,  10000.], dtype=float32)

    Args:
        flag: condition tensor
        value_if_true: true branch tensor
        value_if_false: false branch tensor
        name (`str`, optional): the name of the Function instance in the network
    Returns:
        :class:`cntk.ops.functions.Function`
    '''
    from cntk.cntk_py import element_select
    flag = sanitize_input(flag)
    value_if_true = sanitize_input(value_if_true)
    value_if_false = sanitize_input(value_if_false)
    return element_select(flag, value_if_true, value_if_false, name)

##########################################################################
# recurrent ops
##########################################################################


@typemap
def future_value(x, initial_state=None, time_step=1, name=''):
    '''
    This function returns the future value w.r.t. ``x``. It is most often used when
    creating RNNs. The resulting tensor has the same shape as the input but is
    the next logical sample. The ``time_step`` parameter is the number of steps
    to look into the future and is 1 by default. If there is no future value (i.e.
    the current sample is the last one in the tensor) then the ``initial_state``
    value is returned.

    Example:
        >>> x = C.input_variable(shape=(3,2))
        >>> x0 = np.reshape(np.arange(24.0,dtype=np.float32),(4,3,2))
        >>> y = C.future_value(x)
        >>> y.eval({x:x0})
        array([[[[  6.,   7.],
                 [  8.,   9.],
                 [ 10.,  11.]],
        <BLANKLINE>
                [[ 12.,  13.],
                 [ 14.,  15.],
                 [ 16.,  17.]],
        <BLANKLINE>
                [[ 18.,  19.],
                 [ 20.,  21.],
                 [ 22.,  23.]],
        <BLANKLINE>
                [[  0.,   0.],
                 [  0.,   0.],
                 [  0.,   0.]]]], dtype=float32)

    Args:
        x: the tensor (or its name) from which the future value is obtained.
        initial_state: tensor or scalar representing the initial value to be
        used when the input tensor is shifted in time.
        time_step (`int`): the number of time steps to look into the future (default 1)
        name (`str`, optional): the name of the Function instance in the network
    Returns:
        :class:`cntk.ops.functions.Function`
    '''

    from ..utils import sanitize_dtype_cntk
    from ..cntk_py import Constant
    from cntk.cntk_py import future_value

    if initial_state is None:
        initial_state = Constant.scalar(sanitize_dtype_cntk(np.float32), 0.0)

    x = sanitize_input(x)
    return future_value(x, initial_state, time_step, name)


@typemap
def past_value(x, initial_state=None, time_step=1, name=''):
    '''
    This function returns the past value w.r.t. ``x``. It is most often used when
    creating RNNs. The resulting tensor has the same shape as the input but is
    the previous logical sample. The ``time_step`` parameter is the number of steps
    to look into the past and is 1 by default. If there is no past value (i.e.
    the current sample is the first one in the tensor)  then the ``initial_state``
    value is returned.

    Example:
        >>> x = C.input_variable(shape=(3,2))
        >>> x0 = np.reshape(np.arange(24.0,dtype=np.float32),(4,3,2))
        >>> y = C.past_value(x)
        >>> y.eval({x:x0})
        array([[[[  0.,   0.],
                 [  0.,   0.],
                 [  0.,   0.]],
        <BLANKLINE>
                [[  0.,   1.],
                 [  2.,   3.],
                 [  4.,   5.]],
        <BLANKLINE>
                [[  6.,   7.],
                 [  8.,   9.],
                 [ 10.,  11.]],
        <BLANKLINE>
                [[ 12.,  13.],
                 [ 14.,  15.],
                 [ 16.,  17.]]]], dtype=float32)

    Args:
        x: the tensor (or its name) from which the past value is obtained
        initial_state: tensor or scalar representing the initial value to be
        used when the input tensor is shifted in time.
        time_step (`int`): the number of time steps to look into the past (default 1)
        name (`str`, optional): the name of the Function instance in the network

    Returns:
        :class:`cntk.ops.functions.Function`
    '''

    from ..utils import sanitize_dtype_cntk
    from ..cntk_py import Constant
    from cntk.cntk_py import past_value

    if initial_state is None:
        initial_state = Constant.scalar(sanitize_dtype_cntk(np.float32), 0.0)

    x = sanitize_input(x)
    return past_value(x, initial_state, time_step, name)

##########################################################################
# reshaping ops
##########################################################################

# TODO: enable when it is exposed in c++


@typemap
def reshape(x, shape, name=''):
    '''
    Reinterpret input samples as having different tensor dimensions
    One dimension may be specified as 0 and will be inferred

    The output tensor has the shape specified by 'shape'.

    Examples:
        >>> i1 = C.input_variable(shape=(3,2))
        >>> C.reshape(i1, (2,3)).eval({i1:np.asarray([[[[0., 1.],[2., 3.],[4., 5.]]]], dtype=np.float32)})
        array([[[[ 0.,  1.,  2.],
                 [ 3.,  4.,  5.]]]], dtype=float32)

    Args:
        x: tensor to be reshaped
        shape (`tuple`): a tuple defining the resulting shape
        name (`str`, optional): the name of the Function instance in the network
    Returns:
        :class:`cntk.ops.functions.Function`
    '''
    if np.any(np.asarray(shape) < 0):
        # TODO decide on whether -1 instead of 0 should be used to infer the
        # dimension
        raise ValueError('shape dimensions cannot be negative')

    from cntk.cntk_py import reshape
    x = sanitize_input(x)
    shape = sanitize_shape(shape)

    return reshape(x, shape, name)


@typemap
def transpose(x, axis1=0, axis2=1, name=''):
    '''
    Swaps two axes of the tensor. The output tensor has the same data but with
    ``axis1`` and ``axis2`` swapped.

    Examples:
        >>> C.transpose([[[0,1],[2,3],[4,5]]], 1, 2).eval()
        array([[[ 0.,  2.,  4.],
                [ 1.,  3.,  5.]]], dtype=float32)

    Args:
        x: tensor to be transposed
        axis1 (`int` or :class:`cntk.axis.Axis`): the axis to swap with ``axis2``
        axis2 (`int` or :class:`cntk.axis.Axis`): the axis to swap with ``axis1``
        name (`str`, optional): the name of the Function instance in the network
    Returns:
        :class:`cntk.ops.functions.Function`
    '''
    from cntk.cntk_py import transpose_axes
    x = sanitize_input(x)
    axis1 = sanitize_axis(axis1)
    axis2 = sanitize_axis(axis2)
    return transpose_axes(x, axis1, axis2, name)


@typemap
def slice(x, axis, begin_index, end_index, name=''):
    '''
    Slice the input along an axis.

    Examples:
        >>> # Slice using input variable
        >>> # create 2x3 matrix
        >>> x1 = C.input_variable((2,3))
        >>> # slice index 1 (second) at first axis
        >>> C.slice(x1, 0, 1, 2).eval({x1: np.asarray([[[[1,2,-3],
        ...                                              [4, 5, 6]]]],dtype=np.float32)})
        array([[[[ 4.,  5.,  6.]]]], dtype=float32)
        >>> # slice index 0 (first) at second axis
        >>> C.slice(x1, 1, 0, 1).eval({x1: np.asarray([[[[1,2,-3],
        ...                                              [4, 5, 6]]]],dtype=np.float32)})
        array([[[[ 1.],
                 [ 4.]]]], dtype=float32)

        >>> #slice using constant
        >>> data = np.asarray([[1, 2, -3],
        ...                     [4, 5,  6]], dtype=np.float32)
        >>> x = C.constant(value=data)
        >>> C.slice(x, 0, 1, 2).eval()
        array([[ 4.,  5.,  6.]], dtype=float32)
        >>> C.slice(x, 1, 0, 1).eval()
        array([[ 1.],
               [ 4.]], dtype=float32)

    NumPy's way of slicing works, too:

    Examples:
        TODO: Make following lines work. Uncomment when done
        #>>> x1[1].eval()
        #array([[ 4.,  5.,  6.]], dtype=float32)
        #>>> x1[:,:2,:].eval()
        #array([[ 1.,  2.],
        #         [ 4.,  5.]], dtype=float32)

    Args:
        x: input tensor
        axis (`int` or :class:`cntk.axis.Axis`): axis along which ``begin_index`` and ``end_index``
         will be used. If it is of type `int` it will be used as a static axis.
        begin_index (`int`): the index along axis where the slicing starts
        end_index (`int`): the index along axis where the slicing ends
        name (`str`, optional): the name of the Function instance in the network

    See also:
        Indexing in NumPy: http://docs.scipy.org/doc/numpy/reference/arrays.indexing.html

    Returns:
        :class:`cntk.ops.functions.Function`
    '''
    from cntk.cntk_py import slice
    x = sanitize_input(x)
    axis = sanitize_axis(axis)
    return slice(x, axis, begin_index, end_index, name)

# TODO: enable when it is exposed in c++


@typemap
def splice(inputs, axis=-1, name=''):
    '''
    Concatenate the input tensors along an axis.

    Examples:
        >>> # create 2x2 matrix in a sequence of length 1 in a batch of one sample
        >>> data1 = np.asarray([[[1, 2],
        ...                      [4, 5]]], dtype=np.float32)

        >>> x = C.constant(value=data1)
        >>> # create 3x2 matrix in a sequence of length 1 in a batch of one sample
        >>> data2 = np.asarray([[[10, 20],
        ...                       [30, 40],
        ...                       [50, 60]]],dtype=np.float32)
        >>> y = C.constant(value=data2)
        >>> # splice both inputs on axis=0 returns a 5x2 matrix
        >>> C.splice((x,y), 1).eval()
        array([[[  1.,   2.],
                [  4.,   5.],
                [ 10.,  20.],
                [ 30.,  40.],
                [ 50.,  60.]]], dtype=float32)

    Args:
        inputs (`list`): tuple of input tensors
        axis (`int` or :class:`cntk.axis.Axis`): axis along which the
         concatenation will be performed
        name (`str`, optional): the name of the Function instance in the network

    Returns:
        :class:`cntk.ops.functions.Function`
    '''
    from cntk.cntk_py import splice
    if type(inputs) not in (list, tuple):
        raise ValueError('inputs has to be an iterable')

    inputs = [sanitize_input(x) for x in inputs]
    axis = sanitize_axis(axis)

    return splice(inputs, axis, name)

##########################################################################
# reduction ops
##########################################################################


@typemap
def reduce_sum(x, axis=None, name=''):
    '''
    Computes the sum of the input tensor's elements across one axis. If the axis parameter
    is not specified then the sum will be computed over all axes, that is, the output is a scalar,
    which is the sum of tensor's elements.

    Examples:
        >>> # create 3x2 matrix in a sequence of length 1 in a batch of one sample
        >>> data = [[10, 20],[30, 40],[50, 60]]

        >>> # reduce over the first axis
        >>> C.reduce_sum(data, 0).eval()
        array([[  90.,  120.]], dtype=float32)

        >>> # reduce over the second axis
        >>> C.reduce_sum(data, 1).eval()
        array([[  30.],
               [  70.],
               [ 110.]], dtype=float32)

        >>> # Negative axis is counted from last to first. So -1 retrieves same
        >>> # result as 1 on a matrix of rank 2.
        >>> C.reduce_sum(data, -1).eval()
        array([[  30.],
               [  70.],
               [ 110.]], dtype=float32)

        >>> # And -2 retrieves the same result as 0 on a matrix of rank 2.
        >>> C.reduce_sum(data, -2).eval()
        array([[  90.,  120.]], dtype=float32)

        >>> # reduce over the all axes
        >>> C.reduce_sum(data).eval()
        array(210.0, dtype=float32)

    Args:
        x: input tensor
        axis (`int` or :class:`cntk.axis.Axis`): axis along which the reduction will be performed
        name (`str`, optional): the name of the Function instance in the network

    Returns:
        :class:`cntk.ops.functions.Function`
    '''
    from cntk.cntk_py import reduce_sum
    x = sanitize_input(x)
    axis = sanitize_axis(axis)
    return reduce_sum(x, axis, name)


@typemap
def reduce_log_sum(x, axis=None, name=''):
    '''
    Computes the log of the sum of the exponentiations of the input tensor's
    elements across the specified axis.

    Examples:
        >>> x = C.input_variable(shape=(3,2))
        >>> x0 = np.reshape(np.arange(6.0, dtype=np.float32), (3,2))
        >>> lse = C.reduce_log_sum(x)
        >>> lse.eval({x:x0})
        array([[ 5.456193]], dtype=float32)
        >>> np.log(np.sum(np.exp(x0)))
        5.4561934

    Args:
        x: input tensor
        axis (`int` or :class:`cntk.axis.Axis`): axis along which the reduction will be performed
        name (`str`): the name of the Function instance in the network

    Returns:
        :class:`cntk.ops.functions.Function`
    '''
    from cntk.cntk_py import reduce_log_sum
    x = sanitize_input(x)
    axis = sanitize_axis(axis)
    return reduce_log_sum(x, axis, name)


@typemap
def reduce_mean(x, axis=None, name=''):
    '''
    Computes the mean of the input tensor's elements across the specified axis.

    Examples:
        >>> # create 3x2 matrix in a sequence of length 1 in a batch of one sample
        >>> data = [[10, 20],[30, 40],[50, 60]]

        >>> C.reduce_mean(data, 0).eval()
        array([[ 30.,  40.]], dtype=float32)

        >>> C.reduce_mean(data, 1).eval()
        array([[ 15.],
               [ 35.],
               [ 55.]], dtype=float32)

    Args:
        x: input tensor
        axis (`int` or :class:`cntk.axis.Axis`): axis along which the reduction will be performed
        name (`str`, optional): the name of the Function instance in the network

    Returns:
        :class:`cntk.ops.functions.Function`
    '''
    from cntk.cntk_py import reduce_mean
    x = sanitize_input(x)
    axis = sanitize_axis(axis)
    return reduce_mean(x, axis, name)


@typemap
def reduce_max(x, axis=None, name=''):
    '''
    Computes the max of the input tensor's elements across the specified axis.

    Examples:
        >>> # create 3x2 matrix in a sequence of length 1 in a batch of one sample
        >>> data = [[10, 20],[30, 40],[50, 60]]

        >>> C.reduce_max(data, 0).eval()
        array([[ 50.,  60.]], dtype=float32)

        >>> C.reduce_max(data, 1).eval()
        array([[ 20.],
               [ 40.],
               [ 60.]], dtype=float32)

    Args:
        x: input tensor
        axis (`int` or :class:`cntk.axis.Axis`): axis along which the reduction will be performed
        name (`str`): the name of the Function instance in the network

    Returns:
        :class:`cntk.ops.functions.Function`
    '''
    from cntk.cntk_py import reduce_max
    x = sanitize_input(x)
    axis = sanitize_axis(axis)
    return reduce_max(x, axis, name)


@typemap
def reduce_min(x, axis=None, name=''):
    '''
    Computes the min of the input tensor's elements across the specified axis.

    Examples:
        >>> # create 3x2 matrix in a sequence of length 1 in a batch of one sample
        >>> data = [[10, 20],[30, 40],[50, 60]]

        >>> C.reduce_min(data, 0).eval()
        array([[ 10.,  20.]], dtype=float32)

        >>> C.reduce_min(data, 1).eval()
        array([[ 10.],
               [ 30.],
               [ 50.]], dtype=float32)

    Args:
        x: input tensor
        axis (`int` or :class:`cntk.axis.Axis`): axis along which the reduction will be performed
        name (`str`): the name of the Function instance in the network

    Returns:
        :class:`cntk.ops.functions.Function`
    '''
    from cntk.cntk_py import reduce_min
    x = sanitize_input(x)
    axis = sanitize_axis(axis)
    return reduce_min(x, axis, name)

#######################################################################
# training ops
#######################################################################

@typemap
def random_sample(weights, num_samples, allow_duplicates, name=''):
    '''
    Estimates inclusion frequencies for random sampling with or without
    replacement.

    The node's value is a set of num_samples random samples represented
    by a (sparse) matrix of shape [num_samples x len(weights)],
    where len(weights) is the number of classes (categories) to choose
    from. The output has no dynamic axis.
    The samples are drawn according to the weight vector p(i) =
    weights[i] / sum(weights)
    We get one set of samples per minibatch.
    Intended use cases are e.g. sampled softmax, noise contrastive
    estimation etc.

    Args:
        weights: input vector of sampling weights which should be
            non-negative numbers.
        num_samples (`int`): number of expected samples
        allow_duplicates (`bool`): If sampling is done
            with replacement (`True`) or without (`False`).

    Returns:
        :class:`cntk.ops.functions.Function`

    '''
    from cntk.cntk_py import random_sample
    weights = sanitize_input(weights)

    return random_sample(weights, num_samples, allow_duplicates, name)


@typemap
def random_sample_inclusion_frequency(
    weights, 
    num_samples, 
    allow_duplicates, 
    name=''):
    '''
    For weighted sampling with the specifed sample size (`num_samples`)
    this node computes the expected number of occurences of each class
    in the the sampled set. In case of sampling without replacement 
    the result is only an estimate which might be quite rough in the
    case of small sample sizes.
    Intended uses are e.g. sampled softmax, noise contrastive 
    estimation etc.
    This operation will be typically used together 
    with :func:`random_sample`.

    Args:
        weights: input vector of sampling weights which should be 
            non-negative numbers. 
        num_samples (`int`): number of expected samples
        allow_duplicates (`bool`): If sampling is done 
            with replacement (`True`) or without (`False`).

    Examples:
        >>> import numpy as np
        >>> from cntk import *
        >>> # weight vector with 100 '1000'-values followed 
        >>> # by 100 '1' values
        >>> w1 = np.full((100),1000, dtype = np.float)
        >>> w2 = np.full((100),1, dtype = np.float)
        >>> w = np.concatenate((w1, w2))
        >>> f = random_sample_inclusion_frequency(w, 150, True).eval()
        >>> f[0]
        1.4985014985014986
        >>> f[1]
        1.4985014985014986
        >>> f[110]
        0.0014985014985014985
        >>> # when switching to sampling without duplicates samples are
        >>> # forced to pick the low weight classes too
        >>> f = random_sample_inclusion_frequency(w, 150, False).eval()
        >>> f[0]
        1.0

    Returns:
        :class:`cntk.ops.functions.Function`
    '''
    from cntk.cntk_py import random_sample_inclusion_frequency
    weights = sanitize_input(weights)

    return random_sample_inclusion_frequency(
        weights, 
        num_samples, 
        allow_duplicates, 
        name)


@typemap
def dropout(x, dropout_rate=0.0, name=''):
    '''
    Each element of the input is independently set to 0 with probabily ``dropout_rate``
    or to 1 / (1 - ``dropout_rate``) times its original value (with probability 1-``dropout_rate``).
    Dropout is a good way to reduce overfitting.

    This behavior only happens during training. During inference dropout is a no-op.
    In the paper that introduced dropout it was suggested to scale the weights during inference
    In CNTK's implementation, because the values that are not set to 0 are multiplied
    with (1 / (1 - ``dropout_rate``)), this is not necessary.

    Examples:
        >>> data = [[10, 20],[30, 40],[50, 60]]
        >>> C.dropout(data, 0.5).eval() # doctest: +SKIP
        array([[  0.,  40.],
               [  0.,  80.],
               [  0.,   0.]], dtype=float32)

        >>> C.dropout(data, 0.75).eval() # doctest: +SKIP
        array([[   0.,    0.],
               [   0.,  160.],
               [   0.,  240.]], dtype=float32)

    Args:
        x: input tensor
        dropout_rate (`float`, [0,1)): probability that an element of ``x`` will be set to zero
        name (:class:`str`, optional): the name of the Function instance in the network

    Returns:
        :class:`cntk.ops.functions.Function`
    '''
    if dropout_rate < 0.0 or dropout_rate >= 1.0:
        raise ValueError('dropout_rate must be in the interval [0,1)')

    from cntk.cntk_py import dropout
    x = sanitize_input(x)

    return dropout(x, dropout_rate, name)

##########################################################################
# variables_and_parameters ops
##########################################################################

from cntk.device import use_default_device
from cntk.axis import Axis

# TODO: if we end up using only factory methods, we should get rid of the
# class Variable in variables.py


@typemap
def input_variable(shape, data_type=np.float32, needs_gradient=True, is_sparse=False,
                   dynamic_axes=Axis.default_input_variable_dynamic_axes, name=''):
    '''
    It creates an input node.

    Args:
        shape (`tuple` or `int`): the shape of the input tensor
        data_type (`type`, optional): np.float32 (default) or np.float64
        needs_gradients (`bool`, optional): whether to back-propagates to it or not. True by default.
        is_sparse (`bool`, optional): whether the variable is sparse (`False` by default)
        dynamic_axes (`list` or `tuple`, default): a list of dynamic axis (e.g., batch axis, time axis)
        name (`str`, optional): the name of the Function instance in the network

    Returns:
        :class:`cntk.ops.variables.Variable`
    '''
    from cntk.cntk_py import input_variable
    from ..utils import sanitize_shape, sanitize_dtype_cntk

    shape = sanitize_shape(shape)

    if data_type is None:
        data_type = np.float32
    dtype = sanitize_dtype_cntk(data_type)
    dynamic_axes = sanitize_dynamic_axes(dynamic_axes)

    # TODO dynamic axis for numpy arrays
    # TODO sparse for numpy arrays

    return input_variable(shape, is_sparse, dtype, needs_gradient, name, dynamic_axes)


@typemap
def placeholder_variable(shape=None, dynamic_axes=None, name=''):
    '''
    It creates a variable place holder for recurrence networks, when the network's dynamic axes
    are unfolded, the place holder will get assigned a variable along the correspondent dynamic axis.
 
    Args:
        shape (`tuple` or `int`): the shape of the variable tensor
        dynamic_axes (`list`): the list of dynamic axes that the actual variable uses
 
    Returns:
        :class:`cntk.ops.functions.Function`
    '''
    from cntk.cntk_py import placeholder_variable, NDShape, Axis
<<<<<<< HEAD
 
    if shape is None:
        shape = (NDShape.unknown[0],)
 
    if dynamic_axes is None:
        dynamic_axes = Axis.unknown_dynamic_axes
 
    shape = sanitize_shape(shape)
=======

    if shape is None:
        shape = NDShape.unknown.dimensions()
    else:
        shape = sanitize_shape(shape)

    if dynamic_axes is None:
        dynamic_axes = Axis.unknown_dynamic_axes

>>>>>>> e6036b27
    dynamic_axes = sanitize_dynamic_axes(dynamic_axes)
    return placeholder_variable(shape, name, dynamic_axes)


@typemap
def parameter(shape=None, init=None, device=None, name=''):
    '''
    It creates a parameter tensor.

    Examples:
        >>> init_parameter = C.parameter(shape=(3,4), init=2)
        >>> np.asarray(init_parameter) # doctest: +SKIP
        array([[ 2.,  2.,  2.,  2.],
               [ 2.,  2.,  2.,  2.],
               [ 2.,  2.,  2.,  2.]], dtype=float32)

    Args:
        shape (`tuple` or `int`, optional): the shape of the input tensor. If not provided, it
         will be inferred from ``value``.
        init (scalar or NumPy array or initializer): if init is a scalar
         it will be replicated for every element in the tensor or
         NumPy array. If it is the output of an initializer form
         :mod:`cntk.initializer` it will be used to initialize the tensor at
         the first forward pass. If `None`, the tensor will be initialized
         with 0.
        device (:class:`cntk.device.DeviceDescriptor`): instance of DeviceDescriptor
        name (`str`, optional): the name of the Parameter instance in the network

    Returns:
        :class:`cntk.ops.variables.Parameter`
    '''

    from .variables import Parameter
    if not device:
        device = use_default_device()

    if np.isscalar(init) and not shape:
        shape = ()
        if isinstance(init, np.ndarray):
            data_type = str(init.dtype)
        else:
            data_type = 'float32'
    else:
        data_type = None

    return Parameter(shape, init, data_type, device, name)


@typemap
def constant(value=None, shape=None, device=None, name=''):
    '''
    It creates a constant tensor initialized from a numpy array

    Examples
        >>> constant_data = C.constant([[1., 2.], [3., 4.], [5., 6.]])
        >>> constant_data.value
        array([[ 1.,  2.],
               [ 3.,  4.],
               [ 5.,  6.]], dtype=float32)

    Args:
        value (scalar or NumPy array, optional): a scalar initial value that would be replicated for
         every element in the tensor or NumPy array.
         If ``None``, the tensor will be initialized uniformly random.
        shape (`tuple` or `int`, optional): the shape of the input tensor. If not provided, it will
         be inferred from ``value``.
        device (:class:`cntk.device.DeviceDescriptor`): instance of DeviceDescriptor
        name (`str`, optional): the name of the Function instance in the network
    Returns:
        :class:`cntk.ops.variables.Constant`
    '''
    from .variables import Constant
    if not device:
        device = use_default_device()
    #if np.isscalar(value) and not shape:
    if (np.isscalar(value) or isinstance(value, np.ndarray)) and not shape:
        shape = ()
        if isinstance(value, np.ndarray):
            data_type = str(value.dtype)
        else:
            data_type = 'float32'
    else:
        data_type = None

    return Constant(value, shape, data_type, device, name)

##########################################################################
# normalization ops
##########################################################################

# TODO: ComputeInputPerDimMeansAndInvStdDevs


@typemap
def per_dim_mean_variance_normalize(operand, mean, inv_stddev, name=''):
    '''
    Computes per dimension mean-variance normalization of the specified input operand.

    Args:
        operand: the variable to be normalized
        mean (NumPy array): per dimension mean to use for the normalization
        inv_stddev (NumPy array): per dimension standard deviation to use for the normalization
        name (`str`, optional): the name of the Function instance in the network
    Returns:
        :class:`cntk.ops.functions.Function`
    '''
    from cntk.cntk_py import per_dim_mean_variance_normalize
    mean = sanitize_input(mean, get_data_type(mean))
    inv_stddev = sanitize_input(inv_stddev, get_data_type(inv_stddev))
    return per_dim_mean_variance_normalize(operand, mean, inv_stddev, name)<|MERGE_RESOLUTION|>--- conflicted
+++ resolved
@@ -333,11 +333,7 @@
         spatial(`bool`): flag that indicates whether to compute mean/var for each feature in a minibatch
          independently or, in case of convolutional layers, per future map
         normalization_time_constant(`float`, default 5000): time constant for computing running average of
-<<<<<<< HEAD
-         mean and variance as a low-pass filtered version of the batch statistics
-=======
          mean and variance as a low-pass filtered version of the batch statistics.
->>>>>>> e6036b27
         blend_time_constant(`float`, default 0): constant for smoothing batch estimates with the running
          statistics
         epsilon: conditioner constant added to the variance when computing the inverse standard deviation
@@ -1851,25 +1847,15 @@
     '''
     It creates a variable place holder for recurrence networks, when the network's dynamic axes
     are unfolded, the place holder will get assigned a variable along the correspondent dynamic axis.
- 
+
     Args:
         shape (`tuple` or `int`): the shape of the variable tensor
         dynamic_axes (`list`): the list of dynamic axes that the actual variable uses
- 
+
     Returns:
         :class:`cntk.ops.functions.Function`
     '''
     from cntk.cntk_py import placeholder_variable, NDShape, Axis
-<<<<<<< HEAD
- 
-    if shape is None:
-        shape = (NDShape.unknown[0],)
- 
-    if dynamic_axes is None:
-        dynamic_axes = Axis.unknown_dynamic_axes
- 
-    shape = sanitize_shape(shape)
-=======
 
     if shape is None:
         shape = NDShape.unknown.dimensions()
@@ -1879,7 +1865,6 @@
     if dynamic_axes is None:
         dynamic_axes = Axis.unknown_dynamic_axes
 
->>>>>>> e6036b27
     dynamic_axes = sanitize_dynamic_axes(dynamic_axes)
     return placeholder_variable(shape, name, dynamic_axes)
 
