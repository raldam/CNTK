import numpy as np
from cntk import cntk_py
<<<<<<< HEAD
#from cntk.cntk_py import NDArrayView, DeviceDescriptor, Variable, Parameter, ConstantFloat, ConstantDouble, Constant, DataType_Float, DataType_Double, ParameterFloat, ParameterDouble, Axis
=======
#from cntk_py import NDArrayView, DeviceDescriptor, Variable, Parameter, ConstantFloat, ConstantDouble, Constant, DataType_Float, DataType_Double, ParameterFloat, ParameterDouble, Axis
>>>>>>> 8fb78b91
#from cntk import DATATYPE
from cntk.tensor import TensorOpsMixin
from cntk import utils
from ..utils import typemap

FLOAT_32 = 'float32'

def _sanitize_value(shape, value, dtype, device):
    np_dtype = utils.sanitize_dtype_numpy(dtype)
    cntk_dtype = utils.sanitize_dtype_cntk(dtype)

    if value is None:
        if shape is None:
            raise ValueError('you need to specify at least shape or value')
        shape = utils.sanitize_shape(shape)
        ndav = utils.create_NDArrayView(shape, cntk_dtype, device)
    else:
        if not isinstance(value, np.ndarray) or value.dtype != np_dtype:
            if np.isscalar(value) and shape:
                value = np.full(shape, value, dtype=np_dtype)
            else:
                value = np.asarray(value, dtype=np_dtype)

        ndav = utils.create_NDArrayView_from_NumPy(value, device)

    return ndav

class Variable(TensorOpsMixin, cntk_py.Variable):
    '''
    Denotes a symbolic entity corresponding to the inputs and outputs of a Function.

    Args:
       shape (`tuple`): the shape of this variable.
       data_type (`np.float32 or np.float64`): data type of the values that will be bound to this variable.
        Default is np.float32
       needs_gradient (`bool`): if set to True any expression that contains this variable
        will also be differentiated with respect to this variable.
       is_sparse(`bool`): whether this is a sparse or dense input (or output)
       dynamic_axes(`list` of `cntk.Axis`): the dynamic axes of this variable. These
        express dimensions that can vary across examples or minibatches.
       name(`str`): an optional name for this parameter.
    '''
    def __init__(self, shape=None, data_type=None, needs_gradient=False, is_sparse=False,
                 dynamic_axes=[cntk_py.Axis.default_dynamic_axis(), cntk_py.Axis.default_batch_axis()], name=''):
        shape = utils.sanitize_shape(shape)

        if data_type is None:
            data_type = FLOAT_32
        dtype = utils.sanitize_dtype_cntk(data_type)

        super(Variable, self).__init__(shape, is_sparse,
                                       dtype, needs_gradient, name, dynamic_axes)

    @typemap
    def dynamic_axes(self):
        '''
        Returns the dynamic axes of this variable

        Returns:
            `list`: list of `:class:cntk.Axis` that are the dynamic_axes of this Variable
        '''
<<<<<<< HEAD
        return super(cntk.cntk_py.Variable, self).dynamic_axes()
=======
        return super(Variable, self).dynamic_axes()
>>>>>>> 8fb78b91

    @typemap
    def get_data_type(self):
        '''
        Returns the data type of the data that this Variable symbolically represents

        Returns:
            `DataType`: the data type of the data that this Variable symbolically represents
        '''
<<<<<<< HEAD
        return super(cntk.cntk_py.Variable, self).get_data_type()
=======
        return super(Variable, self).get_data_type()
>>>>>>> 8fb78b91

    @typemap
    def is_constant(self):
        '''
        Returns True if this variable is a constant and False otherwise

        Returns:
            `bool`: True if this variable is a Constant and False otherwise
        '''
<<<<<<< HEAD
        return super(cntk.cntk_py.Variable, self).is_constant()
=======
        return super(Variable, self).is_constant()
>>>>>>> 8fb78b91

    @typemap
    def is_input(self):
        '''
        Returns True if this variable is an input and False otherwise

        Returns:
            `bool`: True if this variable is an input and False otherwise
        '''
<<<<<<< HEAD
        return super(cntk.cntk_py.Variable, self).is_input()
=======
        return super(Variable, self).is_input()
>>>>>>> 8fb78b91

    @typemap
    def is_output(self):
        '''
        Returns True if this variable is an output and False otherwise

        Returns:
            `bool`: True if this variable is an output and False otherwise
        '''
<<<<<<< HEAD
        return super(cntk.cntk_py.Variable, self).is_output()
=======
        return super(Variable, self).is_output()
>>>>>>> 8fb78b91

    @typemap
    def is_parameter(self):
        '''
        Returns True if this variable is a parameter and False otherwise

        Returns:
            `bool`: True if this variable is a parameter and False otherwise
        '''
<<<<<<< HEAD
        return super(cntk.cntk_py.Variable, self).is_parameter()
=======
        return super(Variable, self).is_parameter()
>>>>>>> 8fb78b91

    @typemap
    def is_placeholder(self):
        '''
        Returns True if this variable is a placeholder and False otherwise

        Returns:
            `bool`: True if this variable is a placeholder and False otherwise
        '''
<<<<<<< HEAD
        return super(cntk.cntk_py.Variable, self).is_placeholder()
=======
        return super(Variable, self).is_placeholder()
>>>>>>> 8fb78b91

    @typemap
    def is_sparse(self):
        '''
        Returns True if this variable will be bound to sparse data and False otherwise
<<<<<<< HEAD

        Returns:
            `bool`: True if this variable will be bound to sparse data
        '''
        return super(cntk.cntk_py.Variable, self).is_sparse()

    # @typemap
    # def kind(self):
        # '''
        # kind
        

        # Returns:
            # `VariableKind`: text
        # '''
        # return super(cntk.cntk_py.Variable, self).kind()

=======

        Returns:
            `bool`: True if this variable will be bound to sparse data
        '''
        return super(Variable, self).is_sparse()

    # @typemap
    # def kind(self):
        # '''
        # kind
        

        # Returns:
            # `VariableKind`: text
        # '''
        # return super(Variable, self).kind()

>>>>>>> 8fb78b91
    @typemap
    def name(self):
        '''
        Returns the name of this variable

        Returns:
            `str`: the name of this variable
        '''
<<<<<<< HEAD
        return super(cntk.cntk_py.Variable, self).name()
=======
        return super(Variable, self).name()
>>>>>>> 8fb78b91

    @typemap
    def needs_gradient(self):
        '''
        Returns True if gradient computation is enabled for this variable and False otherwise.

        Returns:
            `bool`: True if gradient computation is enabled for this variable and False otherwise.
        '''
<<<<<<< HEAD
        return super(cntk.cntk_py.Variable, self).needs_gradient()
=======
        return super(Variable, self).needs_gradient()
>>>>>>> 8fb78b91

    @typemap
    def owner(self):
        '''
        Returns:
            `Function`: the Function object which 'this' variable is an ouptut of.
        '''
        if self.is_output() == False:
            raise RuntimeError('called owner() on a variable that is not an output variable')
<<<<<<< HEAD
        return super(cntk.cntk_py.Variable, self).owner()
=======
        return super(Variable, self).owner()
>>>>>>> 8fb78b91

    @typemap
    def shape(self):
        '''
        Returns:
            `NDShape`: the shape of the Variable
        '''
<<<<<<< HEAD
        return super(cntk.cntk_py.Variable, self).shape()
=======
        return super(Variable, self).shape()
>>>>>>> 8fb78b91

    @typemap
    def uid(self):
        '''
        Returns:
            `str`:  the internally generated unique name of the variable
        '''
<<<<<<< HEAD
        return super(cntk.cntk_py.Variable, self).uid()
=======
        return super(Variable, self).uid()
>>>>>>> 8fb78b91

class Parameter(TensorOpsMixin, cntk_py.Parameter):
    '''
    A trainable parameter. It can be a scalar, vector, matrix, or tensor
    of floating point numbers that can be modified by a training
    procedure.

    Args:
       shape (`tuple`): the shape of the tensor holding the parameters
       init (`np.ndarray` or `list` or `float` or `int`): Initial value.
        If a numpy array is specified the shape argument is ignored and
        the tensor gets the shape of this argument.
       data_type (`np.float32 or np.float64`): data type of the values stored.
       device (`dev`): the device on which the values should reside.
       name (`str`): an optional name for this parameter

    Parameters are Variables and therefore they inherit all their methods.
    '''
    def __init__(self, shape=None, init=None, data_type=None,
            device=None, name=''):

        if data_type is None:
            if not isinstance(init, np.ndarray):
                data_type = FLOAT_32
            else:
                data_type = str(init.dtype)

        if init is None:
            init = 0

        if isinstance(init, (np.ndarray, list, float, int)):
            ndav = _sanitize_value(shape, init, data_type, device)
            super(Parameter, self).__init__(ndav, name)
        else:
            shape = utils.sanitize_shape(shape)
            data_type  = utils.sanitize_dtype_cntk(data_type)
            super(Parameter, self).__init__(shape, data_type, init,
                    device, name)

    @typemap
    def value(self):
        '''
        Returns:
            `NDArrayView`: the current value of the parameter.
        '''
<<<<<<< HEAD
        return super(cntk.cntk_py.Constant, self).value()

class Constant(TensorOpsMixin, cntk_py.Constant):
    '''
    A constant value. It can be a scalar, vector, matrix, or tensor
    of floating point numbers that cannot be modified.

=======
        return super(Constant, self).value()

class Constant(TensorOpsMixin, cntk_py.Constant):
    '''
    A constant value. It can be a scalar, vector, matrix, or tensor
    of floating point numbers that cannot be modified.

    Constants are :class:`cntk.ops.Variable`s and therefore they inherit all their methods.

>>>>>>> 8fb78b91
    Args:
       value (`np.ndarray` or `list` or `float` or `int`): Initial value.
       data_type (`np.float32 or np.float64`): data type to store the values as.
       device (`dev`): the device on which the values should reside.
       name (`str`): an optional name for this constant.
<<<<<<< HEAD

    Constants are Variables and therefore they inherit all their methods.
    '''
    def __init__(self, value, data_type=None, device=None, name=''):

        if data_type is None:
            data_type = str(value.dtype)

        ndav = _sanitize_value(value.shape, value, data_type, device)
        super(Constant, self).__init__(ndav, name)
        self.value = super().value()
=======
    '''
    def __init__(self, shape=None, value=None, data_type=None, device=None, name=''):

        if data_type is None:
            if isinstance(value, np.ndarray):
                data_type = str(value.dtype)
            else:
                data_type = FLOAT_32
                
        ndav = _sanitize_value(shape, value, data_type, device)
        super(Constant, self).__init__(ndav, name)

>>>>>>> 8fb78b91
    #TODO how to expose Scalar ?
    
    @typemap
    def value(self):
        '''
        Returns:
            `NDArrayView`: the value of the constant.
        '''
<<<<<<< HEAD
        return super(cntk.cntk_py.Constant, self).value()
=======
        return super(Constant, self).value()
>>>>>>> 8fb78b91
<|MERGE_RESOLUTION|>--- conflicted
+++ resolved
@@ -1,13 +1,6 @@
 import numpy as np
-from cntk import cntk_py
-<<<<<<< HEAD
-#from cntk.cntk_py import NDArrayView, DeviceDescriptor, Variable, Parameter, ConstantFloat, ConstantDouble, Constant, DataType_Float, DataType_Double, ParameterFloat, ParameterDouble, Axis
-=======
-#from cntk_py import NDArrayView, DeviceDescriptor, Variable, Parameter, ConstantFloat, ConstantDouble, Constant, DataType_Float, DataType_Double, ParameterFloat, ParameterDouble, Axis
->>>>>>> 8fb78b91
-#from cntk import DATATYPE
+from cntk import cntk_py, utils
 from cntk.tensor import TensorOpsMixin
-from cntk import utils
 from ..utils import typemap
 
 FLOAT_32 = 'float32'
@@ -66,11 +59,7 @@
         Returns:
             `list`: list of `:class:cntk.Axis` that are the dynamic_axes of this Variable
         '''
-<<<<<<< HEAD
-        return super(cntk.cntk_py.Variable, self).dynamic_axes()
-=======
         return super(Variable, self).dynamic_axes()
->>>>>>> 8fb78b91
 
     @typemap
     def get_data_type(self):
@@ -80,11 +69,7 @@
         Returns:
             `DataType`: the data type of the data that this Variable symbolically represents
         '''
-<<<<<<< HEAD
-        return super(cntk.cntk_py.Variable, self).get_data_type()
-=======
         return super(Variable, self).get_data_type()
->>>>>>> 8fb78b91
 
     @typemap
     def is_constant(self):
@@ -94,11 +79,7 @@
         Returns:
             `bool`: True if this variable is a Constant and False otherwise
         '''
-<<<<<<< HEAD
-        return super(cntk.cntk_py.Variable, self).is_constant()
-=======
         return super(Variable, self).is_constant()
->>>>>>> 8fb78b91
 
     @typemap
     def is_input(self):
@@ -108,11 +89,7 @@
         Returns:
             `bool`: True if this variable is an input and False otherwise
         '''
-<<<<<<< HEAD
-        return super(cntk.cntk_py.Variable, self).is_input()
-=======
         return super(Variable, self).is_input()
->>>>>>> 8fb78b91
 
     @typemap
     def is_output(self):
@@ -122,11 +99,7 @@
         Returns:
             `bool`: True if this variable is an output and False otherwise
         '''
-<<<<<<< HEAD
-        return super(cntk.cntk_py.Variable, self).is_output()
-=======
         return super(Variable, self).is_output()
->>>>>>> 8fb78b91
 
     @typemap
     def is_parameter(self):
@@ -136,11 +109,7 @@
         Returns:
             `bool`: True if this variable is a parameter and False otherwise
         '''
-<<<<<<< HEAD
-        return super(cntk.cntk_py.Variable, self).is_parameter()
-=======
         return super(Variable, self).is_parameter()
->>>>>>> 8fb78b91
 
     @typemap
     def is_placeholder(self):
@@ -150,22 +119,17 @@
         Returns:
             `bool`: True if this variable is a placeholder and False otherwise
         '''
-<<<<<<< HEAD
-        return super(cntk.cntk_py.Variable, self).is_placeholder()
-=======
         return super(Variable, self).is_placeholder()
->>>>>>> 8fb78b91
 
     @typemap
     def is_sparse(self):
         '''
         Returns True if this variable will be bound to sparse data and False otherwise
-<<<<<<< HEAD
 
         Returns:
             `bool`: True if this variable will be bound to sparse data
         '''
-        return super(cntk.cntk_py.Variable, self).is_sparse()
+        return super(Variable, self).is_sparse()
 
     # @typemap
     # def kind(self):
@@ -176,27 +140,8 @@
         # Returns:
             # `VariableKind`: text
         # '''
-        # return super(cntk.cntk_py.Variable, self).kind()
-
-=======
-
-        Returns:
-            `bool`: True if this variable will be bound to sparse data
-        '''
-        return super(Variable, self).is_sparse()
-
-    # @typemap
-    # def kind(self):
-        # '''
-        # kind
-        
-
-        # Returns:
-            # `VariableKind`: text
-        # '''
         # return super(Variable, self).kind()
 
->>>>>>> 8fb78b91
     @typemap
     def name(self):
         '''
@@ -205,11 +150,7 @@
         Returns:
             `str`: the name of this variable
         '''
-<<<<<<< HEAD
-        return super(cntk.cntk_py.Variable, self).name()
-=======
         return super(Variable, self).name()
->>>>>>> 8fb78b91
 
     @typemap
     def needs_gradient(self):
@@ -219,11 +160,7 @@
         Returns:
             `bool`: True if gradient computation is enabled for this variable and False otherwise.
         '''
-<<<<<<< HEAD
-        return super(cntk.cntk_py.Variable, self).needs_gradient()
-=======
         return super(Variable, self).needs_gradient()
->>>>>>> 8fb78b91
 
     @typemap
     def owner(self):
@@ -233,11 +170,7 @@
         '''
         if self.is_output() == False:
             raise RuntimeError('called owner() on a variable that is not an output variable')
-<<<<<<< HEAD
-        return super(cntk.cntk_py.Variable, self).owner()
-=======
         return super(Variable, self).owner()
->>>>>>> 8fb78b91
 
     @typemap
     def shape(self):
@@ -245,11 +178,7 @@
         Returns:
             `NDShape`: the shape of the Variable
         '''
-<<<<<<< HEAD
-        return super(cntk.cntk_py.Variable, self).shape()
-=======
         return super(Variable, self).shape()
->>>>>>> 8fb78b91
 
     @typemap
     def uid(self):
@@ -257,11 +186,7 @@
         Returns:
             `str`:  the internally generated unique name of the variable
         '''
-<<<<<<< HEAD
-        return super(cntk.cntk_py.Variable, self).uid()
-=======
         return super(Variable, self).uid()
->>>>>>> 8fb78b91
 
 class Parameter(TensorOpsMixin, cntk_py.Parameter):
     '''
@@ -307,43 +232,20 @@
         Returns:
             `NDArrayView`: the current value of the parameter.
         '''
-<<<<<<< HEAD
-        return super(cntk.cntk_py.Constant, self).value()
+        return super(Constant, self).value()
 
 class Constant(TensorOpsMixin, cntk_py.Constant):
     '''
     A constant value. It can be a scalar, vector, matrix, or tensor
     of floating point numbers that cannot be modified.
 
-=======
-        return super(Constant, self).value()
-
-class Constant(TensorOpsMixin, cntk_py.Constant):
-    '''
-    A constant value. It can be a scalar, vector, matrix, or tensor
-    of floating point numbers that cannot be modified.
-
     Constants are :class:`cntk.ops.Variable`s and therefore they inherit all their methods.
 
->>>>>>> 8fb78b91
     Args:
        value (`np.ndarray` or `list` or `float` or `int`): Initial value.
        data_type (`np.float32 or np.float64`): data type to store the values as.
        device (`dev`): the device on which the values should reside.
        name (`str`): an optional name for this constant.
-<<<<<<< HEAD
-
-    Constants are Variables and therefore they inherit all their methods.
-    '''
-    def __init__(self, value, data_type=None, device=None, name=''):
-
-        if data_type is None:
-            data_type = str(value.dtype)
-
-        ndav = _sanitize_value(value.shape, value, data_type, device)
-        super(Constant, self).__init__(ndav, name)
-        self.value = super().value()
-=======
     '''
     def __init__(self, shape=None, value=None, data_type=None, device=None, name=''):
 
@@ -356,7 +258,6 @@
         ndav = _sanitize_value(shape, value, data_type, device)
         super(Constant, self).__init__(ndav, name)
 
->>>>>>> 8fb78b91
     #TODO how to expose Scalar ?
     
     @typemap
@@ -365,8 +266,4 @@
         Returns:
             `NDArrayView`: the value of the constant.
         '''
-<<<<<<< HEAD
-        return super(cntk.cntk_py.Constant, self).value()
-=======
-        return super(Constant, self).value()
->>>>>>> 8fb78b91
+        return super(Constant, self).value()